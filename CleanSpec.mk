--- conflicted
+++ resolved
@@ -716,8 +716,6 @@
 # Remove MediaProvider after moving into APEX
 $(call add-clean-step, rm -rf $(PRODUCT_OUT)/system/priv-app/MediaProvider)
 
-<<<<<<< HEAD
-=======
 # The core image variant has been renamed to ""
 $(call add-clean-step, find $(SOONG_OUT_DIR)/.intermediates -type d -name "android_*_core*" -print0 | xargs -0 rm -rf)
 
@@ -735,7 +733,6 @@
 $(call add-clean-step, find $(SOONG_OUT_DIR)/.intermediates -type d -name "android_*_recovery*" -print0 | xargs -0 rm -rf)
 $(call add-clean-step, find $(SOONG_OUT_DIR)/.intermediates -type d -name "android_*_vendor*" -print0 | xargs -0 rm -rf)
 
->>>>>>> 7b319245
 # ************************************************
 # NEWER CLEAN STEPS MUST BE AT THE END OF THE LIST
 # ************************************************