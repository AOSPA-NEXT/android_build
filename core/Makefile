# Put some miscellaneous rules here

# HACK: clear LOCAL_PATH from including last build target before calling
# intermedites-dir-for
LOCAL_PATH := $(BUILD_SYSTEM)

# Pick a reasonable string to use to identify files.
ifneq "" "$(filter eng.%,$(BUILD_NUMBER))"
  # BUILD_NUMBER has a timestamp in it, which means that
  # it will change every time.  Pick a stable value.
  FILE_NAME_TAG := eng.$(USER)
else
  FILE_NAME_TAG := $(BUILD_NUMBER)
endif

# -----------------------------------------------------------------
# Define rules to copy PRODUCT_COPY_FILES defined by the product.
# PRODUCT_COPY_FILES contains words like <source file>:<dest file>[:<owner>].
# <dest file> is relative to $(PRODUCT_OUT), so it should look like,
# e.g., "system/etc/file.xml".
# The filter part means "only eval the copy-one-file rule if this
# src:dest pair is the first one to match the same dest"
#$(1): the src:dest pair
define check-product-copy-files
$(if $(filter %.apk, $(call word-colon, 2, $(1))),$(error \
    Prebuilt apk found in PRODUCT_COPY_FILES: $(1), use BUILD_PREBUILT instead!))
endef
# filter out the duplicate <source file>:<dest file> pairs.
unique_product_copy_files_pairs :=
$(foreach cf,$(PRODUCT_COPY_FILES), \
    $(if $(filter $(unique_product_copy_files_pairs),$(cf)),,\
        $(eval unique_product_copy_files_pairs += $(cf))))
unique_product_copy_files_destinations :=
$(foreach cf,$(unique_product_copy_files_pairs), \
    $(eval _src := $(call word-colon,1,$(cf))) \
    $(eval _dest := $(call word-colon,2,$(cf))) \
    $(call check-product-copy-files,$(cf)) \
    $(if $(filter $(unique_product_copy_files_destinations),$(_dest)), \
        $(info PRODUCT_COPY_FILES $(cf) ignored.), \
        $(eval _fulldest := $(call append-path,$(PRODUCT_OUT),$(_dest))) \
        $(if $(filter %.xml,$(_dest)),\
            $(eval $(call copy-xml-file-checked,$(_src),$(_fulldest))),\
            $(eval $(call copy-one-file,$(_src),$(_fulldest)))) \
        $(eval ALL_DEFAULT_INSTALLED_MODULES += $(_fulldest)) \
        $(eval unique_product_copy_files_destinations += $(_dest))))
unique_product_copy_files_pairs :=
unique_product_copy_files_destinations :=

# -----------------------------------------------------------------
# docs/index.html
ifeq (,$(TARGET_BUILD_APPS))
gen := $(OUT_DOCS)/index.html
ALL_DOCS += $(gen)
$(gen): frameworks/base/docs/docs-redirect-index.html
	@mkdir -p $(dir $@)
	@cp -f $< $@
endif

# -----------------------------------------------------------------
# default.prop
INSTALLED_DEFAULT_PROP_TARGET := $(TARGET_ROOT_OUT)/default.prop
ALL_DEFAULT_INSTALLED_MODULES += $(INSTALLED_DEFAULT_PROP_TARGET)
ADDITIONAL_DEFAULT_PROPERTIES := \
    $(call collapse-pairs, $(ADDITIONAL_DEFAULT_PROPERTIES))
ADDITIONAL_DEFAULT_PROPERTIES += \
    $(call collapse-pairs, $(PRODUCT_DEFAULT_PROPERTY_OVERRIDES))
ADDITIONAL_DEFAULT_PROPERTIES := $(call uniq-pairs-by-first-component, \
    $(ADDITIONAL_DEFAULT_PROPERTIES),=)

intermediate_system_build_prop := $(call intermediates-dir-for,ETC,system_build_prop)/build.prop

$(INSTALLED_DEFAULT_PROP_TARGET): $(intermediate_system_build_prop)
	@echo Target buildinfo: $@
	@mkdir -p $(dir $@)
	$(hide) echo "#" > $@; \
	        echo "# ADDITIONAL_DEFAULT_PROPERTIES" >> $@; \
	        echo "#" >> $@;
	$(hide) $(foreach line,$(ADDITIONAL_DEFAULT_PROPERTIES), \
		echo "$(line)" >> $@;)
	$(hide) echo "#" >> $@; \
	        echo "# BOOTIMAGE_BUILD_PROPERTIES" >> $@; \
	        echo "#" >> $@;
	$(hide) echo ro.bootimage.build.date=`date`>>$@
	$(hide) echo ro.bootimage.build.date.utc=`date +%s`>>$@
	$(hide) echo ro.bootimage.build.fingerprint="$(BUILD_FINGERPRINT_FROM_FILE)">>$@
	$(hide) build/tools/post_process_props.py $@

# -----------------------------------------------------------------
# build.prop
INSTALLED_BUILD_PROP_TARGET := $(TARGET_OUT)/build.prop
ALL_DEFAULT_INSTALLED_MODULES += $(INSTALLED_BUILD_PROP_TARGET)
ADDITIONAL_BUILD_PROPERTIES := \
    $(call collapse-pairs, $(ADDITIONAL_BUILD_PROPERTIES))
ADDITIONAL_BUILD_PROPERTIES := $(call uniq-pairs-by-first-component, \
    $(ADDITIONAL_BUILD_PROPERTIES),=)

# A list of arbitrary tags describing the build configuration.
# Force ":=" so we can use +=
BUILD_VERSION_TAGS := $(BUILD_VERSION_TAGS)
ifeq ($(TARGET_BUILD_TYPE),debug)
  BUILD_VERSION_TAGS += debug
endif
# The "test-keys" tag marks builds signed with the old test keys,
# which are available in the SDK.  "dev-keys" marks builds signed with
# non-default dev keys (usually private keys from a vendor directory).
# Both of these tags will be removed and replaced with "release-keys"
# when the target-files is signed in a post-build step.
ifeq ($(DEFAULT_SYSTEM_DEV_CERTIFICATE),build/target/product/security/testkey)
BUILD_KEYS := test-keys
else
BUILD_KEYS := dev-keys
endif
BUILD_VERSION_TAGS += $(BUILD_KEYS)
BUILD_VERSION_TAGS := $(subst $(space),$(comma),$(sort $(BUILD_VERSION_TAGS)))

# A human-readable string that descibes this build in detail.
build_desc := $(TARGET_PRODUCT)-$(TARGET_BUILD_VARIANT) $(PLATFORM_VERSION) $(BUILD_ID) $(BUILD_NUMBER_FROM_FILE) $(BUILD_VERSION_TAGS)
$(intermediate_system_build_prop): PRIVATE_BUILD_DESC := $(build_desc)

# The string used to uniquely identify the combined build and product; used by the OTA server.
ifeq (,$(strip $(BUILD_FINGERPRINT)))
  ifneq ($(filter eng.%,$(BUILD_NUMBER)),)
    # Trim down BUILD_FINGERPRINT: the default BUILD_NUMBER makes it easily exceed
    # the Android system property length limit (PROPERTY_VALUE_MAX=92).
    BF_BUILD_NUMBER := $(USER)$(shell date +%m%d%H%M)
  else
    BF_BUILD_NUMBER := $(BUILD_NUMBER)
  endif
  BUILD_FINGERPRINT := $(PRODUCT_BRAND)/$(TARGET_PRODUCT)/$(TARGET_DEVICE):$(PLATFORM_VERSION)/$(BUILD_ID)/$(BF_BUILD_NUMBER):$(TARGET_BUILD_VARIANT)/$(BUILD_VERSION_TAGS)
endif
ifneq ($(words $(BUILD_FINGERPRINT)),1)
  $(error BUILD_FINGERPRINT cannot contain spaces: "$(BUILD_FINGERPRINT)")
endif

$(shell mkdir -p $(PRODUCT_OUT) && echo $(BUILD_FINGERPRINT) > $(PRODUCT_OUT)/build_fingerprint.txt)
BUILD_FINGERPRINT_FROM_FILE := $$(cat $(PRODUCT_OUT)/build_fingerprint.txt)

# The string used to uniquely identify the system build; used by the OTA server.
# This purposefully excludes any product-specific variables.
ifeq (,$(strip $(BUILD_THUMBPRINT)))
  BUILD_THUMBPRINT := $(PLATFORM_VERSION)/$(BUILD_ID)/$(BUILD_NUMBER):$(TARGET_BUILD_VARIANT)/$(BUILD_VERSION_TAGS)
endif
ifneq ($(words $(BUILD_THUMBPRINT)),1)
  $(error BUILD_THUMBPRINT cannot contain spaces: "$(BUILD_THUMBPRINT)")
endif

KNOWN_OEM_THUMBPRINT_PROPERTIES := \
    ro.product.brand \
    ro.product.name \
    ro.product.device
OEM_THUMBPRINT_PROPERTIES := $(filter $(KNOWN_OEM_THUMBPRINT_PROPERTIES),\
    $(PRODUCTS.$(INTERNAL_PRODUCT).PRODUCT_OEM_PROPERTIES))

# Display parameters shown under Settings -> About Phone
ifeq ($(TARGET_BUILD_VARIANT),user)
  # User builds should show:
  # release build number or branch.buld_number non-release builds

  # Dev. branches should have DISPLAY_BUILD_NUMBER set
  ifeq "true" "$(DISPLAY_BUILD_NUMBER)"
    BUILD_DISPLAY_ID := $(BUILD_ID).$(BUILD_NUMBER_FROM_FILE) $(BUILD_KEYS)
  else
    BUILD_DISPLAY_ID := $(BUILD_ID) $(BUILD_KEYS)
  endif
else
  # Non-user builds should show detailed build information
  BUILD_DISPLAY_ID := $(build_desc)
endif

# Accepts a whitespace separated list of product locales such as
# (en_US en_AU en_GB...) and returns the first locale in the list with
# underscores replaced with hyphens. In the example above, this will
# return "en-US".
define get-default-product-locale
$(strip $(subst _,-, $(firstword $(1))))
endef

BUILDINFO_SH := build/tools/buildinfo.sh

ifdef TARGET_SYSTEM_PROP
system_prop_file := $(TARGET_SYSTEM_PROP)
else
system_prop_file := $(wildcard $(TARGET_DEVICE_DIR)/system.prop)
endif
$(intermediate_system_build_prop): $(BUILDINFO_SH) $(INTERNAL_BUILD_ID_MAKEFILE) $(BUILD_SYSTEM)/version_defaults.mk $(system_prop_file) $(INSTALLED_ANDROID_INFO_TXT_TARGET)
	@echo Target buildinfo: $@
	@mkdir -p $(dir $@)
	$(hide) echo > $@
ifneq ($(PRODUCTS.$(INTERNAL_PRODUCT).PRODUCT_OEM_PROPERTIES),)
	$(hide) echo "#" >> $@; \
	        echo "# PRODUCT_OEM_PROPERTIES" >> $@; \
	        echo "#" >> $@;
	$(hide) $(foreach prop,$(PRODUCTS.$(INTERNAL_PRODUCT).PRODUCT_OEM_PROPERTIES), \
		echo "import /oem/oem.prop $(prop)" >> $@;)
endif
	$(hide) TARGET_BUILD_TYPE="$(TARGET_BUILD_VARIANT)" \
			TARGET_BUILD_FLAVOR="$(TARGET_PRODUCT)-$(TARGET_BUILD_VARIANT)" \
			TARGET_DEVICE="$(TARGET_DEVICE)" \
			PRODUCT_NAME="$(TARGET_PRODUCT)" \
			PRODUCT_BRAND="$(PRODUCT_BRAND)" \
			PRODUCT_DEFAULT_LOCALE="$(call get-default-product-locale,$(PRODUCT_LOCALES))" \
			PRODUCT_DEFAULT_WIFI_CHANNELS="$(PRODUCT_DEFAULT_WIFI_CHANNELS)" \
			PRODUCT_MODEL="$(PRODUCT_MODEL)" \
			PRODUCT_MANUFACTURER="$(PRODUCT_MANUFACTURER)" \
			PRIVATE_BUILD_DESC="$(PRIVATE_BUILD_DESC)" \
			BUILD_ID="$(BUILD_ID)" \
			BUILD_DISPLAY_ID="$(BUILD_DISPLAY_ID)" \
			BUILD_NUMBER="$(BUILD_NUMBER_FROM_FILE)" \
			PLATFORM_VERSION="$(PLATFORM_VERSION)" \
			PLATFORM_SDK_VERSION="$(PLATFORM_SDK_VERSION)" \
			PLATFORM_PREVIEW_SDK_VERSION="$(PLATFORM_PREVIEW_SDK_VERSION)" \
			PLATFORM_VERSION_CODENAME="$(PLATFORM_VERSION_CODENAME)" \
			PLATFORM_VERSION_ALL_CODENAMES="$(PLATFORM_VERSION_ALL_CODENAMES)" \
			BUILD_VERSION_TAGS="$(BUILD_VERSION_TAGS)" \
			TARGET_BOOTLOADER_BOARD_NAME="$(TARGET_BOOTLOADER_BOARD_NAME)" \
			BUILD_FINGERPRINT="$(BUILD_FINGERPRINT_FROM_FILE)" \
			$(if $(OEM_THUMBPRINT_PROPERTIES),BUILD_THUMBPRINT="$(BUILD_THUMBPRINT)") \
			TARGET_BOARD_PLATFORM="$(TARGET_BOARD_PLATFORM)" \
			TARGET_CPU_ABI_LIST="$(TARGET_CPU_ABI_LIST)" \
			TARGET_CPU_ABI_LIST_32_BIT="$(TARGET_CPU_ABI_LIST_32_BIT)" \
			TARGET_CPU_ABI_LIST_64_BIT="$(TARGET_CPU_ABI_LIST_64_BIT)" \
			TARGET_CPU_ABI="$(TARGET_CPU_ABI)" \
			TARGET_CPU_ABI2="$(TARGET_CPU_ABI2)" \
			TARGET_AAPT_CHARACTERISTICS="$(TARGET_AAPT_CHARACTERISTICS)" \
	        bash $(BUILDINFO_SH) >> $@
	$(hide) $(foreach file,$(system_prop_file), \
		if [ -f "$(file)" ]; then \
			echo "#" >> $@; \
			echo Target buildinfo from: "$(file)"; \
			echo "# from $(file)" >> $@; \
			echo "#" >> $@; \
			cat $(file) >> $@; \
		fi;)
	$(if $(ADDITIONAL_BUILD_PROPERTIES), \
		$(hide) echo >> $@; \
		        echo "#" >> $@; \
		        echo "# ADDITIONAL_BUILD_PROPERTIES" >> $@; \
		        echo "#" >> $@; )
	$(hide) $(foreach line,$(ADDITIONAL_BUILD_PROPERTIES), \
		echo "$(line)" >> $@;)
	$(hide) cat $(INSTALLED_ANDROID_INFO_TXT_TARGET) | grep 'require version-' | sed -e 's/require version-/ro.build.expect./g' >> $@
	$(hide) build/tools/post_process_props.py $@ $(PRODUCTS.$(INTERNAL_PRODUCT).PRODUCT_SYSTEM_PROPERTY_BLACKLIST)

build_desc :=

ifeq (,$(filter true, $(TARGET_NO_KERNEL) $(TARGET_NO_RECOVERY)))
INSTALLED_RECOVERYIMAGE_TARGET := $(PRODUCT_OUT)/recovery.img
else
INSTALLED_RECOVERYIMAGE_TARGET :=
endif

$(INSTALLED_BUILD_PROP_TARGET): $(intermediate_system_build_prop) $(INSTALLED_RECOVERYIMAGE_TARGET)
	@echo "Target build info: $@"
	$(hide) cat $(intermediate_system_build_prop) > $@
ifdef INSTALLED_RECOVERYIMAGE_TARGET
	$(hide) echo ro.expect.recovery_id=`cat $(RECOVERYIMAGE_ID_FILE)` >> $@
endif

# -----------------------------------------------------------------
# vendor build.prop
#
# For verifying that the vendor build is what we thing it is
ifdef BOARD_VENDORIMAGE_FILE_SYSTEM_TYPE
INSTALLED_VENDOR_BUILD_PROP_TARGET := $(TARGET_OUT_VENDOR)/build.prop
ALL_DEFAULT_INSTALLED_MODULES += $(INSTALLED_VENDOR_BUILD_PROP_TARGET)
$(INSTALLED_VENDOR_BUILD_PROP_TARGET): $(INSTALLED_BUILD_PROP_TARGET)
	@echo Target vendor buildinfo: $@
	@mkdir -p $(dir $@)
	$(hide) echo > $@
	$(hide) echo ro.vendor.build.date=`date`>>$@
	$(hide) echo ro.vendor.build.date.utc=`date +%s`>>$@
	$(hide) echo ro.vendor.build.fingerprint="$(BUILD_FINGERPRINT_FROM_FILE)">>$@
endif

# ----------------------------------------------------------------

# -----------------------------------------------------------------
# sdk-build.prop
#
# There are certain things in build.prop that we don't want to
# ship with the sdk; remove them.

# This must be a list of entire property keys followed by
# "=" characters, without any internal spaces.
sdk_build_prop_remove := \
	ro.build.user= \
	ro.build.host= \
	ro.product.brand= \
	ro.product.manufacturer= \
	ro.product.device=
# TODO: Remove this soon-to-be obsolete property
sdk_build_prop_remove += ro.build.product=
INSTALLED_SDK_BUILD_PROP_TARGET := $(PRODUCT_OUT)/sdk/sdk-build.prop
$(INSTALLED_SDK_BUILD_PROP_TARGET): $(INSTALLED_BUILD_PROP_TARGET)
	@echo SDK buildinfo: $@
	@mkdir -p $(dir $@)
	$(hide) grep -v "$(subst $(space),\|,$(strip \
				$(sdk_build_prop_remove)))" $< > $@.tmp
	$(hide) for x in $(sdk_build_prop_remove); do \
				echo "$$x"generic >> $@.tmp; done
	$(hide) mv $@.tmp $@

# -----------------------------------------------------------------
# package stats
PACKAGE_STATS_FILE := $(PRODUCT_OUT)/package-stats.txt
PACKAGES_TO_STAT := \
    $(sort $(filter $(TARGET_OUT)/% $(TARGET_OUT_DATA)/%, \
	$(filter %.jar %.apk, $(ALL_DEFAULT_INSTALLED_MODULES))))
$(PACKAGE_STATS_FILE): $(PACKAGES_TO_STAT)
	@echo Package stats: $@
	@mkdir -p $(dir $@)
	$(hide) rm -f $@
	$(hide) build/tools/dump-package-stats $^ > $@

.PHONY: package-stats
package-stats: $(PACKAGE_STATS_FILE)

# -----------------------------------------------------------------
# Cert-to-package mapping.  Used by the post-build signing tools.
# Use a macro to add newline to each echo command
define _apkcerts_echo_with_newline
$(hide) echo $(1)

endef

name := $(TARGET_PRODUCT)
ifeq ($(TARGET_BUILD_TYPE),debug)
  name := $(name)_debug
endif
name := $(name)-apkcerts-$(FILE_NAME_TAG)
intermediates := \
	$(call intermediates-dir-for,PACKAGING,apkcerts)
APKCERTS_FILE := $(intermediates)/$(name).txt
# We don't need to really build all the modules.
# TODO: rebuild APKCERTS_FILE if any app change its cert.
$(APKCERTS_FILE):
	@echo APK certs list: $@
	@mkdir -p $(dir $@)
	@rm -f $@
	$(foreach p,$(PACKAGES),\
	  $(if $(PACKAGES.$(p).EXTERNAL_KEY),\
	    $(call _apkcerts_echo_with_newline,\
	      'name="$(p).apk" certificate="EXTERNAL" \
	      private_key=""' >> $@),\
	    $(call _apkcerts_echo_with_newline,\
	      'name="$(p).apk" certificate="$(PACKAGES.$(p).CERTIFICATE)" \
	      private_key="$(PACKAGES.$(p).PRIVATE_KEY)"' >> $@)))
	# In case value of PACKAGES is empty.
	$(hide) touch $@

.PHONY: apkcerts-list
apkcerts-list: $(APKCERTS_FILE)

ifneq (,$(TARGET_BUILD_APPS))
  $(call dist-for-goals, apps_only, $(APKCERTS_FILE):apkcerts.txt)
endif

# -----------------------------------------------------------------
# module info file
ifdef CREATE_MODULE_INFO_FILE
  MODULE_INFO_FILE := $(PRODUCT_OUT)/module-info.txt
  $(info Generating $(MODULE_INFO_FILE)...)
  $(shell rm -f $(MODULE_INFO_FILE))
  $(foreach m,$(ALL_MODULES), \
    $(shell echo "NAME=\"$(m)\"" \
	"PATH=\"$(strip $(ALL_MODULES.$(m).PATH))\"" \
	"TAGS=\"$(strip $(filter-out _%,$(ALL_MODULES.$(m).TAGS)))\"" \
	"BUILT=\"$(strip $(ALL_MODULES.$(m).BUILT))\"" \
	"INSTALLED=\"$(strip $(ALL_MODULES.$(m).INSTALLED))\"" >> $(MODULE_INFO_FILE)))
endif

# -----------------------------------------------------------------

# The dev key is used to sign this package, and as the key required
# for future OTA packages installed by this system.  Actual product
# deliverables will be re-signed by hand.  We expect this file to
# exist with the suffixes ".x509.pem" and ".pk8".
DEFAULT_KEY_CERT_PAIR := $(DEFAULT_SYSTEM_DEV_CERTIFICATE)


# Rules that need to be present for the all targets, even
# if they don't do anything.
.PHONY: systemimage
systemimage:

# -----------------------------------------------------------------

.PHONY: event-log-tags

# Produce an event logs tag file for everything we know about, in order
# to properly allocate numbers.  Then produce a file that's filtered
# for what's going to be installed.

all_event_log_tags_file := $(TARGET_OUT_COMMON_INTERMEDIATES)/all-event-log-tags.txt

event_log_tags_file := $(TARGET_OUT)/etc/event-log-tags

# Include tags from all packages that we know about
all_event_log_tags_src := \
    $(sort $(foreach m, $(ALL_MODULES), $(ALL_MODULES.$(m).EVENT_LOG_TAGS)))

# PDK builds will already have a full list of tags that needs to get merged
# in with the ones from source
pdk_fusion_log_tags_file := $(patsubst $(PRODUCT_OUT)/%,$(_pdk_fusion_intermediates)/%,$(filter $(event_log_tags_file),$(ALL_PDK_FUSION_FILES)))

$(all_event_log_tags_file): PRIVATE_SRC_FILES := $(all_event_log_tags_src) $(pdk_fusion_log_tags_file)
$(all_event_log_tags_file): $(all_event_log_tags_src) $(pdk_fusion_log_tags_file)
	$(hide) mkdir -p $(dir $@)
	$(hide) build/tools/merge-event-log-tags.py -o $@ $(PRIVATE_SRC_FILES)

# Include tags from all packages included in this product, plus all
# tags that are part of the system (ie, not in a vendor/ or device/
# directory).
event_log_tags_src := \
    $(sort $(foreach m,\
      $(PRODUCTS.$(INTERNAL_PRODUCT).PRODUCT_PACKAGES) \
      $(call module-names-for-tag-list,user), \
      $(ALL_MODULES.$(m).EVENT_LOG_TAGS)) \
      $(filter-out vendor/% device/% out/%,$(all_event_log_tags_src)))

$(event_log_tags_file): PRIVATE_SRC_FILES := $(event_log_tags_src) $(pdk_fusion_log_tags_file)
$(event_log_tags_file): PRIVATE_MERGED_FILE := $(all_event_log_tags_file)
$(event_log_tags_file): $(event_log_tags_src) $(all_event_log_tags_file) $(pdk_fusion_log_tags_file)
	$(hide) mkdir -p $(dir $@)
	$(hide) build/tools/merge-event-log-tags.py -o $@ -m $(PRIVATE_MERGED_FILE) $(PRIVATE_SRC_FILES)

event-log-tags: $(event_log_tags_file)

ALL_DEFAULT_INSTALLED_MODULES += $(event_log_tags_file)


# #################################################################
# Targets for boot/OS images
# #################################################################
ifneq ($(strip $(TARGET_NO_BOOTLOADER)),true)
  INSTALLED_BOOTLOADER_MODULE := $(PRODUCT_OUT)/bootloader
  ifeq ($(strip $(TARGET_BOOTLOADER_IS_2ND)),true)
    INSTALLED_2NDBOOTLOADER_TARGET := $(PRODUCT_OUT)/2ndbootloader
  else
    INSTALLED_2NDBOOTLOADER_TARGET :=
  endif
else
  INSTALLED_BOOTLOADER_MODULE :=
  INSTALLED_2NDBOOTLOADER_TARGET :=
endif # TARGET_NO_BOOTLOADER
ifneq ($(strip $(TARGET_NO_KERNEL)),true)
  INSTALLED_KERNEL_TARGET := $(PRODUCT_OUT)/kernel
else
  INSTALLED_KERNEL_TARGET :=
endif

# -----------------------------------------------------------------
# the ramdisk
INTERNAL_RAMDISK_FILES := $(filter $(TARGET_ROOT_OUT)/%, \
	$(ALL_PREBUILT) \
	$(ALL_COPIED_HEADERS) \
	$(ALL_GENERATED_SOURCES) \
	$(ALL_DEFAULT_INSTALLED_MODULES))

BUILT_RAMDISK_TARGET := $(PRODUCT_OUT)/ramdisk.img

# We just build this directly to the install location.
INSTALLED_RAMDISK_TARGET := $(BUILT_RAMDISK_TARGET)
$(INSTALLED_RAMDISK_TARGET): $(MKBOOTFS) $(INTERNAL_RAMDISK_FILES) | $(MINIGZIP)
	$(call pretty,"Target ram disk: $@")
	$(hide) $(MKBOOTFS) -d $(TARGET_OUT) $(TARGET_ROOT_OUT) | $(MINIGZIP) > $@

.PHONY: ramdisk-nodeps
ramdisk-nodeps: $(MKBOOTFS) | $(MINIGZIP)
	@echo "make $@: ignoring dependencies"
	$(hide) $(MKBOOTFS) -d $(TARGET_OUT) $(TARGET_ROOT_OUT) | $(MINIGZIP) > $(INSTALLED_RAMDISK_TARGET)

ifneq ($(strip $(TARGET_NO_KERNEL)),true)

# -----------------------------------------------------------------
# the boot image, which is a collection of other images.
INTERNAL_BOOTIMAGE_ARGS := \
	$(addprefix --second ,$(INSTALLED_2NDBOOTLOADER_TARGET)) \
	--kernel $(INSTALLED_KERNEL_TARGET)

ifneq ($(BOARD_BUILD_SYSTEM_ROOT_IMAGE),true)
INTERNAL_BOOTIMAGE_ARGS += --ramdisk $(INSTALLED_RAMDISK_TARGET)
endif


INTERNAL_BOOTIMAGE_FILES := $(filter-out --%,$(INTERNAL_BOOTIMAGE_ARGS))

BOARD_KERNEL_CMDLINE := $(strip $(BOARD_KERNEL_CMDLINE))
ifdef BOARD_KERNEL_CMDLINE
  INTERNAL_BOOTIMAGE_ARGS += --cmdline "$(BOARD_KERNEL_CMDLINE)"
endif

BOARD_KERNEL_BASE := $(strip $(BOARD_KERNEL_BASE))
ifdef BOARD_KERNEL_BASE
  INTERNAL_BOOTIMAGE_ARGS += --base $(BOARD_KERNEL_BASE)
endif

BOARD_KERNEL_PAGESIZE := $(strip $(BOARD_KERNEL_PAGESIZE))
ifdef BOARD_KERNEL_PAGESIZE
  INTERNAL_BOOTIMAGE_ARGS += --pagesize $(BOARD_KERNEL_PAGESIZE)
endif

INSTALLED_BOOTIMAGE_TARGET := $(PRODUCT_OUT)/boot.img

ifeq ($(TARGET_BOOTIMAGE_USE_EXT2),true)
$(error TARGET_BOOTIMAGE_USE_EXT2 is not supported anymore)
else ifeq (true,$(PRODUCTS.$(INTERNAL_PRODUCT).PRODUCT_SUPPORTS_BOOT_SIGNER)) # TARGET_BOOTIMAGE_USE_EXT2 != true

$(INSTALLED_BOOTIMAGE_TARGET): $(MKBOOTIMG) $(INTERNAL_BOOTIMAGE_FILES) $(BOOT_SIGNER)
	$(call pretty,"Target boot image: $@")
	$(hide) $(MKBOOTIMG) $(INTERNAL_BOOTIMAGE_ARGS) $(BOARD_MKBOOTIMG_ARGS) --output $@
	$(BOOT_SIGNER) /boot $@ $(PRODUCTS.$(INTERNAL_PRODUCT).PRODUCT_VERITY_SIGNING_KEY).pk8 $(PRODUCTS.$(INTERNAL_PRODUCT).PRODUCT_VERITY_SIGNING_KEY).x509.pem $@
	$(hide) $(call assert-max-image-size,$@,$(BOARD_BOOTIMAGE_PARTITION_SIZE))

.PHONY: bootimage-nodeps
bootimage-nodeps: $(MKBOOTIMG) $(BOOT_SIGNER)
	@echo "make $@: ignoring dependencies"
	$(hide) $(MKBOOTIMG) $(INTERNAL_BOOTIMAGE_ARGS) $(BOARD_MKBOOTIMG_ARGS) --output $(INSTALLED_BOOTIMAGE_TARGET)
	$(BOOT_SIGNER) /boot $(INSTALLED_BOOTIMAGE_TARGET) $(PRODUCTS.$(INTERNAL_PRODUCT).PRODUCT_VERITY_SIGNING_KEY).pk8 $(PRODUCTS.$(INTERNAL_PRODUCT).PRODUCT_VERITY_SIGNING_KEY).x509.pem $(INSTALLED_BOOTIMAGE_TARGET)
	$(hide) $(call assert-max-image-size,$(INSTALLED_BOOTIMAGE_TARGET),$(BOARD_BOOTIMAGE_PARTITION_SIZE))

else ifeq (true,$(PRODUCTS.$(INTERNAL_PRODUCT).PRODUCT_SUPPORTS_VBOOT)) # PRODUCT_SUPPORTS_BOOT_SIGNER != true

$(INSTALLED_BOOTIMAGE_TARGET): $(MKBOOTIMG) $(INTERNAL_BOOTIMAGE_FILES) $(VBOOT_SIGNER)
	$(call pretty,"Target boot image: $@")
	$(hide) $(MKBOOTIMG) $(INTERNAL_BOOTIMAGE_ARGS) $(BOARD_MKBOOTIMG_ARGS) --output $@.unsigned
	$(VBOOT_SIGNER) $(FUTILITY) $@.unsigned $(PRODUCTS.$(INTERNAL_PRODUCT).PRODUCT_VBOOT_SIGNING_KEY).vbpubk $(PRODUCTS.$(INTERNAL_PRODUCT).PRODUCT_VBOOT_SIGNING_KEY).vbprivk $@.keyblock $@
	$(hide) $(call assert-max-image-size,$@,$(BOARD_BOOTIMAGE_PARTITION_SIZE))

.PHONY: bootimage-nodeps
bootimage-nodeps: $(MKBOOTIMG) $(VBOOT_SIGNER)
	@echo "make $@: ignoring dependencies"
	$(hide) $(MKBOOTIMG) $(INTERNAL_BOOTIMAGE_ARGS) $(BOARD_MKBOOTIMG_ARGS) --output $(INSTALLED_BOOTIMAGE_TARGET).unsigned
	$(VBOOT_SIGNER) $(FUTILITY) $(INSTALLED_BOOTIMAGE_TARGET).unsigned $(PRODUCTS.$(INTERNAL_PRODUCT).PRODUCT_VBOOT_SIGNING_KEY).vbpubk $(PRODUCTS.$(INTERNAL_PRODUCT).PRODUCT_VBOOT_SIGNING_KEY).vbprivk $(INSTALLED_BOOTIMAGE_TARGET).keyblock $(INSTALLED_BOOTIMAGE_TARGET)
	$(hide) $(call assert-max-image-size,$(INSTALLED_BOOTIMAGE_TARGET),$(BOARD_BOOTIMAGE_PARTITION_SIZE))

else # PRODUCT_SUPPORTS_VBOOT != true

$(INSTALLED_BOOTIMAGE_TARGET): $(MKBOOTIMG) $(INTERNAL_BOOTIMAGE_FILES)
	$(call pretty,"Target boot image: $@")
	$(hide) $(MKBOOTIMG) $(INTERNAL_BOOTIMAGE_ARGS) $(BOARD_MKBOOTIMG_ARGS) --output $@
	$(hide) $(call assert-max-image-size,$@,$(BOARD_BOOTIMAGE_PARTITION_SIZE))

.PHONY: bootimage-nodeps
bootimage-nodeps: $(MKBOOTIMG)
	@echo "make $@: ignoring dependencies"
	$(hide) $(MKBOOTIMG) $(INTERNAL_BOOTIMAGE_ARGS) $(BOARD_MKBOOTIMG_ARGS) --output $(INSTALLED_BOOTIMAGE_TARGET)
	$(hide) $(call assert-max-image-size,$(INSTALLED_BOOTIMAGE_TARGET),$(BOARD_BOOTIMAGE_PARTITION_SIZE))

endif # TARGET_BOOTIMAGE_USE_EXT2

else	# TARGET_NO_KERNEL
# HACK: The top-level targets depend on the bootimage.  Not all targets
# can produce a bootimage, though, and emulator targets need the ramdisk
# instead.  Fake it out by calling the ramdisk the bootimage.
# TODO: make the emulator use bootimages, and make mkbootimg accept
#       kernel-less inputs.
INSTALLED_BOOTIMAGE_TARGET := $(INSTALLED_RAMDISK_TARGET)
endif

# -----------------------------------------------------------------
# NOTICE files
#
# We are required to publish the licenses for all code under BSD, GPL and
# Apache licenses (and possibly other more exotic ones as well). We err on the
# side of caution, so the licenses for other third-party code are included here
# too.
#
# This needs to be before the systemimage rules, because it adds to
# ALL_DEFAULT_INSTALLED_MODULES, which those use to pick which files
# go into the systemimage.

.PHONY: notice_files

# Create the rule to combine the files into text and html forms
# $(1) - Plain text output file
# $(2) - HTML output file
# $(3) - File title
# $(4) - Directory to use.  Notice files are all $(4)/src.  Other
#		 directories in there will be used for scratch
# $(5) - Dependencies for the output files
#
# The algorithm here is that we go collect a hash for each of the notice
# files and write the names of the files that match that hash.  Then
# to generate the real files, we go print out all of the files and their
# hashes.
#
# These rules are fairly complex, so they depend on this makefile so if
# it changes, they'll run again.
#
# TODO: We could clean this up so that we just record the locations of the
# original notice files instead of making rules to copy them somwehere.
# Then we could traverse that without quite as much bash drama.
define combine-notice-files
$(1) $(2): PRIVATE_MESSAGE := $(3)
$(1) $(2): PRIVATE_DIR := $(4)
$(1) : $(2)
$(2) : $(5) $(BUILD_SYSTEM)/Makefile build/tools/generate-notice-files.py
	build/tools/generate-notice-files.py $(1) $(2) $$(PRIVATE_MESSAGE) $$(PRIVATE_DIR)/src
notice_files: $(1) $(2)
endef

# TODO These intermediate NOTICE.txt/NOTICE.html files should go into
# TARGET_OUT_NOTICE_FILES now that the notice files are gathered from
# the src subdirectory.

target_notice_file_txt := $(TARGET_OUT_INTERMEDIATES)/NOTICE.txt
target_notice_file_html := $(TARGET_OUT_INTERMEDIATES)/NOTICE.html
target_notice_file_html_gz := $(TARGET_OUT_INTERMEDIATES)/NOTICE.html.gz
tools_notice_file_txt := $(HOST_OUT_INTERMEDIATES)/NOTICE.txt
tools_notice_file_html := $(HOST_OUT_INTERMEDIATES)/NOTICE.html

ifndef TARGET_BUILD_APPS
kernel_notice_file := $(TARGET_OUT_NOTICE_FILES)/src/kernel.txt
pdk_fusion_notice_files := $(filter $(TARGET_OUT_NOTICE_FILES)/%, $(ALL_PDK_FUSION_FILES))

$(eval $(call combine-notice-files, \
			$(target_notice_file_txt), \
			$(target_notice_file_html), \
			"Notices for files contained in the filesystem images in this directory:", \
			$(TARGET_OUT_NOTICE_FILES), \
			$(ALL_DEFAULT_INSTALLED_MODULES) $(kernel_notice_file) $(pdk_fusion_notice_files)))

$(eval $(call combine-notice-files, \
			$(tools_notice_file_txt), \
			$(tools_notice_file_html), \
			"Notices for files contained in the tools directory:", \
			$(HOST_OUT_NOTICE_FILES), \
			$(ALL_DEFAULT_INSTALLED_MODULES)))

# Install the html file at /system/etc/NOTICE.html.gz.
# This is not ideal, but this is very late in the game, after a lot of
# the module processing has already been done -- in fact, we used the
# fact that all that has been done to get the list of modules that we
# need notice files for.
$(target_notice_file_html_gz): $(target_notice_file_html) | $(MINIGZIP)
	$(hide) $(MINIGZIP) -9 < $< > $@
installed_notice_html_gz := $(TARGET_OUT)/etc/NOTICE.html.gz
$(installed_notice_html_gz): $(target_notice_file_html_gz) | $(ACP)
	$(copy-file-to-target)

# if we've been run my mm, mmm, etc, don't reinstall this every time
ifeq ($(ONE_SHOT_MAKEFILE),)
ALL_DEFAULT_INSTALLED_MODULES += $(installed_notice_html_gz)
endif
endif  # TARGET_BUILD_APPS

# The kernel isn't really a module, so to get its module file in there, we
# make the target NOTICE files depend on this particular file too, which will
# then be in the right directory for the find in combine-notice-files to work.
$(kernel_notice_file): \
	    prebuilts/qemu-kernel/arm/LINUX_KERNEL_COPYING \
	    | $(ACP)
	@echo Copying: $@
	$(hide) mkdir -p $(dir $@)
	$(hide) $(ACP) $< $@


# -----------------------------------------------------------------
# Build a keystore with the authorized keys in it, used to verify the
# authenticity of downloaded OTA packages.
#
# This rule adds to ALL_DEFAULT_INSTALLED_MODULES, so it needs to come
# before the rules that use that variable to build the image.
ALL_DEFAULT_INSTALLED_MODULES += $(TARGET_OUT_ETC)/security/otacerts.zip
$(TARGET_OUT_ETC)/security/otacerts.zip: KEY_CERT_PAIR := $(DEFAULT_KEY_CERT_PAIR)
$(TARGET_OUT_ETC)/security/otacerts.zip: $(addsuffix .x509.pem,$(DEFAULT_KEY_CERT_PAIR))
	$(hide) rm -f $@
	$(hide) mkdir -p $(dir $@)
	$(hide) zip -qj $@ $<

.PHONY: otacerts
otacerts: $(TARGET_OUT_ETC)/security/otacerts.zip


# #################################################################
# Targets for user images
# #################################################################

INTERNAL_USERIMAGES_EXT_VARIANT :=
ifeq ($(TARGET_USERIMAGES_USE_EXT2),true)
INTERNAL_USERIMAGES_USE_EXT := true
INTERNAL_USERIMAGES_EXT_VARIANT := ext2
else
ifeq ($(TARGET_USERIMAGES_USE_EXT3),true)
INTERNAL_USERIMAGES_USE_EXT := true
INTERNAL_USERIMAGES_EXT_VARIANT := ext3
else
ifeq ($(TARGET_USERIMAGES_USE_EXT4),true)
INTERNAL_USERIMAGES_USE_EXT := true
INTERNAL_USERIMAGES_EXT_VARIANT := ext4
endif
endif
endif

# These options tell the recovery updater/installer how to mount the partitions writebale.
# <fstype>=<fstype_opts>[|<fstype_opts>]...
# fstype_opts := <opt>[,<opt>]...
#         opt := <name>[=<value>]
# The following worked on Nexus devices with Kernel 3.1, 3.4, 3.10
DEFAULT_TARGET_RECOVERY_FSTYPE_MOUNT_OPTIONS := ext4=max_batch_time=0,commit=1,data=ordered,barrier=1,errors=panic,nodelalloc

ifneq (true,$(TARGET_USERIMAGES_SPARSE_EXT_DISABLED))
  INTERNAL_USERIMAGES_SPARSE_EXT_FLAG := -s
endif

ifeq ($(INTERNAL_USERIMAGES_USE_EXT),true)
INTERNAL_USERIMAGES_DEPS := $(SIMG2IMG)
INTERNAL_USERIMAGES_DEPS += $(MKEXTUSERIMG) $(MAKE_EXT4FS) $(E2FSCK)
ifeq ($(TARGET_USERIMAGES_USE_F2FS),true)
INTERNAL_USERIMAGES_DEPS += $(MKF2FSUSERIMG) $(MAKE_F2FS)
endif
endif

ifeq ($(BOARD_SYSTEMIMAGE_FILE_SYSTEM_TYPE),squashfs)
INTERNAL_USERIMAGES_DEPS += $(MAKE_SQUASHFS) $(MKSQUASHFSUSERIMG) $(IMG2SIMG)
endif

INTERNAL_USERIMAGES_BINARY_PATHS := $(sort $(dir $(INTERNAL_USERIMAGES_DEPS)))

ifeq (true,$(PRODUCTS.$(INTERNAL_PRODUCT).PRODUCT_SUPPORTS_VERITY))
INTERNAL_USERIMAGES_DEPS += $(BUILD_VERITY_TREE) $(APPEND2SIMG) $(VERITY_SIGNER)
endif

SELINUX_FC := $(TARGET_ROOT_OUT)/file_contexts
INTERNAL_USERIMAGES_DEPS += $(SELINUX_FC)

# $(1): the path of the output dictionary file
# $(2): additional "key=value" pairs to append to the dictionary file.
define generate-userimage-prop-dictionary
$(if $(INTERNAL_USERIMAGES_EXT_VARIANT),$(hide) echo "fs_type=$(INTERNAL_USERIMAGES_EXT_VARIANT)" >> $(1))
$(if $(BOARD_SYSTEMIMAGE_PARTITION_SIZE),$(hide) echo "system_size=$(BOARD_SYSTEMIMAGE_PARTITION_SIZE)" >> $(1))
$(if $(BOARD_SYSTEMIMAGE_FILE_SYSTEM_TYPE),$(hide) echo "system_fs_type=$(BOARD_SYSTEMIMAGE_FILE_SYSTEM_TYPE)" >> $(1))
$(if $(BOARD_SYSTEMIMAGE_JOURNAL_SIZE),$(hide) echo "system_journal_size=$(BOARD_SYSTEMIMAGE_JOURNAL_SIZE)" >> $(1))
$(if $(BOARD_HAS_EXT4_RESERVED_BLOCKS),$(hide) echo "has_ext4_reserved_blocks=$(BOARD_HAS_EXT4_RESERVED_BLOCKS)" >> $(1))
$(if $(BOARD_SYSTEMIMAGE_SQUASHFS_COMPRESSOR),$(hide) echo "system_squashfs_compressor=$(BOARD_SYSTEMIMAGE_SQUASHFS_COMPRESSOR)" >> $(1))
$(if $(BOARD_SYSTEMIMAGE_SQUASHFS_COMPRESSOR_OPT),$(hide) echo "system_squashfs_compressor_opt=$(BOARD_SYSTEMIMAGE_SQUASHFS_COMPRESSOR_OPT)" >> $(1))
$(if $(BOARD_USERDATAIMAGE_FILE_SYSTEM_TYPE),$(hide) echo "userdata_fs_type=$(BOARD_USERDATAIMAGE_FILE_SYSTEM_TYPE)" >> $(1))
$(if $(BOARD_USERDATAIMAGE_PARTITION_SIZE),$(hide) echo "userdata_size=$(BOARD_USERDATAIMAGE_PARTITION_SIZE)" >> $(1))
$(if $(BOARD_CACHEIMAGE_FILE_SYSTEM_TYPE),$(hide) echo "cache_fs_type=$(BOARD_CACHEIMAGE_FILE_SYSTEM_TYPE)" >> $(1))
$(if $(BOARD_CACHEIMAGE_PARTITION_SIZE),$(hide) echo "cache_size=$(BOARD_CACHEIMAGE_PARTITION_SIZE)" >> $(1))
$(if $(BOARD_VENDORIMAGE_FILE_SYSTEM_TYPE),$(hide) echo "vendor_fs_type=$(BOARD_VENDORIMAGE_FILE_SYSTEM_TYPE)" >> $(1))
$(if $(BOARD_VENDORIMAGE_PARTITION_SIZE),$(hide) echo "vendor_size=$(BOARD_VENDORIMAGE_PARTITION_SIZE)" >> $(1))
$(if $(BOARD_VENDORIMAGE_JOURNAL_SIZE),$(hide) echo "vendor_journal_size=$(BOARD_VENDORIMAGE_JOURNAL_SIZE)" >> $(1))
$(if $(BOARD_OEMIMAGE_PARTITION_SIZE),$(hide) echo "oem_size=$(BOARD_OEMIMAGE_PARTITION_SIZE)" >> $(1))
$(if $(BOARD_OEMIMAGE_JOURNAL_SIZE),$(hide) echo "oem_journal_size=$(BOARD_OEMIMAGE_JOURNAL_SIZE)" >> $(1))
$(if $(INTERNAL_USERIMAGES_SPARSE_EXT_FLAG),$(hide) echo "extfs_sparse_flag=$(INTERNAL_USERIMAGES_SPARSE_EXT_FLAG)" >> $(1))
$(hide) echo "selinux_fc=$(SELINUX_FC)" >> $(1)
$(if $(PRODUCTS.$(INTERNAL_PRODUCT).PRODUCT_SUPPORTS_BOOT_SIGNER),$(hide) echo "boot_signer=$(PRODUCTS.$(INTERNAL_PRODUCT).PRODUCT_SUPPORTS_BOOT_SIGNER)" >> $(1))
$(if $(PRODUCTS.$(INTERNAL_PRODUCT).PRODUCT_SUPPORTS_VERITY),$(hide) echo "verity=$(PRODUCTS.$(INTERNAL_PRODUCT).PRODUCT_SUPPORTS_VERITY)" >> $(1))
$(if $(PRODUCTS.$(INTERNAL_PRODUCT).PRODUCT_SUPPORTS_VERITY),$(hide) echo "verity_key=$(PRODUCTS.$(INTERNAL_PRODUCT).PRODUCT_VERITY_SIGNING_KEY)" >> $(1))
$(if $(PRODUCTS.$(INTERNAL_PRODUCT).PRODUCT_SUPPORTS_VERITY),$(hide) echo "verity_signer_cmd=$(notdir $(VERITY_SIGNER))" >> $(1))
$(if $(PRODUCTS.$(INTERNAL_PRODUCT).PRODUCT_SYSTEM_VERITY_PARTITION),$(hide) echo "system_verity_block_device=$(PRODUCTS.$(INTERNAL_PRODUCT).PRODUCT_SYSTEM_VERITY_PARTITION)" >> $(1))
$(if $(PRODUCTS.$(INTERNAL_PRODUCT).PRODUCT_VENDOR_VERITY_PARTITION),$(hide) echo "vendor_verity_block_device=$(PRODUCTS.$(INTERNAL_PRODUCT).PRODUCT_VENDOR_VERITY_PARTITION)" >> $(1))
$(if $(PRODUCTS.$(INTERNAL_PRODUCT).PRODUCT_SUPPORTS_VBOOT),$(hide) echo "vboot=$(PRODUCTS.$(INTERNAL_PRODUCT).PRODUCT_SUPPORTS_VBOOT)" >> $(1))
$(if $(PRODUCTS.$(INTERNAL_PRODUCT).PRODUCT_SUPPORTS_VBOOT),$(hide) echo "vboot_key=$(PRODUCTS.$(INTERNAL_PRODUCT).PRODUCT_VBOOT_SIGNING_KEY)" >> $(1))
$(if $(PRODUCTS.$(INTERNAL_PRODUCT).PRODUCT_SUPPORTS_VBOOT),$(hide) echo "futility=$(FUTILITY)" >> $(1))
$(if $(PRODUCTS.$(INTERNAL_PRODUCT).PRODUCT_SUPPORTS_VBOOT),$(hide) echo "vboot_signer_cmd=$(VBOOT_SIGNER)" >> $(1))
$(if $(filter true,$(BOARD_BUILD_SYSTEM_ROOT_IMAGE)),\
    $(hide) echo "system_root_image=true" >> $(1);\
    echo "ramdisk_dir=$(TARGET_ROOT_OUT)" >> $(1))
$(if $(2),$(hide) $(foreach kv,$(2),echo "$(kv)" >> $(1);))
endef

# -----------------------------------------------------------------
# Recovery image

ifdef INSTALLED_RECOVERYIMAGE_TARGET

INTERNAL_RECOVERYIMAGE_FILES := $(filter $(TARGET_RECOVERY_OUT)/%, \
    $(ALL_DEFAULT_INSTALLED_MODULES))

recovery_initrc := $(call include-path-for, recovery)/etc/init.rc
recovery_sepolicy := $(call intermediates-dir-for,ETC,sepolicy.recovery)/sepolicy.recovery
recovery_kernel := $(INSTALLED_KERNEL_TARGET) # same as a non-recovery system
recovery_ramdisk := $(PRODUCT_OUT)/ramdisk-recovery.img
recovery_build_prop := $(intermediate_system_build_prop)
recovery_resources_common := $(call include-path-for, recovery)/res

# Set recovery_density to the density bucket of the device.
recovery_density := unknown
ifneq (,$(PRODUCT_AAPT_PREF_CONFIG))
# If PRODUCT_AAPT_PREF_CONFIG includes a dpi bucket, then use that value.
recovery_density := $(filter %dpi,$(PRODUCT_AAPT_PREF_CONFIG))
else
# Otherwise, use the default medium density.
recovery_densities := mdpi
endif

ifneq (,$(wildcard $(recovery_resources_common)-$(recovery_density)))
recovery_resources_common := $(recovery_resources_common)-$(recovery_density)
else
recovery_resources_common := $(recovery_resources_common)-xhdpi
endif

# Select the 18x32 font on high-density devices (xhdpi and up); and
# the 12x22 font on other devices.  Note that the font selected here
# can be overridden for a particular device by putting a font.png in
# its private recovery resources.

ifneq (,$(filter xxxhdpi 560dpi xxhdpi 400dpi xhdpi,$(recovery_density)))
recovery_font := $(call include-path-for, recovery)/fonts/18x32.png
else
recovery_font := $(call include-path-for, recovery)/fonts/12x22.png
endif

recovery_resources_private := $(strip $(wildcard $(TARGET_DEVICE_DIR)/recovery/res))
recovery_resource_deps := $(shell find $(recovery_resources_common) \
  $(recovery_resources_private) -type f)
ifdef TARGET_RECOVERY_FSTAB
recovery_fstab := $(TARGET_RECOVERY_FSTAB)
else
recovery_fstab := $(strip $(wildcard $(TARGET_DEVICE_DIR)/recovery.fstab))
endif

ifneq ($(BOARD_USES_FULL_RECOVERY_IMAGE),true)
# Named '.dat' so we don't attempt to use imgdiff for patching it.
RECOVERY_RESOURCE_ZIP := $(TARGET_OUT)/etc/recovery-resource.dat
else
# We carry a full copy of the recovery image. recovery-resource.dat is no
# longer needed.
RECOVERY_RESOURCE_ZIP :=
endif

ifeq ($(recovery_resources_private),)
  $(info No private recovery resources for TARGET_DEVICE $(TARGET_DEVICE))
endif

ifeq ($(recovery_fstab),)
  $(info No recovery.fstab for TARGET_DEVICE $(TARGET_DEVICE))
endif

INTERNAL_RECOVERYIMAGE_ARGS := \
	$(addprefix --second ,$(INSTALLED_2NDBOOTLOADER_TARGET)) \
	--kernel $(recovery_kernel) \
	--ramdisk $(recovery_ramdisk)

# Assumes this has already been stripped
ifdef BOARD_KERNEL_CMDLINE
  INTERNAL_RECOVERYIMAGE_ARGS += --cmdline "$(BOARD_KERNEL_CMDLINE)"
endif
ifdef BOARD_KERNEL_BASE
  INTERNAL_RECOVERYIMAGE_ARGS += --base $(BOARD_KERNEL_BASE)
endif
BOARD_KERNEL_PAGESIZE := $(strip $(BOARD_KERNEL_PAGESIZE))
ifdef BOARD_KERNEL_PAGESIZE
  INTERNAL_RECOVERYIMAGE_ARGS += --pagesize $(BOARD_KERNEL_PAGESIZE)
endif

# Keys authorized to sign OTA packages this build will accept.  The
# build always uses dev-keys for this; release packaging tools will
# substitute other keys for this one.
OTA_PUBLIC_KEYS := $(DEFAULT_SYSTEM_DEV_CERTIFICATE).x509.pem

# Generate a file containing the keys that will be read by the
# recovery binary.
RECOVERY_INSTALL_OTA_KEYS := \
	$(call intermediates-dir-for,PACKAGING,ota_keys)/keys
DUMPKEY_JAR := $(HOST_OUT_JAVA_LIBRARIES)/dumpkey.jar
$(RECOVERY_INSTALL_OTA_KEYS): PRIVATE_OTA_PUBLIC_KEYS := $(OTA_PUBLIC_KEYS)
$(RECOVERY_INSTALL_OTA_KEYS): extra_keys := $(patsubst %,%.x509.pem,$(PRODUCT_EXTRA_RECOVERY_KEYS))
$(RECOVERY_INSTALL_OTA_KEYS): $(OTA_PUBLIC_KEYS) $(DUMPKEY_JAR) $(extra_keys)
	@echo "DumpPublicKey: $@ <= $(PRIVATE_OTA_PUBLIC_KEYS) $(extra_keys)"
	@rm -rf $@
	@mkdir -p $(dir $@)
	java -jar $(DUMPKEY_JAR) $(PRIVATE_OTA_PUBLIC_KEYS) $(extra_keys) > $@

RECOVERYIMAGE_ID_FILE := $(PRODUCT_OUT)/recovery.id
# $(1): output file
define build-recoveryimage-target
  @echo ----- Making recovery image ------
  $(hide) mkdir -p $(TARGET_RECOVERY_OUT)
  $(hide) mkdir -p $(TARGET_RECOVERY_ROOT_OUT)/etc $(TARGET_RECOVERY_ROOT_OUT)/tmp
  @echo Copying baseline ramdisk...
  $(hide) rsync -a $(TARGET_ROOT_OUT) $(TARGET_RECOVERY_OUT) # "cp -Rf" fails to overwrite broken symlinks on Mac.
  @echo Modifying ramdisk contents...
  $(hide) rm -f $(TARGET_RECOVERY_ROOT_OUT)/init*.rc
  $(hide) cp -f $(recovery_initrc) $(TARGET_RECOVERY_ROOT_OUT)/
  $(hide) rm -f $(TARGET_RECOVERY_ROOT_OUT)/sepolicy
  $(hide) cp -f $(recovery_sepolicy) $(TARGET_RECOVERY_ROOT_OUT)/sepolicy
  $(hide) cp $(TARGET_ROOT_OUT)/init.recovery.*.rc $(TARGET_RECOVERY_ROOT_OUT)/ || true # Ignore error when the src file doesn't exist.
  $(hide) mkdir -p $(TARGET_RECOVERY_ROOT_OUT)/res
  $(hide) rm -rf $(TARGET_RECOVERY_ROOT_OUT)/res/*
  $(hide) cp -rf $(recovery_resources_common)/* $(TARGET_RECOVERY_ROOT_OUT)/res
  $(hide) cp -f $(recovery_font) $(TARGET_RECOVERY_ROOT_OUT)/res/images/font.png
  $(hide) $(foreach item,$(recovery_resources_private), \
    cp -rf $(item) $(TARGET_RECOVERY_ROOT_OUT)/)
  $(hide) $(foreach item,$(recovery_fstab), \
    cp -f $(item) $(TARGET_RECOVERY_ROOT_OUT)/etc/recovery.fstab)
  $(hide) cp $(RECOVERY_INSTALL_OTA_KEYS) $(TARGET_RECOVERY_ROOT_OUT)/res/keys
  $(hide) cat $(INSTALLED_DEFAULT_PROP_TARGET) $(recovery_build_prop) \
          > $(TARGET_RECOVERY_ROOT_OUT)/default.prop
<<<<<<< HEAD
  $(hide) $(MKBOOTFS) -d $(TARGET_OUT) $(TARGET_RECOVERY_ROOT_OUT) | $(MINIGZIP) > $(recovery_ramdisk)
=======
  $(if $(filter true,$(BOARD_BUILD_SYSTEM_ROOT_IMAGE)), \
    $(hide) mkdir -p $(TARGET_RECOVERY_ROOT_OUT)/system_root; \
            rm -rf $(TARGET_RECOVERY_ROOT_OUT)/system; \
            ln -sf /system_root/system $(TARGET_RECOVERY_ROOT_OUT)/system) # Mount the system_root_image to /system_root and symlink /system.
  $(hide) $(MKBOOTFS) $(TARGET_RECOVERY_ROOT_OUT) | $(MINIGZIP) > $(recovery_ramdisk)
>>>>>>> bbb41a70
  $(if $(filter true,$(PRODUCTS.$(INTERNAL_PRODUCT).PRODUCT_SUPPORTS_VBOOT)), \
    $(hide) $(MKBOOTIMG) $(INTERNAL_RECOVERYIMAGE_ARGS) $(BOARD_MKBOOTIMG_ARGS) --output $(1).unsigned, \
    $(hide) $(MKBOOTIMG) $(INTERNAL_RECOVERYIMAGE_ARGS) $(BOARD_MKBOOTIMG_ARGS) --output $(1) --id > $(RECOVERYIMAGE_ID_FILE))
  $(if $(filter true,$(PRODUCTS.$(INTERNAL_PRODUCT).PRODUCT_SUPPORTS_BOOT_SIGNER)),\
    $(BOOT_SIGNER) /recovery $(1) $(PRODUCTS.$(INTERNAL_PRODUCT).PRODUCT_VERITY_SIGNING_KEY).pk8 $(PRODUCTS.$(INTERNAL_PRODUCT).PRODUCT_VERITY_SIGNING_KEY).x509.pem $(1))
  $(if $(filter true,$(PRODUCTS.$(INTERNAL_PRODUCT).PRODUCT_SUPPORTS_VBOOT)), \
    $(VBOOT_SIGNER) $(FUTILITY) $(1).unsigned $(PRODUCTS.$(INTERNAL_PRODUCT).PRODUCT_VBOOT_SIGNING_KEY).vbpubk $(PRODUCTS.$(INTERNAL_PRODUCT).PRODUCT_VBOOT_SIGNING_KEY).vbprivk $(1).keyblock $(1))
  $(hide) $(call assert-max-image-size,$(1),$(BOARD_RECOVERYIMAGE_PARTITION_SIZE))
  @echo ----- Made recovery image: $(1) --------
endef

$(INSTALLED_RECOVERYIMAGE_TARGET): $(MKBOOTFS) $(MKBOOTIMG) $(MINIGZIP) \
		$(INSTALLED_RAMDISK_TARGET) \
		$(INSTALLED_BOOTIMAGE_TARGET) \
		$(INTERNAL_RECOVERYIMAGE_FILES) \
		$(recovery_initrc) $(recovery_sepolicy) $(recovery_kernel) \
		$(INSTALLED_2NDBOOTLOADER_TARGET) \
		$(recovery_build_prop) $(recovery_resource_deps) \
		$(recovery_fstab) \
		$(RECOVERY_INSTALL_OTA_KEYS)
		$(call build-recoveryimage-target, $@)

ifneq ($(BOARD_USES_FULL_RECOVERY_IMAGE),true)
$(RECOVERY_RESOURCE_ZIP): $(INSTALLED_RECOVERYIMAGE_TARGET)
	$(hide) mkdir -p $(dir $@)
	$(hide) find $(TARGET_RECOVERY_ROOT_OUT)/res -type f | sort | zip -0qrj $@ -@
endif

.PHONY: recoveryimage-nodeps
recoveryimage-nodeps:
	@echo "make $@: ignoring dependencies"
	$(call build-recoveryimage-target, $(INSTALLED_RECOVERYIMAGE_TARGET))

else # INSTALLED_RECOVERYIMAGE_TARGET not defined
RECOVERY_RESOURCE_ZIP :=
endif

.PHONY: recoveryimage
recoveryimage: $(INSTALLED_RECOVERYIMAGE_TARGET) $(RECOVERY_RESOURCE_ZIP)

ifeq ($(BOARD_NAND_PAGE_SIZE),)
BOARD_NAND_PAGE_SIZE := 2048
endif

ifeq ($(BOARD_NAND_SPARE_SIZE),)
BOARD_NAND_SPARE_SIZE := 64
endif

# -----------------------------------------------------------------
# system image
#
# Remove overridden packages from $(ALL_PDK_FUSION_FILES)
PDK_FUSION_SYSIMG_FILES := \
    $(filter-out $(foreach p,$(overridden_packages),$(p) %/$(p).apk), \
        $(ALL_PDK_FUSION_FILES))

INTERNAL_SYSTEMIMAGE_FILES := $(filter $(TARGET_OUT)/%, \
    $(ALL_PREBUILT) \
    $(ALL_COPIED_HEADERS) \
    $(ALL_GENERATED_SOURCES) \
    $(ALL_DEFAULT_INSTALLED_MODULES) \
    $(PDK_FUSION_SYSIMG_FILES) \
    $(RECOVERY_RESOURCE_ZIP))


FULL_SYSTEMIMAGE_DEPS := $(INTERNAL_SYSTEMIMAGE_FILES) $(INTERNAL_USERIMAGES_DEPS)
# -----------------------------------------------------------------
# installed file list
# Depending on anything that $(BUILT_SYSTEMIMAGE) depends on.
# We put installed-files.txt ahead of image itself in the dependency graph
# so that we can get the size stat even if the build fails due to too large
# system image.
INSTALLED_FILES_FILE := $(PRODUCT_OUT)/installed-files.txt
$(INSTALLED_FILES_FILE): $(FULL_SYSTEMIMAGE_DEPS)
	@echo Installed file list: $@
	@mkdir -p $(dir $@)
	@rm -f $@
	$(hide) build/tools/fileslist.py $(TARGET_OUT) > $@

.PHONY: installed-file-list
installed-file-list: $(INSTALLED_FILES_FILE)

$(call dist-for-goals, sdk win_sdk sdk_addon, $(INSTALLED_FILES_FILE))

systemimage_intermediates := \
    $(call intermediates-dir-for,PACKAGING,systemimage)
BUILT_SYSTEMIMAGE := $(systemimage_intermediates)/system.img

# Create symlink /system/vendor to /vendor if necessary.
ifdef BOARD_VENDORIMAGE_FILE_SYSTEM_TYPE
define create-system-vendor-symlink
$(hide) if [ -d $(TARGET_OUT)/vendor ] && [ ! -h $(TARGET_OUT)/vendor ]; then \
  echo 'Non-symlink $(TARGET_OUT)/vendor detected!' 1>&2; \
  echo 'You cannot install files to $(TARGET_OUT)/vendor while building a separate vendor.img!' 1>&2; \
  exit 1; \
fi
$(hide) ln -sf /vendor $(TARGET_OUT)/vendor
endef
else
define create-system-vendor-symlink
endef
endif

# $(1): output file
define build-systemimage-target
  @echo "Target system fs image: $(1)"
  $(call create-system-vendor-symlink)
  @mkdir -p $(dir $(1)) $(systemimage_intermediates) && rm -rf $(systemimage_intermediates)/system_image_info.txt
  $(call generate-userimage-prop-dictionary, $(systemimage_intermediates)/system_image_info.txt, \
      skip_fsck=true)
  $(hide) PATH=$(foreach p,$(INTERNAL_USERIMAGES_BINARY_PATHS),$(p):)$$PATH \
      ./build/tools/releasetools/build_image.py \
      $(TARGET_OUT) $(systemimage_intermediates)/system_image_info.txt $(1) $(TARGET_OUT) \
      || ( echo "Out of space? the tree size of $(TARGET_OUT) is (MB): " 1>&2 ;\
           du -sm $(TARGET_OUT) 1>&2;\
           if [ "$(INTERNAL_USERIMAGES_EXT_VARIANT)" == "ext4" ]; then \
               maxsize=$(BOARD_SYSTEMIMAGE_PARTITION_SIZE); \
               if [ "$(BOARD_HAS_EXT4_RESERVED_BLOCKS)" == "true" ]; then \
                   maxsize=$$((maxsize - 4096 * 4096)); \
               fi; \
               echo "The max is $$(( maxsize / 1048576 )) MB." 1>&2 ;\
           else \
               echo "The max is $$(( $(BOARD_SYSTEMIMAGE_PARTITION_SIZE) / 1048576 )) MB." 1>&2 ;\
           fi; \
           mkdir -p $(DIST_DIR); cp $(INSTALLED_FILES_FILE) $(DIST_DIR)/installed-files-rescued.txt; \
           exit 1 )
endef

$(BUILT_SYSTEMIMAGE): $(FULL_SYSTEMIMAGE_DEPS) $(INSTALLED_FILES_FILE)
	$(call build-systemimage-target,$@)

INSTALLED_SYSTEMIMAGE := $(PRODUCT_OUT)/system.img
SYSTEMIMAGE_SOURCE_DIR := $(TARGET_OUT)

# The system partition needs room for the recovery image as well.  We
# now store the recovery image as a binary patch using the boot image
# as the source (since they are very similar).  Generate the patch so
# we can see how big it's going to be, and include that in the system
# image size check calculation.
ifneq ($(INSTALLED_RECOVERYIMAGE_TARGET),)
ifneq ($(BOARD_USES_FULL_RECOVERY_IMAGE),true)
intermediates := $(call intermediates-dir-for,PACKAGING,recovery_patch)
RECOVERY_FROM_BOOT_PATCH := $(intermediates)/recovery_from_boot.p
$(RECOVERY_FROM_BOOT_PATCH): $(INSTALLED_RECOVERYIMAGE_TARGET) \
                             $(INSTALLED_BOOTIMAGE_TARGET) \
			     $(HOST_OUT_EXECUTABLES)/imgdiff \
	                     $(HOST_OUT_EXECUTABLES)/bsdiff
	@echo "Construct recovery from boot"
	mkdir -p $(dir $@)
	PATH=$(HOST_OUT_EXECUTABLES):$$PATH $(HOST_OUT_EXECUTABLES)/imgdiff $(INSTALLED_BOOTIMAGE_TARGET) $(INSTALLED_RECOVERYIMAGE_TARGET) $@
else # $(BOARD_USES_FULL_RECOVERY_IMAGE) == true
RECOVERY_FROM_BOOT_PATCH := $(INSTALLED_RECOVERYIMAGE_TARGET)
endif
endif


$(INSTALLED_SYSTEMIMAGE): $(BUILT_SYSTEMIMAGE) $(RECOVERY_FROM_BOOT_PATCH) | $(ACP)
	@echo "Install system fs image: $@"
	$(copy-file-to-target)
	$(hide) $(call assert-max-image-size,$@ $(RECOVERY_FROM_BOOT_PATCH),$(BOARD_SYSTEMIMAGE_PARTITION_SIZE))

systemimage: $(INSTALLED_SYSTEMIMAGE)

.PHONY: systemimage-nodeps snod
systemimage-nodeps snod: $(filter-out systemimage-nodeps snod,$(MAKECMDGOALS)) \
	            | $(INTERNAL_USERIMAGES_DEPS)
	@echo "make $@: ignoring dependencies"
	$(call build-systemimage-target,$(INSTALLED_SYSTEMIMAGE))
	$(hide) $(call assert-max-image-size,$(INSTALLED_SYSTEMIMAGE),$(BOARD_SYSTEMIMAGE_PARTITION_SIZE))

ifneq (,$(filter systemimage-nodeps snod, $(MAKECMDGOALS)))
ifeq (true,$(WITH_DEXPREOPT))
$(warning Warning: with dexpreopt enabled, you may need a full rebuild.)
endif
endif

#######
## system tarball
define build-systemtarball-target
  $(call pretty,"Target system fs tarball: $(INSTALLED_SYSTEMTARBALL_TARGET)")
  $(call create-system-vendor-symlink)
  $(MKTARBALL) $(FS_GET_STATS) \
    $(PRODUCT_OUT) system $(PRIVATE_SYSTEM_TAR) \
    $(INSTALLED_SYSTEMTARBALL_TARGET) $(TARGET_OUT)
endef

ifndef SYSTEM_TARBALL_FORMAT
    SYSTEM_TARBALL_FORMAT := bz2
endif

system_tar := $(PRODUCT_OUT)/system.tar
INSTALLED_SYSTEMTARBALL_TARGET := $(system_tar).$(SYSTEM_TARBALL_FORMAT)
$(INSTALLED_SYSTEMTARBALL_TARGET): PRIVATE_SYSTEM_TAR := $(system_tar)
$(INSTALLED_SYSTEMTARBALL_TARGET): $(FS_GET_STATS) $(INTERNAL_SYSTEMIMAGE_FILES)
	$(build-systemtarball-target)

.PHONY: systemtarball-nodeps
systemtarball-nodeps: $(FS_GET_STATS) \
                      $(filter-out systemtarball-nodeps stnod,$(MAKECMDGOALS))
	$(build-systemtarball-target)

.PHONY: stnod
stnod: systemtarball-nodeps

#######
## platform.zip: system, plus other files to be used in PDK fusion build,
## in a zip file
##
## PDK_PLATFORM_ZIP_PRODUCT_BINARIES is used to store specified files to platform.zip.
## The variable will be typically set from BoardConfig.mk.
## Files under out dir will be rejected to prevent possible conflicts with other rules.
PDK_PLATFORM_ZIP_PRODUCT_BINARIES := $(filter-out $(OUT_DIR)/%,$(PDK_PLATFORM_ZIP_PRODUCT_BINARIES))
INSTALLED_PLATFORM_ZIP := $(PRODUCT_OUT)/platform.zip
$(INSTALLED_PLATFORM_ZIP) : $(INTERNAL_SYSTEMIMAGE_FILES)
	$(call pretty,"Platform zip package: $(INSTALLED_PLATFORM_ZIP)")
	$(hide) rm -f $@
	$(hide) cd $(dir $@) && zip -qry $(notdir $@) \
		$(TARGET_COPY_OUT_SYSTEM) \
		$(patsubst $(PRODUCT_OUT)/%, %, $(TARGET_OUT_NOTICE_FILES)) \
		$(addprefix symbols/,$(PDK_SYMBOL_FILES_LIST))
ifdef BOARD_VENDORIMAGE_FILE_SYSTEM_TYPE
	$(hide) cd $(dir $@) && zip -qry $(notdir $@) \
		$(TARGET_COPY_OUT_VENDOR)
endif
ifneq ($(PDK_PLATFORM_JAVA_ZIP_CONTENTS),)
	$(hide) cd $(OUT_DIR) && zip -qry $(patsubst $(OUT_DIR)/%,%,$@) $(PDK_PLATFORM_JAVA_ZIP_CONTENTS)
endif
ifneq ($(PDK_PLATFORM_ZIP_PRODUCT_BINARIES),)
	$(hide) zip -qry $@ $(PDK_PLATFORM_ZIP_PRODUCT_BINARIES)
endif

.PHONY: platform
platform: $(INSTALLED_PLATFORM_ZIP)

.PHONY: platform-java
platform-java: platform

# Dist the platform.zip
ifneq (,$(filter platform platform-java, $(MAKECMDGOALS)))
$(call dist-for-goals, platform platform-java, $(INSTALLED_PLATFORM_ZIP))
endif

#######
## boot tarball
define build-boottarball-target
    $(hide) echo "Target boot fs tarball: $(INSTALLED_BOOTTARBALL_TARGET)"
    $(hide) mkdir -p $(PRODUCT_OUT)/boot
    $(hide) cp -f $(INTERNAL_BOOTIMAGE_FILES) $(PRODUCT_OUT)/boot/.
    $(hide) echo $(BOARD_KERNEL_CMDLINE) > $(PRODUCT_OUT)/boot/cmdline
    $(hide) $(MKTARBALL) $(FS_GET_STATS) \
                 $(PRODUCT_OUT) boot $(PRIVATE_BOOT_TAR) \
                 $(INSTALLED_BOOTTARBALL_TARGET) $(TARGET_OUT)
endef

ifndef BOOT_TARBALL_FORMAT
    BOOT_TARBALL_FORMAT := bz2
endif

boot_tar := $(PRODUCT_OUT)/boot.tar
INSTALLED_BOOTTARBALL_TARGET := $(boot_tar).$(BOOT_TARBALL_FORMAT)
$(INSTALLED_BOOTTARBALL_TARGET): PRIVATE_BOOT_TAR := $(boot_tar)
$(INSTALLED_BOOTTARBALL_TARGET): $(FS_GET_STATS) $(INTERNAL_BOOTIMAGE_FILES)
	$(build-boottarball-target)

.PHONY: boottarball-nodeps btnod
boottarball-nodeps btnod: $(FS_GET_STATS) \
                      $(filter-out boottarball-nodeps btnod,$(MAKECMDGOALS))
	$(build-boottarball-target)


# -----------------------------------------------------------------
# data partition image
INTERNAL_USERDATAIMAGE_FILES := \
    $(filter $(TARGET_OUT_DATA)/%,$(ALL_DEFAULT_INSTALLED_MODULES))

# Don't build userdata.img if it's extfs but no partition size
skip_userdata.img :=
ifdef INTERNAL_USERIMAGES_EXT_VARIANT
ifndef BOARD_USERDATAIMAGE_PARTITION_SIZE
skip_userdata.img := true
endif
endif

ifneq ($(skip_userdata.img),true)
userdataimage_intermediates := \
    $(call intermediates-dir-for,PACKAGING,userdata)
BUILT_USERDATAIMAGE_TARGET := $(PRODUCT_OUT)/userdata.img

define build-userdataimage-target
  $(call pretty,"Target userdata fs image: $(INSTALLED_USERDATAIMAGE_TARGET)")
  @mkdir -p $(TARGET_OUT_DATA)
  @mkdir -p $(userdataimage_intermediates) && rm -rf $(userdataimage_intermediates)/userdata_image_info.txt
  $(call generate-userimage-prop-dictionary, $(userdataimage_intermediates)/userdata_image_info.txt, skip_fsck=true)
  $(hide) PATH=$(foreach p,$(INTERNAL_USERIMAGES_BINARY_PATHS),$(p):)$$PATH \
      ./build/tools/releasetools/build_image.py \
      $(TARGET_OUT_DATA) $(userdataimage_intermediates)/userdata_image_info.txt $(INSTALLED_USERDATAIMAGE_TARGET) $(TARGET_OUT)
  $(hide) $(call assert-max-image-size,$(INSTALLED_USERDATAIMAGE_TARGET),$(BOARD_USERDATAIMAGE_PARTITION_SIZE))
endef

# We just build this directly to the install location.
INSTALLED_USERDATAIMAGE_TARGET := $(BUILT_USERDATAIMAGE_TARGET)
$(INSTALLED_USERDATAIMAGE_TARGET): $(INTERNAL_USERIMAGES_DEPS) \
                                   $(INTERNAL_USERDATAIMAGE_FILES)
	$(build-userdataimage-target)

.PHONY: userdataimage-nodeps
userdataimage-nodeps: | $(INTERNAL_USERIMAGES_DEPS)
	$(build-userdataimage-target)

endif # not skip_userdata.img
skip_userdata.img :=

#######
## data partition tarball
define build-userdatatarball-target
    $(call pretty,"Target userdata fs tarball: " \
                  "$(INSTALLED_USERDATATARBALL_TARGET)")
    $(MKTARBALL) $(FS_GET_STATS) \
		$(PRODUCT_OUT) data $(PRIVATE_USERDATA_TAR) \
		$(INSTALLED_USERDATATARBALL_TARGET) $(TARGET_OUT)
endef

userdata_tar := $(PRODUCT_OUT)/userdata.tar
INSTALLED_USERDATATARBALL_TARGET := $(userdata_tar).bz2
$(INSTALLED_USERDATATARBALL_TARGET): PRIVATE_USERDATA_TAR := $(userdata_tar)
$(INSTALLED_USERDATATARBALL_TARGET): $(FS_GET_STATS) $(INTERNAL_USERDATAIMAGE_FILES)
	$(build-userdatatarball-target)

.PHONY: userdatatarball-nodeps
userdatatarball-nodeps: $(FS_GET_STATS)
	$(build-userdatatarball-target)


# -----------------------------------------------------------------
# cache partition image
ifdef BOARD_CACHEIMAGE_FILE_SYSTEM_TYPE
INTERNAL_CACHEIMAGE_FILES := \
    $(filter $(TARGET_OUT_CACHE)/%,$(ALL_DEFAULT_INSTALLED_MODULES))

cacheimage_intermediates := \
    $(call intermediates-dir-for,PACKAGING,cache)
BUILT_CACHEIMAGE_TARGET := $(PRODUCT_OUT)/cache.img

define build-cacheimage-target
  $(call pretty,"Target cache fs image: $(INSTALLED_CACHEIMAGE_TARGET)")
  @mkdir -p $(TARGET_OUT_CACHE)
  @mkdir -p $(cacheimage_intermediates) && rm -rf $(cacheimage_intermediates)/cache_image_info.txt
  $(call generate-userimage-prop-dictionary, $(cacheimage_intermediates)/cache_image_info.txt, skip_fsck=true)
  $(hide) PATH=$(foreach p,$(INTERNAL_USERIMAGES_BINARY_PATHS),$(p):)$$PATH \
      ./build/tools/releasetools/build_image.py \
      $(TARGET_OUT_CACHE) $(cacheimage_intermediates)/cache_image_info.txt $(INSTALLED_CACHEIMAGE_TARGET) $(TARGET_OUT)
  $(hide) $(call assert-max-image-size,$(INSTALLED_CACHEIMAGE_TARGET),$(BOARD_CACHEIMAGE_PARTITION_SIZE))
endef

# We just build this directly to the install location.
INSTALLED_CACHEIMAGE_TARGET := $(BUILT_CACHEIMAGE_TARGET)
$(INSTALLED_CACHEIMAGE_TARGET): $(INTERNAL_USERIMAGES_DEPS) $(INTERNAL_CACHEIMAGE_FILES)
	$(build-cacheimage-target)

.PHONY: cacheimage-nodeps
cacheimage-nodeps: | $(INTERNAL_USERIMAGES_DEPS)
	$(build-cacheimage-target)

endif # BOARD_CACHEIMAGE_FILE_SYSTEM_TYPE


# -----------------------------------------------------------------
# vendor partition image
ifdef BOARD_VENDORIMAGE_FILE_SYSTEM_TYPE
INTERNAL_VENDORIMAGE_FILES := \
    $(filter $(TARGET_OUT_VENDOR)/%,\
      $(ALL_DEFAULT_INSTALLED_MODULES)\
      $(ALL_PDK_FUSION_FILES))

# platform.zip depends on $(INTERNAL_VENDORIMAGE_FILES).
$(INSTALLED_PLATFORM_ZIP) : $(INTERNAL_VENDORIMAGE_FILES)

vendorimage_intermediates := \
    $(call intermediates-dir-for,PACKAGING,vendor)
BUILT_VENDORIMAGE_TARGET := $(PRODUCT_OUT)/vendor.img

define build-vendorimage-target
  $(call pretty,"Target vendor fs image: $(INSTALLED_VENDORIMAGE_TARGET)")
  @mkdir -p $(TARGET_OUT_VENDOR)
  @mkdir -p $(vendorimage_intermediates) && rm -rf $(vendorimage_intermediates)/vendor_image_info.txt
  $(call generate-userimage-prop-dictionary, $(vendorimage_intermediates)/vendor_image_info.txt, skip_fsck=true)
  $(hide) PATH=$(foreach p,$(INTERNAL_USERIMAGES_BINARY_PATHS),$(p):)$$PATH \
      ./build/tools/releasetools/build_image.py \
      $(TARGET_OUT_VENDOR) $(vendorimage_intermediates)/vendor_image_info.txt $(INSTALLED_VENDORIMAGE_TARGET) $(TARGET_OUT)
  $(hide) $(call assert-max-image-size,$(INSTALLED_VENDORIMAGE_TARGET),$(BOARD_VENDORIMAGE_PARTITION_SIZE))
endef

# We just build this directly to the install location.
INSTALLED_VENDORIMAGE_TARGET := $(BUILT_VENDORIMAGE_TARGET)
$(INSTALLED_VENDORIMAGE_TARGET): $(INTERNAL_USERIMAGES_DEPS) $(INTERNAL_VENDORIMAGE_FILES)
	$(build-vendorimage-target)

.PHONY: vendorimage-nodeps
vendorimage-nodeps: | $(INTERNAL_USERIMAGES_DEPS)
	$(build-vendorimage-target)

endif # BOARD_VENDORIMAGE_FILE_SYSTEM_TYPE

# -----------------------------------------------------------------
# bring in the installer image generation defines if necessary
ifeq ($(TARGET_USE_DISKINSTALLER),true)
include bootable/diskinstaller/config.mk
endif

# -----------------------------------------------------------------
# host tools needed to build dist and OTA packages

DISTTOOLS :=  $(HOST_OUT_EXECUTABLES)/minigzip \
  $(HOST_OUT_EXECUTABLES)/mkbootfs \
  $(HOST_OUT_EXECUTABLES)/mkbootimg \
  $(HOST_OUT_EXECUTABLES)/fs_config \
  $(HOST_OUT_EXECUTABLES)/zipalign \
  $(HOST_OUT_EXECUTABLES)/bsdiff \
  $(HOST_OUT_EXECUTABLES)/imgdiff \
  $(HOST_OUT_JAVA_LIBRARIES)/dumpkey.jar \
  $(HOST_OUT_JAVA_LIBRARIES)/signapk.jar \
  $(HOST_OUT_JAVA_LIBRARIES)/BootSignature.jar \
  $(HOST_OUT_EXECUTABLES)/mkuserimg.sh \
  $(HOST_OUT_EXECUTABLES)/make_ext4fs \
  $(HOST_OUT_EXECUTABLES)/simg2img \
  $(HOST_OUT_EXECUTABLES)/e2fsck \
  $(HOST_OUT_EXECUTABLES)/build_verity_tree \
  $(HOST_OUT_EXECUTABLES)/verity_signer \
  $(HOST_OUT_EXECUTABLES)/append2simg \
  $(HOST_OUT_EXECUTABLES)/img2simg \
  $(HOST_OUT_EXECUTABLES)/boot_signer

# Shared libraries.
DISTTOOLS += \
  $(HOST_LIBRARY_PATH)/libc++$(HOST_SHLIB_SUFFIX) \
  $(HOST_LIBRARY_PATH)/liblog$(HOST_SHLIB_SUFFIX) \
  $(HOST_LIBRARY_PATH)/libcutils$(HOST_SHLIB_SUFFIX) \
  $(HOST_LIBRARY_PATH)/libselinux$(HOST_SHLIB_SUFFIX) \
  $(HOST_LIBRARY_PATH)/libcrypto-host$(HOST_SHLIB_SUFFIX) \
  $(HOST_LIBRARY_PATH)/libext2fs_host$(HOST_SHLIB_SUFFIX) \
  $(HOST_LIBRARY_PATH)/libext2_blkid_host$(HOST_SHLIB_SUFFIX) \
  $(HOST_LIBRARY_PATH)/libext2_com_err_host$(HOST_SHLIB_SUFFIX) \
  $(HOST_LIBRARY_PATH)/libext2_e2p_host$(HOST_SHLIB_SUFFIX) \
  $(HOST_LIBRARY_PATH)/libext2_profile_host$(HOST_SHLIB_SUFFIX) \
  $(HOST_LIBRARY_PATH)/libext2_quota_host$(HOST_SHLIB_SUFFIX) \
  $(HOST_LIBRARY_PATH)/libext2_uuid_host$(HOST_SHLIB_SUFFIX)

OTATOOLS := $(DISTTOOLS) \
  $(HOST_OUT_EXECUTABLES)/aapt

.PHONY: otatools
otatools: $(OTATOOLS)

BUILT_OTATOOLS_PACKAGE := $(PRODUCT_OUT)/otatools.zip
$(BUILT_OTATOOLS_PACKAGE): zip_root := $(call intermediates-dir-for,PACKAGING,otatools)/otatools

$(BUILT_OTATOOLS_PACKAGE): $(OTATOOLS) | $(ACP)
	@echo "Package OTA tools: $@"
	$(hide) rm -rf $@ $(zip_root)
	$(hide) mkdir -p $(dir $@) $(zip_root)/bin $(zip_root)/framework $(zip_root)/releasetools $(zip_root)/system/extras/verity
	$(call copy-files-with-structure,$(OTATOOLS),$(HOST_OUT)/,$(zip_root))
	$(hide) $(ACP) $(HOST_OUT_JAVA_LIBRARIES)/VeritySigner.jar $(zip_root)/framework/
	$(hide) $(ACP) -p system/extras/verity/build_verity_metadata.py $(zip_root)/system/extras/verity/
	$(hide) $(ACP) -r -d -p build/tools/releasetools/* $(zip_root)/releasetools
	$(hide) rm -rf $@ $(zip_root)/releasetools/*.pyc
	$(hide) (cd $(zip_root) && zip -qry $(abspath $@) *)
	$(hide) zip -qry $(abspath $@) build/target/product/security/
	$(hide) find device vendor -name \*.pk8 -o -name \*.x509.pem -o -name oem.prop | xargs zip -qry $(abspath $@)>/dev/null || true

.PHONY: otatools-package
otatools-package: $(BUILT_OTATOOLS_PACKAGE)


# -----------------------------------------------------------------
# A zip of the directories that map to the target filesystem.
# This zip can be used to create an OTA package or filesystem image
# as a post-build step.
#
name := $(TARGET_PRODUCT)
ifeq ($(TARGET_BUILD_TYPE),debug)
  name := $(name)_debug
endif
name := $(name)-target_files-$(FILE_NAME_TAG)

intermediates := $(call intermediates-dir-for,PACKAGING,target_files)
BUILT_TARGET_FILES_PACKAGE := $(intermediates)/$(name).zip
$(BUILT_TARGET_FILES_PACKAGE): intermediates := $(intermediates)
$(BUILT_TARGET_FILES_PACKAGE): \
		zip_root := $(intermediates)/$(name)

# $(1): Directory to copy
# $(2): Location to copy it to
# The "ls -A" is to prevent "acp s/* d" from failing if s is empty.
define package_files-copy-root
  if [ -d "$(strip $(1))" -a "$$(ls -A $(1))" ]; then \
    mkdir -p $(2) && \
    $(ACP) -rd $(strip $(1))/* $(2); \
  fi
endef

built_ota_tools := \
    $(call intermediates-dir-for,EXECUTABLES,applypatch,,,$(TARGET_PREFER_32_BIT))/applypatch \
    $(call intermediates-dir-for,EXECUTABLES,sqlite3,,,$(TARGET_PREFER_32_BIT))/sqlite3

# We can't build static executables when SANITIZE_TARGET=address
ifneq (address,$(SANITIZE_TARGET))
built_ota_tools += \
    $(call intermediates-dir-for,EXECUTABLES,check_prereq,,,$(TARGET_PREFER_32_BIT))/check_prereq \
    $(call intermediates-dir-for,EXECUTABLES,applypatch_static,,,$(TARGET_PREFER_32_BIT))/applypatch_static \
    $(call intermediates-dir-for,EXECUTABLES,updater,,,$(TARGET_PREFER_32_BIT))/updater
endif

$(BUILT_TARGET_FILES_PACKAGE): PRIVATE_OTA_TOOLS := $(built_ota_tools)

$(BUILT_TARGET_FILES_PACKAGE): PRIVATE_RECOVERY_API_VERSION := $(RECOVERY_API_VERSION)
$(BUILT_TARGET_FILES_PACKAGE): PRIVATE_RECOVERY_FSTAB_VERSION := $(RECOVERY_FSTAB_VERSION)

ifeq ($(TARGET_RELEASETOOLS_EXTENSIONS),)
# default to common dir for device vendor
$(BUILT_TARGET_FILES_PACKAGE): tool_extensions := $(TARGET_DEVICE_DIR)/../common
else
$(BUILT_TARGET_FILES_PACKAGE): tool_extensions := $(TARGET_RELEASETOOLS_EXTENSIONS)
endif

# Depending on the various images guarantees that the underlying
# directories are up-to-date.
$(BUILT_TARGET_FILES_PACKAGE): \
		$(INSTALLED_BOOTIMAGE_TARGET) \
		$(INSTALLED_RADIOIMAGE_TARGET) \
		$(INSTALLED_RECOVERYIMAGE_TARGET) \
		$(INSTALLED_SYSTEMIMAGE) \
		$(INSTALLED_USERDATAIMAGE_TARGET) \
		$(INSTALLED_CACHEIMAGE_TARGET) \
		$(INSTALLED_VENDORIMAGE_TARGET) \
		$(INSTALLED_ANDROID_INFO_TXT_TARGET) \
		$(SELINUX_FC) \
		$(built_ota_tools) \
		$(APKCERTS_FILE) \
		$(HOST_OUT_EXECUTABLES)/fs_config \
		| $(ACP)
	@echo "Package target files: $@"
	$(hide) rm -rf $@ $(zip_root)
	$(hide) mkdir -p $(dir $@) $(zip_root)
	@# Components of the recovery image
	$(hide) mkdir -p $(zip_root)/RECOVERY
	$(hide) $(call package_files-copy-root, \
		$(TARGET_RECOVERY_ROOT_OUT),$(zip_root)/RECOVERY/RAMDISK)
ifdef INSTALLED_KERNEL_TARGET
	$(hide) $(ACP) $(INSTALLED_KERNEL_TARGET) $(zip_root)/RECOVERY/kernel
endif
ifdef INSTALLED_2NDBOOTLOADER_TARGET
	$(hide) $(ACP) \
		$(INSTALLED_2NDBOOTLOADER_TARGET) $(zip_root)/RECOVERY/second
endif
ifdef BOARD_KERNEL_CMDLINE
	$(hide) echo "$(BOARD_KERNEL_CMDLINE)" > $(zip_root)/RECOVERY/cmdline
endif
ifdef BOARD_KERNEL_BASE
	$(hide) echo "$(BOARD_KERNEL_BASE)" > $(zip_root)/RECOVERY/base
endif
ifdef BOARD_KERNEL_PAGESIZE
	$(hide) echo "$(BOARD_KERNEL_PAGESIZE)" > $(zip_root)/RECOVERY/pagesize
endif
	@# Components of the boot image
	$(hide) mkdir -p $(zip_root)/BOOT
	$(hide) $(call package_files-copy-root, \
		$(TARGET_ROOT_OUT),$(zip_root)/BOOT/RAMDISK)
ifdef INSTALLED_KERNEL_TARGET
	$(hide) $(ACP) $(INSTALLED_KERNEL_TARGET) $(zip_root)/BOOT/kernel
endif
ifdef INSTALLED_2NDBOOTLOADER_TARGET
	$(hide) $(ACP) \
		$(INSTALLED_2NDBOOTLOADER_TARGET) $(zip_root)/BOOT/second
endif
ifdef BOARD_KERNEL_CMDLINE
	$(hide) echo "$(BOARD_KERNEL_CMDLINE)" > $(zip_root)/BOOT/cmdline
endif
ifdef BOARD_KERNEL_BASE
	$(hide) echo "$(BOARD_KERNEL_BASE)" > $(zip_root)/BOOT/base
endif
ifdef BOARD_KERNEL_PAGESIZE
	$(hide) echo "$(BOARD_KERNEL_PAGESIZE)" > $(zip_root)/BOOT/pagesize
endif
	$(hide) $(foreach t,$(INSTALLED_RADIOIMAGE_TARGET),\
	            mkdir -p $(zip_root)/RADIO; \
	            $(ACP) $(t) $(zip_root)/RADIO/$(notdir $(t));)
	@# Contents of the system image
	$(hide) $(call package_files-copy-root, \
		$(SYSTEMIMAGE_SOURCE_DIR),$(zip_root)/SYSTEM)
	@# Contents of the data image
	$(hide) $(call package_files-copy-root, \
		$(TARGET_OUT_DATA),$(zip_root)/DATA)
ifdef BOARD_VENDORIMAGE_FILE_SYSTEM_TYPE
	@# Contents of the vendor image
	$(hide) $(call package_files-copy-root, \
		$(TARGET_OUT_VENDOR),$(zip_root)/VENDOR)
endif
	@# Extra contents of the OTA package
	$(hide) mkdir -p $(zip_root)/OTA/bin
	$(hide) $(ACP) $(INSTALLED_ANDROID_INFO_TXT_TARGET) $(zip_root)/OTA/
	$(hide) $(ACP) $(PRIVATE_OTA_TOOLS) $(zip_root)/OTA/bin/
	@# Files that do not end up in any images, but are necessary to
	@# build them.
	$(hide) mkdir -p $(zip_root)/META
	$(hide) $(ACP) $(APKCERTS_FILE) $(zip_root)/META/apkcerts.txt
	$(hide) if test -e $(tool_extensions)/releasetools.py; then $(ACP) $(tool_extensions)/releasetools.py $(zip_root)/META/; fi
	$(hide) echo "$(PRODUCT_OTA_PUBLIC_KEYS)" > $(zip_root)/META/otakeys.txt
	$(hide) $(ACP) $(SELINUX_FC) $(zip_root)/META/file_contexts
	$(hide) echo "recovery_api_version=$(PRIVATE_RECOVERY_API_VERSION)" > $(zip_root)/META/misc_info.txt
	$(hide) echo "fstab_version=$(PRIVATE_RECOVERY_FSTAB_VERSION)" >> $(zip_root)/META/misc_info.txt
ifdef BOARD_FLASH_BLOCK_SIZE
	$(hide) echo "blocksize=$(BOARD_FLASH_BLOCK_SIZE)" >> $(zip_root)/META/misc_info.txt
endif
ifdef BOARD_BOOTIMAGE_PARTITION_SIZE
	$(hide) echo "boot_size=$(BOARD_BOOTIMAGE_PARTITION_SIZE)" >> $(zip_root)/META/misc_info.txt
endif
ifdef BOARD_RECOVERYIMAGE_PARTITION_SIZE
	$(hide) echo "recovery_size=$(BOARD_RECOVERYIMAGE_PARTITION_SIZE)" >> $(zip_root)/META/misc_info.txt
endif
ifdef BOARD_HAS_EXT4_RESERVED_BLOCKS
	$(hide) echo "has_ext4_reserved_blocks=$(BOARD_HAS_EXT4_RESERVED_BLOCKS)" >> $(zip_root)/META/misc_info.txt
endif
ifdef TARGET_RECOVERY_FSTYPE_MOUNT_OPTIONS
	@# TARGET_RECOVERY_FSTYPE_MOUNT_OPTIONS can be empty to indicate that nothing but defaults should be used.
	$(hide) echo "recovery_mount_options=$(TARGET_RECOVERY_FSTYPE_MOUNT_OPTIONS)" >> $(zip_root)/META/misc_info.txt
else
	$(hide) echo "recovery_mount_options=$(DEFAULT_TARGET_RECOVERY_FSTYPE_MOUNT_OPTIONS)" >> $(zip_root)/META/misc_info.txt
endif
	$(hide) echo "tool_extensions=$(tool_extensions)" >> $(zip_root)/META/misc_info.txt
	$(hide) echo "default_system_dev_certificate=$(DEFAULT_SYSTEM_DEV_CERTIFICATE)" >> $(zip_root)/META/misc_info.txt
ifdef PRODUCT_EXTRA_RECOVERY_KEYS
	$(hide) echo "extra_recovery_keys=$(PRODUCT_EXTRA_RECOVERY_KEYS)" >> $(zip_root)/META/misc_info.txt
endif
	$(hide) echo 'mkbootimg_args=$(BOARD_MKBOOTIMG_ARGS)' >> $(zip_root)/META/misc_info.txt
	$(hide) echo "use_set_metadata=1" >> $(zip_root)/META/misc_info.txt
	$(hide) echo "multistage_support=1" >> $(zip_root)/META/misc_info.txt
	$(hide) echo "update_rename_support=1" >> $(zip_root)/META/misc_info.txt
	$(hide) echo "blockimgdiff_versions=1,2,3" >> $(zip_root)/META/misc_info.txt
ifneq ($(OEM_THUMBPRINT_PROPERTIES),)
	# OTA scripts are only interested in fingerprint related properties
	$(hide) echo "oem_fingerprint_properties=$(OEM_THUMBPRINT_PROPERTIES)" >> $(zip_root)/META/misc_info.txt
endif
ifeq ($(SANITIZE_TARGET),address)
	# We need to create userdata.img with real data because the instrumented libraries are in userdata.img.
	$(hide) echo "userdata_img_with_data=true" >> $(zip_root)/META/misc_info.txt
endif
ifeq ($(BOARD_USES_FULL_RECOVERY_IMAGE),true)
	$(hide) echo "full_recovery_image=true" >> $(zip_root)/META/misc_info.txt
endif
	$(call generate-userimage-prop-dictionary, $(zip_root)/META/misc_info.txt)
	$(hide) PATH=$(foreach p,$(INTERNAL_USERIMAGES_BINARY_PATHS),$(p):)$$PATH MKBOOTIMG=$(MKBOOTIMG) \
	    ./build/tools/releasetools/make_recovery_patch $(zip_root) $(zip_root)
	@# Zip everything up, preserving symlinks
	$(hide) (cd $(zip_root) && zip -qry ../$(notdir $@) .)
	@# Run fs_config on all the system, vendor, boot ramdisk,
	@# and recovery ramdisk files in the zip, and save the output
	$(hide) zipinfo -1 $@ | awk 'BEGIN { FS="SYSTEM/" } /^SYSTEM\// {print "system/" $$2}' | $(HOST_OUT_EXECUTABLES)/fs_config -C -D $(TARGET_OUT) -S $(SELINUX_FC) > $(zip_root)/META/filesystem_config.txt
	$(hide) zipinfo -1 $@ | awk 'BEGIN { FS="VENDOR/" } /^VENDOR\// {print "vendor/" $$2}' | $(HOST_OUT_EXECUTABLES)/fs_config -C -D $(TARGET_OUT) -S $(SELINUX_FC) > $(zip_root)/META/vendor_filesystem_config.txt
	$(hide) zipinfo -1 $@ | awk 'BEGIN { FS="BOOT/RAMDISK/" } /^BOOT\/RAMDISK\// {print $$2}' | $(HOST_OUT_EXECUTABLES)/fs_config -C -D $(TARGET_OUT) -S $(SELINUX_FC) > $(zip_root)/META/boot_filesystem_config.txt
	$(hide) zipinfo -1 $@ | awk 'BEGIN { FS="RECOVERY/RAMDISK/" } /^RECOVERY\/RAMDISK\// {print $$2}' | $(HOST_OUT_EXECUTABLES)/fs_config -C -D $(TARGET_OUT) -S $(SELINUX_FC) > $(zip_root)/META/recovery_filesystem_config.txt
	$(hide) (cd $(zip_root) && zip -q ../$(notdir $@) META/*filesystem_config.txt)
	$(hide) PATH=$(foreach p,$(INTERNAL_USERIMAGES_BINARY_PATHS),$(p):)$$PATH MKBOOTIMG=$(MKBOOTIMG) \
	    ./build/tools/releasetools/add_img_to_target_files -v -p $(HOST_OUT) $@

.PHONY: target-files-package
target-files-package: $(BUILT_TARGET_FILES_PACKAGE)

ifneq ($(filter $(MAKECMDGOALS),target-files-package),)
$(call dist-for-goals, target-files-package, $(BUILT_TARGET_FILES_PACKAGE))
endif

ifneq ($(SANITIZE_TARGET),address)
ifneq ($(TARGET_PRODUCT),sdk)
ifeq ($(filter generic%,$(TARGET_DEVICE)),)
ifneq ($(TARGET_NO_KERNEL),true)
ifneq ($(recovery_fstab),)

# -----------------------------------------------------------------
# OTA update package

name := $(TARGET_PRODUCT)
ifeq ($(TARGET_BUILD_TYPE),debug)
  name := $(name)_debug
endif
name := $(name)-ota-$(FILE_NAME_TAG)

INTERNAL_OTA_PACKAGE_TARGET := $(PRODUCT_OUT)/$(name).zip

$(INTERNAL_OTA_PACKAGE_TARGET): KEY_CERT_PAIR := $(DEFAULT_KEY_CERT_PAIR)

$(INTERNAL_OTA_PACKAGE_TARGET): $(BUILT_TARGET_FILES_PACKAGE) $(DISTTOOLS)
	@echo "Package OTA: $@"
	$(hide) PATH=$(foreach p,$(INTERNAL_USERIMAGES_BINARY_PATHS),$(p):)$$PATH MKBOOTIMG=$(MKBOOTIMG) \
	   ./build/tools/releasetools/ota_from_target_files -v \
	   --block \
	   -p $(HOST_OUT) \
	   -k $(KEY_CERT_PAIR) \
	   $(if $(OEM_OTA_CONFIG), -o $(OEM_OTA_CONFIG)) \
	   $(BUILT_TARGET_FILES_PACKAGE) $@

.PHONY: otapackage
otapackage: $(INTERNAL_OTA_PACKAGE_TARGET)

endif    # recovery_fstab is defined
endif    # TARGET_NO_KERNEL != true
endif    # TARGET_DEVICE != generic*
endif    # TARGET_PRODUCT != sdk
endif    # SANITIZE_TARGET != address

# -----------------------------------------------------------------
# The update package

name := $(TARGET_PRODUCT)
ifeq ($(TARGET_BUILD_TYPE),debug)
  name := $(name)_debug
endif
name := $(name)-img-$(FILE_NAME_TAG)

INTERNAL_UPDATE_PACKAGE_TARGET := $(PRODUCT_OUT)/$(name).zip

$(INTERNAL_UPDATE_PACKAGE_TARGET): $(BUILT_TARGET_FILES_PACKAGE) $(DISTTOOLS)
	@echo "Package: $@"
	$(hide) PATH=$(foreach p,$(INTERNAL_USERIMAGES_BINARY_PATHS),$(p):)$$PATH MKBOOTIMG=$(MKBOOTIMG) \
	   ./build/tools/releasetools/img_from_target_files -v \
	   -p $(HOST_OUT) \
	   $(BUILT_TARGET_FILES_PACKAGE) $@

.PHONY: updatepackage
updatepackage: $(INTERNAL_UPDATE_PACKAGE_TARGET)

# -----------------------------------------------------------------
# A zip of the symbols directory.  Keep the full paths to make it
# more obvious where these files came from.
#
name := $(TARGET_PRODUCT)
ifeq ($(TARGET_BUILD_TYPE),debug)
  name := $(name)_debug
endif
name := $(name)-symbols-$(FILE_NAME_TAG)

SYMBOLS_ZIP := $(PRODUCT_OUT)/$(name).zip
# For apps_only build we'll establish the dependency later in build/core/main.mk.
ifndef TARGET_BUILD_APPS
$(SYMBOLS_ZIP): $(INSTALLED_SYSTEMIMAGE) $(INSTALLED_BOOTIMAGE_TARGET)
endif
$(SYMBOLS_ZIP):
	@echo "Package symbols: $@"
	$(hide) rm -rf $@
	$(hide) mkdir -p $(dir $@) $(TARGET_OUT_UNSTRIPPED)
	$(hide) zip -qr $@ $(TARGET_OUT_UNSTRIPPED)

# -----------------------------------------------------------------
# A zip of the Android Apps. Not keeping full path so that we don't
# include product names when distributing
#
name := $(TARGET_PRODUCT)
ifeq ($(TARGET_BUILD_TYPE),debug)
  name := $(name)_debug
endif
name := $(name)-apps-$(FILE_NAME_TAG)

APPS_ZIP := $(PRODUCT_OUT)/$(name).zip
$(APPS_ZIP): $(INSTALLED_SYSTEMIMAGE)
	@echo "Package apps: $@"
	$(hide) rm -rf $@
	$(hide) mkdir -p $(dir $@)
	$(hide) zip -qj $@ $(TARGET_OUT_APPS)/*/*.apk $(TARGET_OUT_APPS_PRIVILEGED)/*/*.apk


#------------------------------------------------------------------
# A zip of emma code coverage meta files. Generated for fully emma
# instrumented build.
#
ifeq (true,$(EMMA_INSTRUMENT))
EMMA_META_ZIP := $(PRODUCT_OUT)/emma_meta.zip
# the dependency will be set up later in build/core/main.mk.
$(EMMA_META_ZIP) :
	@echo "Collecting Emma coverage meta files."
	$(hide) find $(TARGET_COMMON_OUT_ROOT) $(HOST_COMMON_OUT_ROOT) -name "coverage.em" | \
		zip -@ -q $@

endif # EMMA_INSTRUMENT=true

#------------------------------------------------------------------
# A zip of Proguard obfuscation dictionary files.
# Only for apps_only build.
#
ifdef TARGET_BUILD_APPS
PROGUARD_DICT_ZIP := $(PRODUCT_OUT)/$(TARGET_PRODUCT)-proguard-dict-$(FILE_NAME_TAG).zip
# the dependency will be set up later in build/core/main.mk.
$(PROGUARD_DICT_ZIP) :
	@echo "Packaging Proguard obfuscation dictionary files."
	$(hide) dict_files=`find $(TARGET_OUT_COMMON_INTERMEDIATES)/APPS -name proguard_dictionary`; \
		if [ -n "$$dict_files" ]; then \
		  unobfuscated_jars=$${dict_files//proguard_dictionary/classes.jar}; \
		  zip -q $@ $$dict_files $$unobfuscated_jars; \
		else \
		  touch $(dir $@)/zipdummy; \
		  (cd $(dir $@) && zip -q $(notdir $@) zipdummy); \
		  zip -qd $@ zipdummy; \
		  rm $(dir $@)/zipdummy; \
		fi

endif # TARGET_BUILD_APPS

# -----------------------------------------------------------------
# dalvik something
.PHONY: dalvikfiles
dalvikfiles: $(INTERNAL_DALVIK_MODULES)

# -----------------------------------------------------------------
# The emulator package
ifeq ($(BUILD_EMULATOR),true)
INTERNAL_EMULATOR_PACKAGE_FILES += \
        $(HOST_OUT_EXECUTABLES)/emulator$(HOST_EXECUTABLE_SUFFIX) \
        prebuilts/qemu-kernel/$(TARGET_ARCH)/kernel-qemu \
        $(INSTALLED_RAMDISK_TARGET) \
		$(INSTALLED_SYSTEMIMAGE) \
		$(INSTALLED_USERDATAIMAGE_TARGET)

name := $(TARGET_PRODUCT)-emulator-$(FILE_NAME_TAG)

INTERNAL_EMULATOR_PACKAGE_TARGET := $(PRODUCT_OUT)/$(name).zip

$(INTERNAL_EMULATOR_PACKAGE_TARGET): $(INTERNAL_EMULATOR_PACKAGE_FILES)
	@echo "Package: $@"
	$(hide) zip -qj $@ $(INTERNAL_EMULATOR_PACKAGE_FILES)

endif
# -----------------------------------------------------------------
# Old PDK stuffs, retired
# The pdk package (Platform Development Kit)

#ifneq (,$(filter pdk,$(MAKECMDGOALS)))
#  include development/pdk/Pdk.mk
#endif


# -----------------------------------------------------------------
# The SDK

# The SDK includes host-specific components, so it belongs under HOST_OUT.
sdk_dir := $(HOST_OUT)/sdk/$(TARGET_PRODUCT)

# Build a name that looks like:
#
#     linux-x86   --> android-sdk_12345_linux-x86
#     darwin-x86  --> android-sdk_12345_mac-x86
#     windows-x86 --> android-sdk_12345_windows
#
sdk_name := android-sdk_$(FILE_NAME_TAG)
ifeq ($(HOST_OS),darwin)
  INTERNAL_SDK_HOST_OS_NAME := mac
else
  INTERNAL_SDK_HOST_OS_NAME := $(HOST_OS)
endif
ifneq ($(HOST_OS),windows)
  INTERNAL_SDK_HOST_OS_NAME := $(INTERNAL_SDK_HOST_OS_NAME)-$(SDK_HOST_ARCH)
endif
sdk_name := $(sdk_name)_$(INTERNAL_SDK_HOST_OS_NAME)

sdk_dep_file := $(sdk_dir)/sdk_deps.mk

ATREE_FILES :=
-include $(sdk_dep_file)

# if we don't have a real list, then use "everything"
ifeq ($(strip $(ATREE_FILES)),)
ATREE_FILES := \
	$(ALL_PREBUILT) \
	$(ALL_COPIED_HEADERS) \
	$(ALL_DEFAULT_INSTALLED_MODULES) \
	$(INSTALLED_RAMDISK_TARGET) \
	$(ALL_DOCS) \
	$(ALL_SDK_FILES)
endif

atree_dir := development/build


sdk_atree_files := \
	$(atree_dir)/sdk.exclude.atree \
	$(atree_dir)/sdk-$(HOST_OS)-$(SDK_HOST_ARCH).atree

# development/build/sdk-android-<abi>.atree is used to differentiate
# between architecture models (e.g. ARMv5TE versus ARMv7) when copying
# files like the kernel image. We use TARGET_CPU_ABI because we don't
# have a better way to distinguish between CPU models.
ifneq (,$(strip $(wildcard $(atree_dir)/sdk-android-$(TARGET_CPU_ABI).atree)))
  sdk_atree_files += $(atree_dir)/sdk-android-$(TARGET_CPU_ABI).atree
endif

ifneq ($(PRODUCTS.$(INTERNAL_PRODUCT).PRODUCT_SDK_ATREE_FILES),)
sdk_atree_files += $(PRODUCTS.$(INTERNAL_PRODUCT).PRODUCT_SDK_ATREE_FILES)
else
sdk_atree_files += $(atree_dir)/sdk.atree
endif

include $(BUILD_SYSTEM)/sdk_font.mk

deps := \
	$(target_notice_file_txt) \
	$(tools_notice_file_txt) \
	$(OUT_DOCS)/offline-sdk-timestamp \
	$(SYMBOLS_ZIP) \
	$(INSTALLED_SYSTEMIMAGE) \
	$(INSTALLED_USERDATAIMAGE_TARGET) \
	$(INSTALLED_RAMDISK_TARGET) \
	$(INSTALLED_SDK_BUILD_PROP_TARGET) \
	$(INSTALLED_BUILD_PROP_TARGET) \
	$(ATREE_FILES) \
	$(sdk_atree_files) \
	$(HOST_OUT_EXECUTABLES)/atree \
	$(HOST_OUT_EXECUTABLES)/line_endings \
	$(SDK_FONT_DEPS)

INTERNAL_SDK_TARGET := $(sdk_dir)/$(sdk_name).zip
$(INTERNAL_SDK_TARGET): PRIVATE_NAME := $(sdk_name)
$(INTERNAL_SDK_TARGET): PRIVATE_DIR := $(sdk_dir)/$(sdk_name)
$(INTERNAL_SDK_TARGET): PRIVATE_DEP_FILE := $(sdk_dep_file)
$(INTERNAL_SDK_TARGET): PRIVATE_INPUT_FILES := $(sdk_atree_files)

# Set SDK_GNU_ERROR to non-empty to fail when a GNU target is built.
#
#SDK_GNU_ERROR := true

$(INTERNAL_SDK_TARGET): $(deps)
	@echo "Package SDK: $@"
	$(hide) rm -rf $(PRIVATE_DIR) $@
	$(hide) for f in $(target_gnu_MODULES); do \
	  if [ -f $$f ]; then \
	    echo SDK: $(if $(SDK_GNU_ERROR),ERROR:,warning:) \
	        including GNU target $$f >&2; \
	    FAIL=$(SDK_GNU_ERROR); \
	  fi; \
	done; \
	if [ $$FAIL ]; then exit 1; fi
	$(hide) echo $(notdir $(SDK_FONT_DEPS)) | tr " " "\n"  > $(SDK_FONT_TEMP)/fontsInSdk.txt
	$(hide) ( \
		ATREE_STRIP="strip -x" \
		$(HOST_OUT_EXECUTABLES)/atree \
		$(addprefix -f ,$(PRIVATE_INPUT_FILES)) \
			-m $(PRIVATE_DEP_FILE) \
			-I . \
			-I $(PRODUCT_OUT) \
			-I $(HOST_OUT) \
			-I $(TARGET_COMMON_OUT_ROOT) \
			-v "PLATFORM_NAME=android-$(PLATFORM_VERSION)" \
			-v "OUT_DIR=$(OUT_DIR)" \
			-v "HOST_OUT=$(HOST_OUT)" \
			-v "TARGET_ARCH=$(TARGET_ARCH)" \
			-v "TARGET_CPU_ABI=$(TARGET_CPU_ABI)" \
			-v "DLL_EXTENSION=$(HOST_SHLIB_SUFFIX)" \
			-v "FONT_OUT=$(SDK_FONT_TEMP)" \
			-o $(PRIVATE_DIR) && \
		cp -f $(target_notice_file_txt) \
				$(PRIVATE_DIR)/system-images/android-$(PLATFORM_VERSION)/$(TARGET_CPU_ABI)/NOTICE.txt && \
		cp -f $(tools_notice_file_txt) $(PRIVATE_DIR)/platform-tools/NOTICE.txt && \
		HOST_OUT_EXECUTABLES=$(HOST_OUT_EXECUTABLES) HOST_OS=$(HOST_OS) \
			development/build/tools/sdk_clean.sh $(PRIVATE_DIR) && \
		chmod -R ug+rwX $(PRIVATE_DIR) && \
		cd $(dir $@) && zip -rq $(notdir $@) $(PRIVATE_NAME) \
	) || ( rm -rf $(PRIVATE_DIR) $@ && exit 44 )


# Is a Windows SDK requested? If so, we need some definitions from here
# in order to find the Linux SDK used to create the Windows one.
MAIN_SDK_NAME := $(sdk_name)
MAIN_SDK_DIR  := $(sdk_dir)
MAIN_SDK_ZIP  := $(INTERNAL_SDK_TARGET)
ifneq ($(filter win_sdk winsdk-tools,$(MAKECMDGOALS)),)
include $(TOPDIR)development/build/tools/windows_sdk.mk
endif

# -----------------------------------------------------------------
# Findbugs
INTERNAL_FINDBUGS_XML_TARGET := $(PRODUCT_OUT)/findbugs.xml
INTERNAL_FINDBUGS_HTML_TARGET := $(PRODUCT_OUT)/findbugs.html
$(INTERNAL_FINDBUGS_XML_TARGET): $(ALL_FINDBUGS_FILES)
	@echo UnionBugs: $@
	$(hide) $(FINDBUGS_DIR)/unionBugs $(ALL_FINDBUGS_FILES) \
	> $@
$(INTERNAL_FINDBUGS_HTML_TARGET): $(INTERNAL_FINDBUGS_XML_TARGET)
	@echo ConvertXmlToText: $@
	$(hide) $(FINDBUGS_DIR)/convertXmlToText -html:fancy.xsl \
	$(INTERNAL_FINDBUGS_XML_TARGET) > $@

# -----------------------------------------------------------------
# Findbugs

# -----------------------------------------------------------------
# These are some additional build tasks that need to be run.
ifneq ($(dont_bother),true)
include $(sort $(wildcard $(BUILD_SYSTEM)/tasks/*.mk))
-include $(sort $(wildcard vendor/*/build/tasks/*.mk))
-include $(sort $(wildcard device/*/build/tasks/*.mk))
# Also the project-specific tasks
-include $(sort $(wildcard vendor/*/*/build/tasks/*.mk))
-include $(sort $(wildcard device/*/*/build/tasks/*.mk))
endif

# -----------------------------------------------------------------
# Create SDK repository packages. Must be done after tasks/* since
# we need the addon rules defined.
ifneq ($(sdk_repo_goal),)
include $(TOPDIR)development/build/tools/sdk_repo.mk
endif<|MERGE_RESOLUTION|>--- conflicted
+++ resolved
@@ -890,15 +890,11 @@
   $(hide) cp $(RECOVERY_INSTALL_OTA_KEYS) $(TARGET_RECOVERY_ROOT_OUT)/res/keys
   $(hide) cat $(INSTALLED_DEFAULT_PROP_TARGET) $(recovery_build_prop) \
           > $(TARGET_RECOVERY_ROOT_OUT)/default.prop
-<<<<<<< HEAD
-  $(hide) $(MKBOOTFS) -d $(TARGET_OUT) $(TARGET_RECOVERY_ROOT_OUT) | $(MINIGZIP) > $(recovery_ramdisk)
-=======
   $(if $(filter true,$(BOARD_BUILD_SYSTEM_ROOT_IMAGE)), \
     $(hide) mkdir -p $(TARGET_RECOVERY_ROOT_OUT)/system_root; \
             rm -rf $(TARGET_RECOVERY_ROOT_OUT)/system; \
             ln -sf /system_root/system $(TARGET_RECOVERY_ROOT_OUT)/system) # Mount the system_root_image to /system_root and symlink /system.
-  $(hide) $(MKBOOTFS) $(TARGET_RECOVERY_ROOT_OUT) | $(MINIGZIP) > $(recovery_ramdisk)
->>>>>>> bbb41a70
+  $(hide) $(MKBOOTFS) -d $(TARGET_OUT) $(TARGET_RECOVERY_ROOT_OUT) | $(MINIGZIP) > $(recovery_ramdisk)
   $(if $(filter true,$(PRODUCTS.$(INTERNAL_PRODUCT).PRODUCT_SUPPORTS_VBOOT)), \
     $(hide) $(MKBOOTIMG) $(INTERNAL_RECOVERYIMAGE_ARGS) $(BOARD_MKBOOTIMG_ARGS) --output $(1).unsigned, \
     $(hide) $(MKBOOTIMG) $(INTERNAL_RECOVERYIMAGE_ARGS) $(BOARD_MKBOOTIMG_ARGS) --output $(1) --id > $(RECOVERYIMAGE_ID_FILE))
