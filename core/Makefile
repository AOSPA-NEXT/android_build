# Put some miscellaneous rules here

# HACK: clear LOCAL_PATH from including last build target before calling
# intermedites-dir-for
LOCAL_PATH := $(BUILD_SYSTEM)

# -----------------------------------------------------------------
# Define rules to copy PRODUCT_COPY_FILES defined by the product.
# PRODUCT_COPY_FILES contains words like <source file>:<dest file>[:<owner>].
# <dest file> is relative to $(PRODUCT_OUT), so it should look like,
# e.g., "system/etc/file.xml".
# The filter part means "only eval the copy-one-file rule if this
# src:dest pair is the first one to match the same dest"
#$(1): the src:dest pair
#$(2): the dest
define check-product-copy-files
$(if $(filter-out $(TARGET_COPY_OUT_SYSTEM_OTHER)/%,$(2)), \
  $(if $(filter %.apk, $(2)),$(error \
     Prebuilt apk found in PRODUCT_COPY_FILES: $(1), use BUILD_PREBUILT instead!)))
endef
# filter out the duplicate <source file>:<dest file> pairs.
unique_product_copy_files_pairs :=
$(foreach cf,$(PRODUCT_COPY_FILES), \
    $(if $(filter $(unique_product_copy_files_pairs),$(cf)),,\
        $(eval unique_product_copy_files_pairs += $(cf))))
unique_product_copy_files_destinations :=
product_copy_files_ignored :=
$(foreach cf,$(unique_product_copy_files_pairs), \
    $(eval _src := $(call word-colon,1,$(cf))) \
    $(eval _dest := $(call word-colon,2,$(cf))) \
    $(call check-product-copy-files,$(cf),$(_dest)) \
    $(if $(filter $(unique_product_copy_files_destinations),$(_dest)), \
        $(eval product_copy_files_ignored += $(cf)), \
        $(eval _fulldest := $(call append-path,$(PRODUCT_OUT),$(_dest))) \
        $(if $(filter %.xml,$(_dest)),\
            $(eval $(call copy-xml-file-checked,$(_src),$(_fulldest))),\
            $(if $(and $(filter %.jar,$(_dest)),$(filter $(basename $(notdir $(_dest))),$(PRODUCT_LOADED_BY_PRIVILEGED_MODULES))),\
                $(eval $(call copy-and-uncompress-dexs,$(_src),$(_fulldest))), \
                $(if $(filter init%rc,$(notdir $(_dest)))$(filter %/etc/init,$(dir $(_dest))),\
                    $(eval $(call copy-init-script-file-checked,$(_src),$(_fulldest))),\
                    $(eval $(call copy-one-file,$(_src),$(_fulldest)))))) \
        $(eval unique_product_copy_files_destinations += $(_dest))))

# Dump a list of overriden (and ignored PRODUCT_COPY_FILES entries)
pcf_ignored_file := $(PRODUCT_OUT)/product_copy_files_ignored.txt
$(pcf_ignored_file): PRIVATE_IGNORED := $(sort $(product_copy_files_ignored))
$(pcf_ignored_file):
	echo "$(PRIVATE_IGNORED)" | tr " " "\n" >$@

$(call dist-for-goals,droidcore,$(pcf_ignored_file):logs/$(notdir $(pcf_ignored_file)))

pcf_ignored_file :=
product_copy_files_ignored :=
unique_product_copy_files_pairs :=
unique_product_copy_files_destinations :=

# -----------------------------------------------------------------
# Returns the max allowed size for an image suitable for hash verification
# (e.g., boot.img, recovery.img, etc).
# The value 69632 derives from MAX_VBMETA_SIZE + MAX_FOOTER_SIZE in $(AVBTOOL).
# $(1): partition size to flash the image
define get-hash-image-max-size
$(if $(1), \
  $(if $(filter true,$(BOARD_AVB_ENABLE)), \
    $(eval _hash_meta_size := 69632), \
    $(eval _hash_meta_size := 0)) \
  $(1)-$(_hash_meta_size))
endef

# -----------------------------------------------------------------
# Define rules to copy headers defined in copy_headers.mk
# If more than one makefile declared a header, print a warning,
# then copy the last one defined. This matches the previous make
# behavior.
has_dup_copy_headers :=
$(foreach dest,$(ALL_COPIED_HEADERS), \
    $(eval _srcs := $(ALL_COPIED_HEADERS.$(dest).SRC)) \
    $(eval _src := $(word $(words $(_srcs)),$(_srcs))) \
    $(if $(call streq,$(_src),$(_srcs)),, \
        $(warning Duplicate header copy: $(dest)) \
	$(warning Defined in: $(ALL_COPIED_HEADERS.$(dest).MAKEFILE)) \
	$(eval has_dup_copy_headers := true)) \
    $(eval $(call copy-one-header,$(_src),$(dest))))
all_copied_headers: $(ALL_COPIED_HEADERS)

ifdef has_dup_copy_headers
  has_dup_copy_headers :=
  ifneq ($(BUILD_BROKEN_DUP_COPY_HEADERS),true)
    $(error duplicate header copies are no longer allowed. For more information about headers, see: https://android.googlesource.com/platform/build/soong/+/master/docs/best_practices.md#headers)
  endif
endif

# -----------------------------------------------------------------
# docs/index.html
ifeq (,$(TARGET_BUILD_APPS))
gen := $(OUT_DOCS)/index.html
ALL_DOCS += $(gen)
$(gen): frameworks/base/docs/docs-redirect-index.html
	@mkdir -p $(dir $@)
	@cp -f $< $@
endif

ndk_doxygen_out := $(OUT_NDK_DOCS)
ndk_headers := $(SOONG_OUT_DIR)/ndk/sysroot/usr/include
ndk_docs_src_dir := frameworks/native/docs
ndk_doxyfile := $(ndk_docs_src_dir)/Doxyfile
ifneq ($(wildcard $(ndk_docs_src_dir)),)
ndk_docs_srcs := $(addprefix $(ndk_docs_src_dir)/,\
    $(call find-files-in-subdirs,$(ndk_docs_src_dir),"*",.))
$(ndk_doxygen_out)/index.html: $(ndk_docs_srcs) $(SOONG_OUT_DIR)/ndk.timestamp
	@mkdir -p $(ndk_doxygen_out)
	@echo "Generating NDK docs to $(ndk_doxygen_out)"
	@( cat $(ndk_doxyfile); \
	    echo "INPUT=$(ndk_headers)"; \
	    echo "HTML_OUTPUT=$(ndk_doxygen_out)" \
	) | doxygen -

# Note: Not a part of the docs target because we don't have doxygen available.
# You can run this target locally if you have doxygen installed.
ndk-docs: $(ndk_doxygen_out)/index.html
.PHONY: ndk-docs
endif

# -----------------------------------------------------------------
# generate preview API fingerprint
api_fingerprint := $(call intermediates-dir-for,PACKAGING,api_fingerprint)/api_fingerprint.txt
.KATI_READONLY := api_fingerprint

ifeq (REL,$(PLATFORM_VERSION_CODENAME))
  $(api_fingerprint):
	echo REL >$@
else ifneq ($(TARGET_BUILD_APPS),)
  # TODO: use a prebuilt api_fingerprint.txt from prebuilts/sdk/current.txt once we have one
  #$(eval $(call copy-one-file,prebuilts/sdk/current/api_fingerprint.txt,$(api_fingerprint)))
  $(api_fingerprint):
	echo $(PLATFORM_PREVIEW_SDK_VERSION) >$@
else ifneq ($(TARGET_BUILD_PDK),)
  $(eval $(call copy-one-file,$(_pdk_fusion_intermediates)/api_fingerprint.txt,$(api_fingerprint)))
else
  ifeq ($(HOST_OS),darwin)
  $(api_fingerprint): PRIVATE_HASH := md5
  else
  $(api_fingerprint): PRIVATE_HASH := md5sum
  endif
  $(api_fingerprint): $(sort $(wildcard frameworks/base/api/*current.txt))
	cat $^ | $(PRIVATE_HASH) | cut -d' ' -f1 >$@

  $(call dist-for-goals,sdk,$(api_fingerprint))
endif

# -----------------------------------------------------------------
# property_overrides_split_enabled
property_overrides_split_enabled :=
ifeq ($(BOARD_PROPERTY_OVERRIDES_SPLIT_ENABLED), true)
  property_overrides_split_enabled := true
endif

# -----------------------------------------------------------------
# FINAL_VENDOR_DEFAULT_PROPERTIES will be installed in vendor/default.prop if
# property_overrides_split_enabled is true. Otherwise it will be installed in
# ROOT/default.prop.
ifdef BOARD_VNDK_VERSION
  ifeq ($(BOARD_VNDK_VERSION),current)
    FINAL_VENDOR_DEFAULT_PROPERTIES := ro.vndk.version=$(PLATFORM_VNDK_VERSION)
  else
    FINAL_VENDOR_DEFAULT_PROPERTIES := ro.vndk.version=$(BOARD_VNDK_VERSION)
  endif
  ifdef BOARD_VNDK_RUNTIME_DISABLE
    FINAL_VENDOR_DEFAULT_PROPERTIES += ro.vndk.lite=true
  endif
else
  FINAL_VENDOR_DEFAULT_PROPERTIES := ro.vndk.version=$(PLATFORM_VNDK_VERSION)
  FINAL_VENDOR_DEFAULT_PROPERTIES += ro.vndk.lite=true
endif
FINAL_VENDOR_DEFAULT_PROPERTIES += \
    $(call collapse-pairs, $(PRODUCT_DEFAULT_PROPERTY_OVERRIDES))

FINAL_VENDOR_DEFAULT_PROPERTIES += ro.bionic.arch=$(TARGET_ARCH)
FINAL_VENDOR_DEFAULT_PROPERTIES += ro.bionic.cpu_variant=$(TARGET_CPU_VARIANT)
FINAL_VENDOR_DEFAULT_PROPERTIES += ro.bionic.2nd_arch=$(TARGET_2ND_ARCH)
FINAL_VENDOR_DEFAULT_PROPERTIES += ro.bionic.2nd_cpu_variant=$(TARGET_2ND_CPU_VARIANT)

# Although these variables are prefixed with TARGET_RECOVERY_, they are also needed under charger
# mode (via libminui).
ifdef TARGET_RECOVERY_DEFAULT_ROTATION
FINAL_VENDOR_DEFAULT_PROPERTIES += \
    ro.minui.default_rotation=$(TARGET_RECOVERY_DEFAULT_ROTATION)
endif
ifdef TARGET_RECOVERY_OVERSCAN_PERCENT
FINAL_VENDOR_DEFAULT_PROPERTIES += \
    ro.minui.overscan_percent=$(TARGET_RECOVERY_OVERSCAN_PERCENT)
endif
ifdef TARGET_RECOVERY_PIXEL_FORMAT
FINAL_VENDOR_DEFAULT_PROPERTIES += \
    ro.minui.pixel_format=$(TARGET_RECOVERY_PIXEL_FORMAT)
endif
FINAL_VENDOR_DEFAULT_PROPERTIES := $(call uniq-pairs-by-first-component, \
    $(FINAL_VENDOR_DEFAULT_PROPERTIES),=)

# -----------------------------------------------------------------
# prop.default

BUILDINFO_SH := build/make/tools/buildinfo.sh
BUILDINFO_COMMON_SH := build/make/tools/buildinfo_common.sh
# Generates a set of common build system properties to a file.
# $(1): Partition name
# $(2): Output file name
define generate-common-build-props
	BUILD_FINGERPRINT="$(BUILD_FINGERPRINT_FROM_FILE)" \
	BUILD_ID="$(BUILD_ID)" \
	BUILD_NUMBER="$(BUILD_NUMBER_FROM_FILE)" \
	BUILD_VERSION_TAGS="$(BUILD_VERSION_TAGS)" \
	DATE="$(DATE_FROM_FILE)" \
	PLATFORM_SDK_VERSION="$(PLATFORM_SDK_VERSION)" \
	PLATFORM_VERSION="$(PLATFORM_VERSION)" \
	PRODUCT_BRAND="$(PRODUCT_BRAND)" \
	PRODUCT_MANUFACTURER="$(PRODUCT_MANUFACTURER)" \
	PRODUCT_MODEL="$(PRODUCT_MODEL)" \
	PRODUCT_NAME="$(TARGET_PRODUCT)" \
	TARGET_BUILD_TYPE="$(TARGET_BUILD_VARIANT)" \
	TARGET_DEVICE="$(TARGET_DEVICE)" \
	bash $(BUILDINFO_COMMON_SH) "$(1)" >> $(2)
endef

ifdef property_overrides_split_enabled
INSTALLED_DEFAULT_PROP_TARGET := $(TARGET_OUT)/etc/prop.default
INSTALLED_DEFAULT_PROP_OLD_TARGET := $(TARGET_ROOT_OUT)/default.prop
ALL_DEFAULT_INSTALLED_MODULES += $(INSTALLED_DEFAULT_PROP_OLD_TARGET)
$(INSTALLED_DEFAULT_PROP_OLD_TARGET): $(INSTALLED_DEFAULT_PROP_TARGET)
else
# legacy path
INSTALLED_DEFAULT_PROP_TARGET := $(TARGET_ROOT_OUT)/default.prop
endif
ALL_DEFAULT_INSTALLED_MODULES += $(INSTALLED_DEFAULT_PROP_TARGET)
FINAL_DEFAULT_PROPERTIES := \
    $(call collapse-pairs, $(ADDITIONAL_DEFAULT_PROPERTIES)) \
    $(call collapse-pairs, $(PRODUCT_SYSTEM_DEFAULT_PROPERTIES))
ifndef property_overrides_split_enabled
  FINAL_DEFAULT_PROPERTIES += \
      $(call collapse-pairs, $(FINAL_VENDOR_DEFAULT_PROPERTIES))
endif
FINAL_DEFAULT_PROPERTIES := $(call uniq-pairs-by-first-component, \
    $(FINAL_DEFAULT_PROPERTIES),=)

intermediate_system_build_prop := $(call intermediates-dir-for,ETC,system_build_prop)/build.prop

$(INSTALLED_DEFAULT_PROP_TARGET): $(BUILDINFO_COMMON_SH) $(intermediate_system_build_prop)
	@echo Target buildinfo: $@
	@mkdir -p $(dir $@)
	@rm -f $@
	$(hide) echo "#" > $@; \
	        echo "# ADDITIONAL_DEFAULT_PROPERTIES" >> $@; \
	        echo "#" >> $@;
	$(hide) $(foreach line,$(FINAL_DEFAULT_PROPERTIES), \
	    echo "$(line)" >> $@;)
	$(hide) echo "#" >> $@; \
	        echo "# BOOTIMAGE_BUILD_PROPERTIES" >> $@; \
	        echo "#" >> $@;
	$(hide) $(call generate-common-build-props,bootimage,$@)
	$(hide) build/make/tools/post_process_props.py $@
ifdef property_overrides_split_enabled
	$(hide) mkdir -p $(TARGET_ROOT_OUT)
	$(hide) ln -sf system/etc/prop.default $(INSTALLED_DEFAULT_PROP_OLD_TARGET)
endif

# -----------------------------------------------------------------
# vendor default.prop
INSTALLED_VENDOR_DEFAULT_PROP_TARGET :=
ifdef property_overrides_split_enabled
INSTALLED_VENDOR_DEFAULT_PROP_TARGET := $(TARGET_OUT_VENDOR)/default.prop
ALL_DEFAULT_INSTALLED_MODULES += $(INSTALLED_VENDOR_DEFAULT_PROP_TARGET)

$(INSTALLED_VENDOR_DEFAULT_PROP_TARGET): $(INSTALLED_DEFAULT_PROP_TARGET)
	@echo Target buildinfo: $@
	@mkdir -p $(dir $@)
	$(hide) echo "#" > $@; \
	        echo "# ADDITIONAL VENDOR DEFAULT PROPERTIES" >> $@; \
	        echo "#" >> $@;
	$(hide) $(foreach line,$(FINAL_VENDOR_DEFAULT_PROPERTIES), \
	    echo "$(line)" >> $@;)
	$(hide) build/make/tools/post_process_props.py $@

endif  # property_overrides_split_enabled

# -----------------------------------------------------------------
# build.prop
INSTALLED_BUILD_PROP_TARGET := $(TARGET_OUT)/build.prop
ALL_DEFAULT_INSTALLED_MODULES += $(INSTALLED_BUILD_PROP_TARGET)
FINAL_BUILD_PROPERTIES := \
    $(call collapse-pairs, $(ADDITIONAL_BUILD_PROPERTIES))
FINAL_BUILD_PROPERTIES := $(call uniq-pairs-by-first-component, \
    $(FINAL_BUILD_PROPERTIES),=)

# A list of arbitrary tags describing the build configuration.
# Force ":=" so we can use +=
BUILD_VERSION_TAGS := $(BUILD_VERSION_TAGS)
ifeq ($(TARGET_BUILD_TYPE),debug)
  BUILD_VERSION_TAGS += debug
endif
# The "test-keys" tag marks builds signed with the old test keys,
# which are available in the SDK.  "dev-keys" marks builds signed with
# non-default dev keys (usually private keys from a vendor directory).
# Both of these tags will be removed and replaced with "release-keys"
# when the target-files is signed in a post-build step.
ifeq ($(DEFAULT_SYSTEM_DEV_CERTIFICATE),build/target/product/security/testkey)
BUILD_KEYS := test-keys
else
BUILD_KEYS := dev-keys
endif
BUILD_VERSION_TAGS += $(BUILD_KEYS)
BUILD_VERSION_TAGS := $(subst $(space),$(comma),$(sort $(BUILD_VERSION_TAGS)))

# A human-readable string that descibes this build in detail.
build_desc := $(TARGET_PRODUCT)-$(TARGET_BUILD_VARIANT) $(PLATFORM_VERSION) $(BUILD_ID) $(BUILD_NUMBER_FROM_FILE) $(BUILD_VERSION_TAGS)
$(intermediate_system_build_prop): PRIVATE_BUILD_DESC := $(build_desc)

# The string used to uniquely identify the combined build and product; used by the OTA server.
ifeq (,$(strip $(BUILD_FINGERPRINT)))
  ifeq ($(strip $(HAS_BUILD_NUMBER)),false)
    BF_BUILD_NUMBER := $(BUILD_USERNAME)$$($(DATE_FROM_FILE) +%m%d%H%M)
  else
    BF_BUILD_NUMBER := $(file <$(BUILD_NUMBER_FILE))
  endif
  BUILD_FINGERPRINT := $(PRODUCT_BRAND)/$(TARGET_PRODUCT)/$(TARGET_DEVICE):$(PLATFORM_VERSION)/$(BUILD_ID)/$(BF_BUILD_NUMBER):$(TARGET_BUILD_VARIANT)/$(BUILD_VERSION_TAGS)
endif
# unset it for safety.
BF_BUILD_NUMBER :=

BUILD_FINGERPRINT_FILE := $(PRODUCT_OUT)/build_fingerprint.txt
ifneq (,$(shell mkdir -p $(PRODUCT_OUT) && echo $(BUILD_FINGERPRINT) >$(BUILD_FINGERPRINT_FILE) && grep " " $(BUILD_FINGERPRINT_FILE)))
  $(error BUILD_FINGERPRINT cannot contain spaces: "$(file <$(BUILD_FINGERPRINT_FILE))")
endif
BUILD_FINGERPRINT_FROM_FILE := $$(cat $(BUILD_FINGERPRINT_FILE))
# unset it for safety.
BUILD_FINGERPRINT :=

# The string used to uniquely identify the system build; used by the OTA server.
# This purposefully excludes any product-specific variables.
ifeq (,$(strip $(BUILD_THUMBPRINT)))
  BUILD_THUMBPRINT := $(PLATFORM_VERSION)/$(BUILD_ID)/$(BUILD_NUMBER_FROM_FILE):$(TARGET_BUILD_VARIANT)/$(BUILD_VERSION_TAGS)
endif

BUILD_THUMBPRINT_FILE := $(PRODUCT_OUT)/build_thumbprint.txt
ifneq (,$(shell mkdir -p $(PRODUCT_OUT) && echo $(BUILD_THUMBPRINT) >$(BUILD_THUMBPRINT_FILE) && grep " " $(BUILD_THUMBPRINT_FILE)))
  $(error BUILD_THUMBPRINT cannot contain spaces: "$(file <$(BUILD_THUMBPRINT_FILE))")
endif
BUILD_THUMBPRINT_FROM_FILE := $$(cat $(BUILD_THUMBPRINT_FILE))
# unset it for safety.
BUILD_THUMBPRINT :=

KNOWN_OEM_THUMBPRINT_PROPERTIES := \
    ro.product.brand \
    ro.product.name \
    ro.product.device
OEM_THUMBPRINT_PROPERTIES := $(filter $(KNOWN_OEM_THUMBPRINT_PROPERTIES),\
    $(PRODUCTS.$(INTERNAL_PRODUCT).PRODUCT_OEM_PROPERTIES))

# Display parameters shown under Settings -> About Phone
ifeq ($(TARGET_BUILD_VARIANT),user)
  # User builds should show:
  # release build number or branch.buld_number non-release builds

  # Dev. branches should have DISPLAY_BUILD_NUMBER set
  ifeq (true,$(DISPLAY_BUILD_NUMBER))
    BUILD_DISPLAY_ID := $(BUILD_ID).$(BUILD_NUMBER_FROM_FILE) $(BUILD_KEYS)
  else
    BUILD_DISPLAY_ID := $(BUILD_ID) $(BUILD_KEYS)
  endif
else
  # Non-user builds should show detailed build information
  BUILD_DISPLAY_ID := $(build_desc)
endif

# Accepts a whitespace separated list of product locales such as
# (en_US en_AU en_GB...) and returns the first locale in the list with
# underscores replaced with hyphens. In the example above, this will
# return "en-US".
define get-default-product-locale
$(strip $(subst _,-, $(firstword $(1))))
endef

# TARGET_BUILD_FLAVOR and ro.build.flavor are used only by the test
# harness to distinguish builds. Only add _asan for a sanitized build
# if it isn't already a part of the flavor (via a dedicated lunch
# config for example).
TARGET_BUILD_FLAVOR := $(TARGET_PRODUCT)-$(TARGET_BUILD_VARIANT)
ifneq (, $(filter address, $(SANITIZE_TARGET)))
ifeq (,$(findstring _asan,$(TARGET_BUILD_FLAVOR)))
TARGET_BUILD_FLAVOR := $(TARGET_BUILD_FLAVOR)_asan
endif
endif

ifdef TARGET_SYSTEM_PROP
system_prop_file := $(TARGET_SYSTEM_PROP)
else
system_prop_file := $(wildcard $(TARGET_DEVICE_DIR)/system.prop)
endif
$(intermediate_system_build_prop): $(BUILDINFO_SH) $(BUILDINFO_COMMON_SH) $(INTERNAL_BUILD_ID_MAKEFILE) $(BUILD_SYSTEM)/version_defaults.mk $(system_prop_file) $(INSTALLED_ANDROID_INFO_TXT_TARGET) $(api_fingerprint)
	@echo Target buildinfo: $@
	@mkdir -p $(dir $@)
	$(hide) echo > $@
ifneq ($(PRODUCTS.$(INTERNAL_PRODUCT).PRODUCT_OEM_PROPERTIES),)
	$(hide) echo "#" >> $@; \
	        echo "# PRODUCT_OEM_PROPERTIES" >> $@; \
	        echo "#" >> $@;
	$(hide) $(foreach prop,$(PRODUCTS.$(INTERNAL_PRODUCT).PRODUCT_OEM_PROPERTIES), \
	    echo "import /oem/oem.prop $(prop)" >> $@;)
endif
	$(hide) $(call generate-common-build-props,system,$@)
	$(hide) TARGET_BUILD_TYPE="$(TARGET_BUILD_VARIANT)" \
	        TARGET_BUILD_FLAVOR="$(TARGET_BUILD_FLAVOR)" \
	        TARGET_DEVICE="$(TARGET_DEVICE)" \
	        PRODUCT_NAME="$(TARGET_PRODUCT)" \
	        PRODUCT_BRAND="$(PRODUCT_BRAND)" \
	        PRODUCT_DEFAULT_LOCALE="$(call get-default-product-locale,$(PRODUCT_LOCALES))" \
	        PRODUCT_DEFAULT_WIFI_CHANNELS="$(PRODUCT_DEFAULT_WIFI_CHANNELS)" \
	        PRODUCT_MODEL="$(PRODUCT_MODEL)" \
	        PRODUCT_MANUFACTURER="$(PRODUCT_MANUFACTURER)" \
	        PRIVATE_BUILD_DESC="$(PRIVATE_BUILD_DESC)" \
	        BUILD_ID="$(BUILD_ID)" \
	        BUILD_DISPLAY_ID="$(BUILD_DISPLAY_ID)" \
	        DATE="$(DATE_FROM_FILE)" \
<<<<<<< HEAD
=======
	        BUILD_USERNAME="$(BUILD_USERNAME)" \
	        BUILD_HOSTNAME="$(BUILD_HOSTNAME)" \
>>>>>>> 724451f8
	        BUILD_NUMBER="$(BUILD_NUMBER_FROM_FILE)" \
	        BOARD_BUILD_SYSTEM_ROOT_IMAGE="$(BOARD_BUILD_SYSTEM_ROOT_IMAGE)" \
	        AB_OTA_UPDATER="$(AB_OTA_UPDATER)" \
	        PLATFORM_VERSION="$(PLATFORM_VERSION)" \
	        PLATFORM_SECURITY_PATCH="$(PLATFORM_SECURITY_PATCH)" \
	        PLATFORM_BASE_OS="$(PLATFORM_BASE_OS)" \
	        PLATFORM_SDK_VERSION="$(PLATFORM_SDK_VERSION)" \
	        PLATFORM_PREVIEW_SDK_VERSION="$(PLATFORM_PREVIEW_SDK_VERSION)" \
	        PLATFORM_PREVIEW_SDK_FINGERPRINT="$$(cat $(api_fingerprint))" \
	        PLATFORM_VERSION_CODENAME="$(PLATFORM_VERSION_CODENAME)" \
	        PLATFORM_VERSION_ALL_CODENAMES="$(PLATFORM_VERSION_ALL_CODENAMES)" \
	        PLATFORM_MIN_SUPPORTED_TARGET_SDK_VERSION="$(PLATFORM_MIN_SUPPORTED_TARGET_SDK_VERSION)" \
	        BUILD_VERSION_TAGS="$(BUILD_VERSION_TAGS)" \
	        BUILD_FINGERPRINT="$(BUILD_FINGERPRINT_FROM_FILE)" \
	        $(if $(OEM_THUMBPRINT_PROPERTIES),BUILD_THUMBPRINT="$(BUILD_THUMBPRINT_FROM_FILE)") \
	        TARGET_CPU_ABI_LIST="$(TARGET_CPU_ABI_LIST)" \
	        TARGET_CPU_ABI_LIST_32_BIT="$(TARGET_CPU_ABI_LIST_32_BIT)" \
	        TARGET_CPU_ABI_LIST_64_BIT="$(TARGET_CPU_ABI_LIST_64_BIT)" \
	        TARGET_CPU_ABI="$(TARGET_CPU_ABI)" \
	        TARGET_CPU_ABI2="$(TARGET_CPU_ABI2)" \
	        bash $(BUILDINFO_SH) >> $@
	$(hide) $(foreach file,$(system_prop_file), \
	    if [ -f "$(file)" ]; then \
	        echo Target buildinfo from: "$(file)"; \
	        echo "" >> $@; \
	        echo "#" >> $@; \
	        echo "# from $(file)" >> $@; \
	        echo "#" >> $@; \
	        cat $(file) >> $@; \
	        echo "# end of $(file)" >> $@; \
	    fi;)
	$(if $(FINAL_BUILD_PROPERTIES), \
	    $(hide) echo >> $@; \
	            echo "#" >> $@; \
	            echo "# ADDITIONAL_BUILD_PROPERTIES" >> $@; \
	            echo "#" >> $@; )
	$(hide) $(foreach line,$(FINAL_BUILD_PROPERTIES), \
	    echo "$(line)" >> $@;)
	$(hide) cat $(INSTALLED_ANDROID_INFO_TXT_TARGET) | grep 'require version-' | sed -e 's/require version-/ro.build.expect./g' >> $@
	$(hide) build/make/tools/post_process_props.py $@ $(PRODUCTS.$(INTERNAL_PRODUCT).PRODUCT_SYSTEM_PROPERTY_BLACKLIST)

build_desc :=

ifeq (,$(filter true, $(TARGET_NO_KERNEL) $(TARGET_NO_RECOVERY)))
INSTALLED_RECOVERYIMAGE_TARGET := $(PRODUCT_OUT)/recovery.img
else
INSTALLED_RECOVERYIMAGE_TARGET :=
endif

$(INSTALLED_BUILD_PROP_TARGET): $(intermediate_system_build_prop) $(INSTALLED_RECOVERYIMAGE_TARGET)
	@echo "Target build info: $@"
	$(hide) grep -v 'ro.product.first_api_level' $(intermediate_system_build_prop) > $@
ifdef INSTALLED_RECOVERYIMAGE_TARGET
	$(hide) echo ro.expect.recovery_id=`cat $(RECOVERYIMAGE_ID_FILE)` >> $@
endif

# -----------------------------------------------------------------
# vendor build.prop
#
# For verifying that the vendor build is what we think it is
INSTALLED_VENDOR_BUILD_PROP_TARGET := $(TARGET_OUT_VENDOR)/build.prop
ALL_DEFAULT_INSTALLED_MODULES += $(INSTALLED_VENDOR_BUILD_PROP_TARGET)

ifdef property_overrides_split_enabled
FINAL_VENDOR_BUILD_PROPERTIES += \
    $(call collapse-pairs, $(PRODUCT_PROPERTY_OVERRIDES))
FINAL_VENDOR_BUILD_PROPERTIES := $(call uniq-pairs-by-first-component, \
    $(FINAL_VENDOR_BUILD_PROPERTIES),=)
endif  # property_overrides_split_enabled

$(INSTALLED_VENDOR_BUILD_PROP_TARGET): $(BUILDINFO_COMMON_SH) $(intermediate_system_build_prop)
	@echo Target vendor buildinfo: $@
	@mkdir -p $(dir $@)
	$(hide) echo > $@
	$(hide) grep 'ro.product.first_api_level' $(intermediate_system_build_prop) >> $@ || true
	$(hide) echo ro.vendor.build.security_patch="$(VENDOR_SECURITY_PATCH)">>$@
	$(hide) echo ro.vendor.product.cpu.abilist="$(TARGET_CPU_ABI_LIST)">>$@
	$(hide) echo ro.vendor.product.cpu.abilist32="$(TARGET_CPU_ABI_LIST_32_BIT)">>$@
	$(hide) echo ro.vendor.product.cpu.abilist64="$(TARGET_CPU_ABI_LIST_64_BIT)">>$@
	$(hide) echo ro.product.board="$(TARGET_BOOTLOADER_BOARD_NAME)">>$@
	$(hide) echo ro.board.platform="$(TARGET_BOARD_PLATFORM)">>$@
	$(hide) echo ro.hwui.use_vulkan="$(TARGET_USES_VULKAN)">>$@
<<<<<<< HEAD
=======
ifdef TARGET_SCREEN_DENSITY
	$(hide) echo ro.sf.lcd_density="$(TARGET_SCREEN_DENSITY)">>$@
endif
>>>>>>> 724451f8
	$(hide) $(call generate-common-build-props,vendor,$@)
ifdef property_overrides_split_enabled
	$(hide) echo "#" >> $@; \
	        echo "# ADDITIONAL VENDOR BUILD PROPERTIES" >> $@; \
	        echo "#" >> $@;
	$(hide) $(foreach line,$(FINAL_VENDOR_BUILD_PROPERTIES), \
	    echo "$(line)" >> $@;)
endif  # property_overrides_split_enabled
	$(hide) build/make/tools/post_process_props.py $@ $(PRODUCTS.$(INTERNAL_PRODUCT).PRODUCT_VENDOR_PROPERTY_BLACKLIST)

# -----------------------------------------------------------------
# product build.prop
INSTALLED_PRODUCT_BUILD_PROP_TARGET := $(TARGET_OUT_PRODUCT)/build.prop
ALL_DEFAULT_INSTALLED_MODULES += $(INSTALLED_PRODUCT_BUILD_PROP_TARGET)

ifdef TARGET_PRODUCT_PROP
product_prop_files := $(TARGET_PRODUCT_PROP)
else
product_prop_files := $(wildcard $(TARGET_DEVICE_DIR)/product.prop)
endif

FINAL_PRODUCT_PROPERTIES += \
    $(call collapse-pairs, $(PRODUCT_PRODUCT_PROPERTIES) $(ADDITIONAL_PRODUCT_PROPERTIES))
FINAL_PRODUCT_PROPERTIES := $(call uniq-pairs-by-first-component, \
    $(FINAL_PRODUCT_PROPERTIES),=)

$(INSTALLED_PRODUCT_BUILD_PROP_TARGET): $(BUILDINFO_COMMON_SH) $(product_prop_files)
	@echo Target product buildinfo: $@
	@mkdir -p $(dir $@)
	$(hide) echo > $@
ifdef BOARD_USES_PRODUCTIMAGE
	$(hide) $(call generate-common-build-props,product,$@)
endif  # BOARD_USES_PRODUCTIMAGE
	$(hide) $(foreach file,$(product_prop_files), \
	    if [ -f "$(file)" ]; then \
	        echo Target product properties from: "$(file)"; \
	        echo "" >> $@; \
	        echo "#" >> $@; \
	        echo "# from $(file)" >> $@; \
	        echo "#" >> $@; \
	        cat $(file) >> $@; \
	        echo "# end of $(file)" >> $@; \
	    fi;)
	$(hide) echo "#" >> $@; \
	        echo "# ADDITIONAL PRODUCT PROPERTIES" >> $@; \
	        echo "#" >> $@; \
	        echo "ro.build.characteristics=$(TARGET_AAPT_CHARACTERISTICS)" >> $@;
	$(hide) $(foreach line,$(FINAL_PRODUCT_PROPERTIES), \
	    echo "$(line)" >> $@;)
	$(hide) build/make/tools/post_process_props.py $@

# ----------------------------------------------------------------
# odm build.prop
INSTALLED_ODM_BUILD_PROP_TARGET := $(TARGET_OUT_ODM)/build.prop
ALL_DEFAULT_INSTALLED_MODULES += $(INSTALLED_ODM_BUILD_PROP_TARGET)

FINAL_ODM_BUILD_PROPERTIES += \
    $(call collapse-pairs, $(PRODUCT_ODM_PROPERTIES))
FINAL_ODM_BUILD_PROPERTIES := $(call uniq-pairs-by-first-component, \
    $(FINAL_ODM_BUILD_PROPERTIES),=)

$(INSTALLED_ODM_BUILD_PROP_TARGET): $(BUILDINFO_COMMON_SH)
	@echo Target odm buildinfo: $@
	@mkdir -p $(dir $@)
	$(hide) echo > $@
	$(hide) echo ro.odm.product.cpu.abilist="$(TARGET_CPU_ABI_LIST)">>$@
	$(hide) echo ro.odm.product.cpu.abilist32="$(TARGET_CPU_ABI_LIST_32_BIT)">>$@
	$(hide) echo ro.odm.product.cpu.abilist64="$(TARGET_CPU_ABI_LIST_64_BIT)">>$@
	$(hide) $(call generate-common-build-props,odm,$@)
	$(hide) echo "#" >> $@; \
	        echo "# ADDITIONAL ODM BUILD PROPERTIES" >> $@; \
	        echo "#" >> $@;
	$(hide) $(foreach line,$(FINAL_ODM_BUILD_PROPERTIES), \
	    echo "$(line)" >> $@;)
	$(hide) build/make/tools/post_process_props.py $@

# -----------------------------------------------------------------
# product_services build.prop
INSTALLED_PRODUCT_SERVICES_BUILD_PROP_TARGET := $(TARGET_OUT_PRODUCT_SERVICES)/build.prop
ALL_DEFAULT_INSTALLED_MODULES += $(INSTALLED_PRODUCT_SERVICES_BUILD_PROP_TARGET)

FINAL_PRODUCT_SERVICES_PROPERTIES += \
    $(call collapse-pairs, $(PRODUCT_PRODUCT_SERVICES_PROPERTIES))
FINAL_PRODUCT_SERVICES_PROPERTIES := $(call uniq-pairs-by-first-component, \
    $(FINAL_PRODUCT_SERVICES_PROPERTIES),=)

$(INSTALLED_PRODUCT_SERVICES_BUILD_PROP_TARGET): $(BUILDINFO_COMMON_SH)
	@echo Target product_services buildinfo: $@
	@mkdir -p $(dir $@)
	$(hide) echo > $@
ifdef BOARD_USES_PRODUCT_SERVICESIMAGE
	$(hide) $(call generate-common-build-props,product_services,$@)
endif  # BOARD_USES_PRODUCT_SERVICESIMAGE
	$(hide) echo "#" >> $@; \
	        echo "# ADDITIONAL PRODUCT_SERVICES PROPERTIES" >> $@; \
	        echo "#" >> $@;
	$(hide) $(foreach line,$(FINAL_PRODUCT_SERVICES_PROPERTIES), \
	    echo "$(line)" >> $@;)
	$(hide) build/make/tools/post_process_props.py $@

# ----------------------------------------------------------------

# -----------------------------------------------------------------
# sdk-build.prop
#
# There are certain things in build.prop that we don't want to
# ship with the sdk; remove them.

# This must be a list of entire property keys followed by
# "=" characters, without any internal spaces.
sdk_build_prop_remove := \
	ro.build.user= \
	ro.build.host= \
	ro.product.brand= \
	ro.product.manufacturer= \
	ro.product.device=
# TODO: Remove this soon-to-be obsolete property
sdk_build_prop_remove += ro.build.product=
INSTALLED_SDK_BUILD_PROP_TARGET := $(PRODUCT_OUT)/sdk/sdk-build.prop
$(INSTALLED_SDK_BUILD_PROP_TARGET): $(INSTALLED_BUILD_PROP_TARGET)
	@echo SDK buildinfo: $@
	@mkdir -p $(dir $@)
	$(hide) grep -v "$(subst $(space),\|,$(strip \
	            $(sdk_build_prop_remove)))" $< > $@.tmp
	$(hide) for x in $(sdk_build_prop_remove); do \
	            echo "$$x"generic >> $@.tmp; done
	$(hide) mv $@.tmp $@

# -----------------------------------------------------------------
# package stats
PACKAGE_STATS_FILE := $(PRODUCT_OUT)/package-stats.txt
PACKAGES_TO_STAT := \
    $(sort $(filter $(TARGET_OUT)/% $(TARGET_OUT_DATA)/%, \
	$(filter %.jar %.apk, $(ALL_DEFAULT_INSTALLED_MODULES))))
$(PACKAGE_STATS_FILE): $(PACKAGES_TO_STAT)
	@echo Package stats: $@
	@mkdir -p $(dir $@)
	$(hide) rm -f $@
ifeq ($(PACKAGES_TO_STAT),)
# Create empty package stats file if target builds no jar(s) or apk(s).
	$(hide) touch $@
else
	$(hide) build/make/tools/dump-package-stats $^ > $@
endif

.PHONY: package-stats
package-stats: $(PACKAGE_STATS_FILE)

# -----------------------------------------------------------------
# Cert-to-package mapping.  Used by the post-build signing tools.
# Use a macro to add newline to each echo command
define _apkcerts_write_line
$(hide) echo -n 'name="$(1).apk" certificate="$2" private_key="$3"' >> $5
$(if $(4), $(hide) echo -n ' compressed="$4"' >> $5)
$(hide) echo '' >> $5

endef

name := $(TARGET_PRODUCT)
ifeq ($(TARGET_BUILD_TYPE),debug)
  name := $(name)_debug
endif
name := $(name)-apkcerts-$(FILE_NAME_TAG)
intermediates := \
	$(call intermediates-dir-for,PACKAGING,apkcerts)
APKCERTS_FILE := $(intermediates)/$(name).txt
# We don't need to really build all the modules.
# TODO: rebuild APKCERTS_FILE if any app change its cert.
$(APKCERTS_FILE):
	@echo APK certs list: $@
	@mkdir -p $(dir $@)
	@rm -f $@
	$(foreach p,$(PACKAGES),\
	  $(if $(PACKAGES.$(p).EXTERNAL_KEY),\
	    $(call _apkcerts_write_line,$(p),"EXTERNAL","",$(PACKAGES.$(p).COMPRESSED),$@),\
	    $(call _apkcerts_write_line,$(p),$(PACKAGES.$(p).CERTIFICATE),$(PACKAGES.$(p).PRIVATE_KEY),$(PACKAGES.$(p).COMPRESSED),$@)))
	# In case value of PACKAGES is empty.
	$(hide) touch $@

.PHONY: apkcerts-list
apkcerts-list: $(APKCERTS_FILE)

ifneq (,$(TARGET_BUILD_APPS))
  $(call dist-for-goals, apps_only, $(APKCERTS_FILE):apkcerts.txt)
endif

# -----------------------------------------------------------------
# build system stats
BUILD_SYSTEM_STATS := $(PRODUCT_OUT)/build_system_stats.txt
$(BUILD_SYSTEM_STATS):
	@rm -f $@
	@$(foreach s,$(STATS.MODULE_TYPE),echo "modules_type_make,$(s),$(words $(STATS.MODULE_TYPE.$(s)))" >>$@;)
	@$(foreach s,$(STATS.SOONG_MODULE_TYPE),echo "modules_type_soong,$(s),$(STATS.SOONG_MODULE_TYPE.$(s))" >>$@;)
$(call dist-for-goals,droidcore,$(BUILD_SYSTEM_STATS))

# -----------------------------------------------------------------
# Modules ready to be converted to Soong, ordered by how many
# modules depend on them.
SOONG_CONV := $(sort $(SOONG_CONV))
SOONG_CONV_DATA := $(call intermediates-dir-for,PACKAGING,soong_conversion)/soong_conv_data
$(SOONG_CONV_DATA):
	@rm -f $@
	@$(foreach s,$(SOONG_CONV),echo "$(s),$(SOONG_CONV.$(s).TYPE),$(sort $(SOONG_CONV.$(s).PROBLEMS)),$(sort $(filter-out $(SOONG_ALREADY_CONV),$(SOONG_CONV.$(s).DEPS)))" >>$@;)

SOONG_TO_CONVERT_SCRIPT := build/make/tools/soong_to_convert.py
SOONG_TO_CONVERT := $(PRODUCT_OUT)/soong_to_convert.txt
$(SOONG_TO_CONVERT): $(SOONG_CONV_DATA) $(SOONG_TO_CONVERT_SCRIPT)
	@rm -f $@
	$(hide) $(SOONG_TO_CONVERT_SCRIPT) $< >$@
$(call dist-for-goals,droidcore,$(SOONG_TO_CONVERT))

# -----------------------------------------------------------------
# Modules use -Wno-error, or added default -Wall -Werror
WALL_WERROR := $(PRODUCT_OUT)/wall_werror.txt
$(WALL_WERROR):
	@rm -f $@
	echo "# Modules using -Wno-error" >> $@
	for m in $(sort $(SOONG_MODULES_USING_WNO_ERROR) $(MODULES_USING_WNO_ERROR)); do echo $$m >> $@; done
	echo "# Modules added default -Wall" >> $@
	for m in $(sort $(SOONG_MODULES_ADDED_WALL) $(MODULES_ADDED_WALL)); do echo $$m >> $@; done

$(call dist-for-goals,droidcore,$(WALL_WERROR))

# -----------------------------------------------------------------
# Modules missing profile files
PGO_PROFILE_MISSING := $(PRODUCT_OUT)/pgo_profile_file_missing.txt
$(PGO_PROFILE_MISSING):
	@rm -f $@
	echo "# Modules missing PGO profile files" >> $@
	for m in $(SOONG_MODULES_MISSING_PGO_PROFILE_FILE); do echo $$m >> $@; done

$(call dist-for-goals,droidcore,$(PGO_PROFILE_MISSING))

# -----------------------------------------------------------------
# The dev key is used to sign this package, and as the key required
# for future OTA packages installed by this system.  Actual product
# deliverables will be re-signed by hand.  We expect this file to
# exist with the suffixes ".x509.pem" and ".pk8".
DEFAULT_KEY_CERT_PAIR := $(strip $(DEFAULT_SYSTEM_DEV_CERTIFICATE))


# Rules that need to be present for the all targets, even
# if they don't do anything.
.PHONY: systemimage
systemimage:

# -----------------------------------------------------------------

.PHONY: event-log-tags

# Produce an event logs tag file for everything we know about, in order
# to properly allocate numbers.  Then produce a file that's filtered
# for what's going to be installed.

all_event_log_tags_file := $(TARGET_OUT_COMMON_INTERMEDIATES)/all-event-log-tags.txt

event_log_tags_file := $(TARGET_OUT)/etc/event-log-tags

# Include tags from all packages that we know about
all_event_log_tags_src := \
    $(sort $(foreach m, $(ALL_MODULES), $(ALL_MODULES.$(m).EVENT_LOG_TAGS)))

# PDK builds will already have a full list of tags that needs to get merged
# in with the ones from source
pdk_fusion_log_tags_file := $(patsubst $(PRODUCT_OUT)/%,$(_pdk_fusion_intermediates)/%,$(filter $(event_log_tags_file),$(ALL_PDK_FUSION_FILES)))

$(all_event_log_tags_file): PRIVATE_SRC_FILES := $(all_event_log_tags_src) $(pdk_fusion_log_tags_file)
$(all_event_log_tags_file): $(all_event_log_tags_src) $(pdk_fusion_log_tags_file) $(MERGETAGS) build/make/tools/event_log_tags.py
	$(hide) mkdir -p $(dir $@)
	$(hide) $(MERGETAGS) -o $@ $(PRIVATE_SRC_FILES)

# Include tags from all packages included in this product, plus all
# tags that are part of the system (ie, not in a vendor/ or device/
# directory).
event_log_tags_src := \
    $(sort $(foreach m,\
      $(PRODUCTS.$(INTERNAL_PRODUCT).PRODUCT_PACKAGES) \
      $(call module-names-for-tag-list,user), \
      $(ALL_MODULES.$(m).EVENT_LOG_TAGS)) \
      $(filter-out vendor/% device/% out/%,$(all_event_log_tags_src)))

$(event_log_tags_file): PRIVATE_SRC_FILES := $(event_log_tags_src) $(pdk_fusion_log_tags_file)
$(event_log_tags_file): PRIVATE_MERGED_FILE := $(all_event_log_tags_file)
$(event_log_tags_file): $(event_log_tags_src) $(all_event_log_tags_file) $(pdk_fusion_log_tags_file) $(MERGETAGS) build/make/tools/event_log_tags.py
	$(hide) mkdir -p $(dir $@)
	$(hide) $(MERGETAGS) -o $@ -m $(PRIVATE_MERGED_FILE) $(PRIVATE_SRC_FILES)

event-log-tags: $(event_log_tags_file)

ALL_DEFAULT_INSTALLED_MODULES += $(event_log_tags_file)


# #################################################################
# Targets for boot/OS images
# #################################################################
ifneq ($(strip $(TARGET_NO_BOOTLOADER)),true)
  INSTALLED_BOOTLOADER_MODULE := $(PRODUCT_OUT)/bootloader
  ifeq ($(strip $(TARGET_BOOTLOADER_IS_2ND)),true)
    INSTALLED_2NDBOOTLOADER_TARGET := $(PRODUCT_OUT)/2ndbootloader
  else
    INSTALLED_2NDBOOTLOADER_TARGET :=
  endif
else
  INSTALLED_BOOTLOADER_MODULE :=
  INSTALLED_2NDBOOTLOADER_TARGET :=
endif # TARGET_NO_BOOTLOADER
ifneq ($(strip $(TARGET_NO_KERNEL)),true)
  INSTALLED_KERNEL_TARGET := $(PRODUCT_OUT)/kernel
else
  INSTALLED_KERNEL_TARGET :=
endif

# -----------------------------------------------------------------
# the root dir
INTERNAL_ROOT_FILES := $(filter $(TARGET_ROOT_OUT)/%, \
	$(ALL_GENERATED_SOURCES) \
	$(ALL_DEFAULT_INSTALLED_MODULES))

INSTALLED_FILES_FILE_ROOT := $(PRODUCT_OUT)/installed-files-root.txt
INSTALLED_FILES_JSON_ROOT := $(INSTALLED_FILES_FILE_ROOT:.txt=.json)
$(INSTALLED_FILES_FILE_ROOT): .KATI_IMPLICIT_OUTPUTS := $(INSTALLED_FILES_JSON_ROOT)
$(INSTALLED_FILES_FILE_ROOT) : $(INTERNAL_ROOT_FILES) $(FILESLIST)
	@echo Installed file list: $@
	@mkdir -p $(dir $@)
	@rm -f $@
	$(hide) $(FILESLIST) $(TARGET_ROOT_OUT) > $(@:.txt=.json)
	$(hide) build/make/tools/fileslist_util.py -c $(@:.txt=.json) > $@

$(call dist-for-goals, sdk win_sdk sdk_addon, $(INSTALLED_FILES_FILE_ROOT))

# -----------------------------------------------------------------
# the ramdisk
<<<<<<< HEAD
=======
ifdef BUILDING_RAMDISK_IMAGE
>>>>>>> 724451f8
INTERNAL_RAMDISK_FILES := $(filter $(TARGET_RAMDISK_OUT)/%, \
	$(ALL_GENERATED_SOURCES) \
	$(ALL_DEFAULT_INSTALLED_MODULES))

INSTALLED_FILES_FILE_RAMDISK := $(PRODUCT_OUT)/installed-files-ramdisk.txt
INSTALLED_FILES_JSON_RAMDISK := $(INSTALLED_FILES_FILE_RAMDISK:.txt=.json)
$(INSTALLED_FILES_FILE_RAMDISK): .KATI_IMPLICIT_OUTPUTS := $(INSTALLED_FILES_JSON_RAMDISK)
$(INSTALLED_FILES_FILE_RAMDISK) : $(INTERNAL_RAMDISK_FILES) $(FILESLIST)
	@echo Installed file list: $@
	@mkdir -p $(dir $@)
	@rm -f $@
	$(hide) $(FILESLIST) $(TARGET_RAMDISK_OUT) > $(@:.txt=.json)
	$(hide) build/make/tools/fileslist_util.py -c $(@:.txt=.json) > $@

$(call dist-for-goals, sdk win_sdk sdk_addon, $(INSTALLED_FILES_FILE_RAMDISK))
BUILT_RAMDISK_TARGET := $(PRODUCT_OUT)/ramdisk.img

# We just build this directly to the install location.
INSTALLED_RAMDISK_TARGET := $(BUILT_RAMDISK_TARGET)
$(INSTALLED_RAMDISK_TARGET): $(MKBOOTFS) $(INTERNAL_RAMDISK_FILES) $(INSTALLED_FILES_FILE_RAMDISK) | $(MINIGZIP)
	$(call pretty,"Target ram disk: $@")
	$(hide) $(MKBOOTFS) -d $(TARGET_OUT) $(TARGET_RAMDISK_OUT) | $(MINIGZIP) > $@

.PHONY: ramdisk-nodeps
ramdisk-nodeps: $(MKBOOTFS) | $(MINIGZIP)
	@echo "make $@: ignoring dependencies"
	$(hide) $(MKBOOTFS) -d $(TARGET_OUT) $(TARGET_RAMDISK_OUT) | $(MINIGZIP) > $(INSTALLED_RAMDISK_TARGET)
<<<<<<< HEAD
=======

endif # BUILDING_RAMDISK_IMAGE

>>>>>>> 724451f8

INSTALLED_BOOTIMAGE_TARGET := $(PRODUCT_OUT)/boot.img

ifneq ($(strip $(TARGET_NO_KERNEL)),true)

# -----------------------------------------------------------------
# the boot image, which is a collection of other images.
INTERNAL_BOOTIMAGE_ARGS := \
	$(addprefix --second ,$(INSTALLED_2NDBOOTLOADER_TARGET)) \
	--kernel $(INSTALLED_KERNEL_TARGET)

ifneq ($(BOARD_BUILD_SYSTEM_ROOT_IMAGE),true)
INTERNAL_BOOTIMAGE_ARGS += --ramdisk $(INSTALLED_RAMDISK_TARGET)
endif

INTERNAL_BOOTIMAGE_FILES := $(filter-out --%,$(INTERNAL_BOOTIMAGE_ARGS))

ifdef BOARD_KERNEL_BASE
  INTERNAL_BOOTIMAGE_ARGS += --base $(BOARD_KERNEL_BASE)
endif

ifdef BOARD_KERNEL_PAGESIZE
  INTERNAL_BOOTIMAGE_ARGS += --pagesize $(BOARD_KERNEL_PAGESIZE)
endif

ifeq ($(PRODUCTS.$(INTERNAL_PRODUCT).PRODUCT_SUPPORTS_VERITY),true)
ifeq ($(BOARD_BUILD_SYSTEM_ROOT_IMAGE),true)
VERITY_KEYID := veritykeyid=id:`openssl x509 -in $(PRODUCTS.$(INTERNAL_PRODUCT).PRODUCT_VERITY_SIGNING_KEY).x509.pem -text \
                | grep keyid | sed 's/://g' | tr -d '[:space:]' | tr '[:upper:]' '[:lower:]' | sed 's/keyid//g'`
endif
endif

INTERNAL_KERNEL_CMDLINE := $(strip $(BOARD_KERNEL_CMDLINE) buildvariant=$(TARGET_BUILD_VARIANT) $(VERITY_KEYID))
ifdef INTERNAL_KERNEL_CMDLINE
INTERNAL_BOOTIMAGE_ARGS += --cmdline "$(INTERNAL_KERNEL_CMDLINE)"
endif

INTERNAL_MKBOOTIMG_VERSION_ARGS := \
    --os_version $(PLATFORM_VERSION) \
    --os_patch_level $(PLATFORM_SECURITY_PATCH)

# We build recovery as boot image if BOARD_USES_RECOVERY_AS_BOOT is true.
ifneq ($(BOARD_USES_RECOVERY_AS_BOOT),true)
ifeq ($(TARGET_BOOTIMAGE_USE_EXT2),true)
$(error TARGET_BOOTIMAGE_USE_EXT2 is not supported anymore)

else ifeq (true,$(BOARD_AVB_ENABLE)) # TARGET_BOOTIMAGE_USE_EXT2 != true

$(INSTALLED_BOOTIMAGE_TARGET): $(MKBOOTIMG) $(AVBTOOL) $(INTERNAL_BOOTIMAGE_FILES) $(BOARD_AVB_BOOT_KEY_PATH)
	$(call pretty,"Target boot image: $@")
	$(hide) $(MKBOOTIMG) $(INTERNAL_BOOTIMAGE_ARGS) $(INTERNAL_MKBOOTIMG_VERSION_ARGS) $(BOARD_MKBOOTIMG_ARGS) --output $@
	$(hide) $(call assert-max-image-size,$@,$(call get-hash-image-max-size,$(BOARD_BOOTIMAGE_PARTITION_SIZE)))
	$(hide) $(AVBTOOL) add_hash_footer \
	  --image $@ \
	  --partition_size $(BOARD_BOOTIMAGE_PARTITION_SIZE) \
	  --partition_name boot $(INTERNAL_AVB_BOOT_SIGNING_ARGS) \
	  $(BOARD_AVB_BOOT_ADD_HASH_FOOTER_ARGS)

.PHONY: bootimage-nodeps
bootimage-nodeps: $(MKBOOTIMG) $(AVBTOOL) $(BOARD_AVB_BOOT_KEY_PATH)
	@echo "make $@: ignoring dependencies"
	$(hide) $(MKBOOTIMG) $(INTERNAL_BOOTIMAGE_ARGS) $(INTERNAL_MKBOOTIMG_VERSION_ARGS) $(BOARD_MKBOOTIMG_ARGS) --output $(INSTALLED_BOOTIMAGE_TARGET)
	$(hide) $(call assert-max-image-size,$(INSTALLED_BOOTIMAGE_TARGET),$(call get-hash-image-max-size,$(BOARD_BOOTIMAGE_PARTITION_SIZE)))
	$(hide) $(AVBTOOL) add_hash_footer \
	  --image $(INSTALLED_BOOTIMAGE_TARGET) \
	  --partition_size $(BOARD_BOOTIMAGE_PARTITION_SIZE) \
	  --partition_name boot $(INTERNAL_AVB_BOOT_SIGNING_ARGS) \
	  $(BOARD_AVB_BOOT_ADD_HASH_FOOTER_ARGS)

else ifeq (true,$(PRODUCTS.$(INTERNAL_PRODUCT).PRODUCT_SUPPORTS_BOOT_SIGNER)) # BOARD_AVB_ENABLE != true

$(INSTALLED_BOOTIMAGE_TARGET): $(MKBOOTIMG) $(INTERNAL_BOOTIMAGE_FILES) $(BOOT_SIGNER)
	$(call pretty,"Target boot image: $@")
	$(hide) $(MKBOOTIMG) $(INTERNAL_BOOTIMAGE_ARGS) $(INTERNAL_MKBOOTIMG_VERSION_ARGS) $(BOARD_MKBOOTIMG_ARGS) --output $@
	$(BOOT_SIGNER) /boot $@ $(PRODUCTS.$(INTERNAL_PRODUCT).PRODUCT_VERITY_SIGNING_KEY).pk8 $(PRODUCTS.$(INTERNAL_PRODUCT).PRODUCT_VERITY_SIGNING_KEY).x509.pem $@
	$(hide) $(call assert-max-image-size,$@,$(BOARD_BOOTIMAGE_PARTITION_SIZE))

.PHONY: bootimage-nodeps
bootimage-nodeps: $(MKBOOTIMG) $(BOOT_SIGNER)
	@echo "make $@: ignoring dependencies"
	$(hide) $(MKBOOTIMG) $(INTERNAL_BOOTIMAGE_ARGS) $(INTERNAL_MKBOOTIMG_VERSION_ARGS) $(BOARD_MKBOOTIMG_ARGS) --output $(INSTALLED_BOOTIMAGE_TARGET)
	$(BOOT_SIGNER) /boot $(INSTALLED_BOOTIMAGE_TARGET) $(PRODUCTS.$(INTERNAL_PRODUCT).PRODUCT_VERITY_SIGNING_KEY).pk8 $(PRODUCTS.$(INTERNAL_PRODUCT).PRODUCT_VERITY_SIGNING_KEY).x509.pem $(INSTALLED_BOOTIMAGE_TARGET)
	$(hide) $(call assert-max-image-size,$(INSTALLED_BOOTIMAGE_TARGET),$(BOARD_BOOTIMAGE_PARTITION_SIZE))

else ifeq (true,$(PRODUCTS.$(INTERNAL_PRODUCT).PRODUCT_SUPPORTS_VBOOT)) # PRODUCT_SUPPORTS_BOOT_SIGNER != true

$(INSTALLED_BOOTIMAGE_TARGET): $(MKBOOTIMG) $(INTERNAL_BOOTIMAGE_FILES) $(VBOOT_SIGNER) $(FUTILITY)
	$(call pretty,"Target boot image: $@")
	$(hide) $(MKBOOTIMG) $(INTERNAL_BOOTIMAGE_ARGS) $(INTERNAL_MKBOOTIMG_VERSION_ARGS) $(BOARD_MKBOOTIMG_ARGS) --output $@.unsigned
	$(VBOOT_SIGNER) $(FUTILITY) $@.unsigned $(PRODUCTS.$(INTERNAL_PRODUCT).PRODUCT_VBOOT_SIGNING_KEY).vbpubk $(PRODUCTS.$(INTERNAL_PRODUCT).PRODUCT_VBOOT_SIGNING_KEY).vbprivk $(PRODUCTS.$(INTERNAL_PRODUCT).PRODUCT_VBOOT_SIGNING_SUBKEY).vbprivk $@.keyblock $@
	$(hide) $(call assert-max-image-size,$@,$(BOARD_BOOTIMAGE_PARTITION_SIZE))

.PHONY: bootimage-nodeps
bootimage-nodeps: $(MKBOOTIMG) $(VBOOT_SIGNER) $(FUTILITY)
	@echo "make $@: ignoring dependencies"
	$(hide) $(MKBOOTIMG) $(INTERNAL_BOOTIMAGE_ARGS) $(INTERNAL_MKBOOTIMG_VERSION_ARGS) $(BOARD_MKBOOTIMG_ARGS) --output $(INSTALLED_BOOTIMAGE_TARGET).unsigned
	$(VBOOT_SIGNER) $(FUTILITY) $(INSTALLED_BOOTIMAGE_TARGET).unsigned $(PRODUCTS.$(INTERNAL_PRODUCT).PRODUCT_VBOOT_SIGNING_KEY).vbpubk $(PRODUCTS.$(INTERNAL_PRODUCT).PRODUCT_VBOOT_SIGNING_KEY).vbprivk $(PRODUCTS.$(INTERNAL_PRODUCT).PRODUCT_VBOOT_SIGNING_SUBKEY).vbprivk $(INSTALLED_BOOTIMAGE_TARGET).keyblock $(INSTALLED_BOOTIMAGE_TARGET)
	$(hide) $(call assert-max-image-size,$(INSTALLED_BOOTIMAGE_TARGET),$(BOARD_BOOTIMAGE_PARTITION_SIZE))

else # PRODUCT_SUPPORTS_VBOOT != true

$(INSTALLED_BOOTIMAGE_TARGET): $(MKBOOTIMG) $(INTERNAL_BOOTIMAGE_FILES)
	$(call pretty,"Target boot image: $@")
	$(hide) $(MKBOOTIMG) $(INTERNAL_BOOTIMAGE_ARGS) $(INTERNAL_MKBOOTIMG_VERSION_ARGS) $(BOARD_MKBOOTIMG_ARGS) --output $@
	$(hide) $(call assert-max-image-size,$@,$(BOARD_BOOTIMAGE_PARTITION_SIZE))

.PHONY: bootimage-nodeps
bootimage-nodeps: $(MKBOOTIMG)
	@echo "make $@: ignoring dependencies"
	$(hide) $(MKBOOTIMG) $(INTERNAL_BOOTIMAGE_ARGS) $(INTERNAL_MKBOOTIMG_VERSION_ARGS) $(BOARD_MKBOOTIMG_ARGS) --output $(INSTALLED_BOOTIMAGE_TARGET)
	$(hide) $(call assert-max-image-size,$(INSTALLED_BOOTIMAGE_TARGET),$(BOARD_BOOTIMAGE_PARTITION_SIZE))

endif # TARGET_BOOTIMAGE_USE_EXT2
endif # BOARD_USES_RECOVERY_AS_BOOT

else # TARGET_NO_KERNEL == "true"
ifdef BOARD_PREBUILT_BOOTIMAGE
ifneq ($(BOARD_BUILD_SYSTEM_ROOT_IMAGE),true)
# Remove when b/63676296 is resolved.
$(error Prebuilt bootimage is only supported for AB targets)
endif
$(eval $(call copy-one-file,$(BOARD_PREBUILT_BOOTIMAGE),$(INSTALLED_BOOTIMAGE_TARGET)))
else # BOARD_PREBUILT_BOOTIMAGE not defined
INTERNAL_KERNEL_CMDLINE := $(strip $(BOARD_KERNEL_CMDLINE))
INSTALLED_BOOTIMAGE_TARGET :=
endif # BOARD_PREBUILT_BOOTIMAGE
endif # TARGET_NO_KERNEL

# -----------------------------------------------------------------
# NOTICE files
#
# We are required to publish the licenses for all code under BSD, GPL and
# Apache licenses (and possibly other more exotic ones as well). We err on the
# side of caution, so the licenses for other third-party code are included here
# too.
#
# This needs to be before the systemimage rules, because it adds to
# ALL_DEFAULT_INSTALLED_MODULES, which those use to pick which files
# go into the systemimage.

.PHONY: notice_files

# Create the rule to combine the files into text and html/xml forms
# $(1) - xml_excluded_vendor_product|xml_vendor|xml_product|html
# $(2) - Plain text output file
# $(3) - HTML/XML output file
# $(4) - File title
# $(5) - Directory to use.  Notice files are all $(4)/src.  Other
#		 directories in there will be used for scratch
# $(6) - Dependencies for the output files
#
# The algorithm here is that we go collect a hash for each of the notice
# files and write the names of the files that match that hash.  Then
# to generate the real files, we go print out all of the files and their
# hashes.
#
# These rules are fairly complex, so they depend on this makefile so if
# it changes, they'll run again.
#
# TODO: We could clean this up so that we just record the locations of the
# original notice files instead of making rules to copy them somwehere.
# Then we could traverse that without quite as much bash drama.
define combine-notice-files
$(2) $(3): PRIVATE_MESSAGE := $(4)
$(2) $(3): PRIVATE_DIR := $(5)
$(2) : $(3)
$(3) : $(6) $(BUILD_SYSTEM)/Makefile build/make/tools/generate-notice-files.py
	build/make/tools/generate-notice-files.py --text-output $(2) \
	    $(if $(filter $(1),xml_excluded_extra_partitions),-e vendor -e product -e product_services --xml-output, \
	      $(if $(filter $(1),xml_vendor),-i vendor --xml-output, \
	        $(if $(filter $(1),xml_product),-i product --xml-output, \
	          $(if $(filter $(1),xml_product_services),-i product_services --xml-output, \
	            --html-output)))) $(3) \
	    -t $$(PRIVATE_MESSAGE) -s $$(PRIVATE_DIR)/src
notice_files: $(2) $(3)
endef

# Notice file logic isn't relevant for TARGET_BUILD_APPS
ifndef TARGET_BUILD_APPS

# TODO These intermediate NOTICE.txt/NOTICE.html files should go into
# TARGET_OUT_NOTICE_FILES now that the notice files are gathered from
# the src subdirectory.
target_notice_file_txt := $(TARGET_OUT_INTERMEDIATES)/NOTICE.txt
tools_notice_file_txt := $(HOST_OUT_INTERMEDIATES)/NOTICE.txt
tools_notice_file_html := $(HOST_OUT_INTERMEDIATES)/NOTICE.html
kernel_notice_file := $(TARGET_OUT_NOTICE_FILES)/src/kernel.txt
winpthreads_notice_file := $(TARGET_OUT_NOTICE_FILES)/src/winpthreads.txt
pdk_fusion_notice_files := $(filter $(TARGET_OUT_NOTICE_FILES)/%, $(ALL_PDK_FUSION_FILES))

# TODO(b/69865032): Make PRODUCT_NOTICE_SPLIT the default behavior.
ifneq ($(PRODUCT_NOTICE_SPLIT),true)
target_notice_file_html := $(TARGET_OUT_INTERMEDIATES)/NOTICE.html
target_notice_file_html_gz := $(TARGET_OUT_INTERMEDIATES)/NOTICE.html.gz
installed_notice_html_or_xml_gz := $(TARGET_OUT)/etc/NOTICE.html.gz
$(eval $(call combine-notice-files, html, \
	        $(target_notice_file_txt), \
	        $(target_notice_file_html), \
	        "Notices for files contained in the filesystem images in this directory:", \
	        $(TARGET_OUT_NOTICE_FILES), \
	        $(ALL_DEFAULT_INSTALLED_MODULES) $(kernel_notice_file) $(pdk_fusion_notice_files)))
$(target_notice_file_html_gz): $(target_notice_file_html) | $(MINIGZIP)
	$(hide) $(MINIGZIP) -9 < $< > $@
$(installed_notice_html_or_xml_gz): $(target_notice_file_html_gz)
	$(copy-file-to-target)
else
target_notice_file_xml := $(TARGET_OUT_INTERMEDIATES)/NOTICE.xml
target_notice_file_xml_gz := $(TARGET_OUT_INTERMEDIATES)/NOTICE.xml.gz
installed_notice_html_or_xml_gz := $(TARGET_OUT)/etc/NOTICE.xml.gz

target_vendor_notice_file_txt := $(TARGET_OUT_INTERMEDIATES)/NOTICE_VENDOR.txt
target_vendor_notice_file_xml := $(TARGET_OUT_INTERMEDIATES)/NOTICE_VENDOR.xml
target_vendor_notice_file_xml_gz := $(TARGET_OUT_INTERMEDIATES)/NOTICE_VENDOR.xml.gz
installed_vendor_notice_xml_gz := $(TARGET_OUT_VENDOR)/etc/NOTICE.xml.gz

target_product_notice_file_txt := $(TARGET_OUT_INTERMEDIATES)/NOTICE_PRODUCT.txt
target_product_notice_file_xml := $(TARGET_OUT_INTERMEDIATES)/NOTICE_PRODUCT.xml
target_product_notice_file_xml_gz := $(TARGET_OUT_INTERMEDIATES)/NOTICE_PRODUCT.xml.gz
installed_product_notice_xml_gz := $(TARGET_OUT_PRODUCT)/etc/NOTICE.xml.gz

target_product_services_notice_file_txt := $(TARGET_OUT_INTERMEDIATES)/NOTICE_PRODUCT_SERVICES.txt
target_product_services_notice_file_xml := $(TARGET_OUT_INTERMEDIATES)/NOTICE_PRODUCT_SERVICES.xml
target_product_services_notice_file_xml_gz := $(TARGET_OUT_INTERMEDIATES)/NOTICE_PRODUCT_SERVICES.xml.gz
installed_product_services_notice_xml_gz := $(TARGET_OUT_PRODUCT_SERVICES)/etc/NOTICE.xml.gz

# Notice files are copied to TARGET_OUT_NOTICE_FILES as a side-effect of their module
# being built. A notice xml file must depend on all modules that could potentially
# install a license file relevant to it.
license_modules := $(ALL_DEFAULT_INSTALLED_MODULES) $(kernel_notice_file) $(pdk_fusion_notice_files)
# Phonys/fakes don't have notice files (though their deps might)
license_modules := $(filter-out $(TARGET_OUT_FAKE)/%,$(license_modules))
license_modules_vendor := $(filter $(TARGET_OUT_VENDOR)/%,$(license_modules))
license_modules_product := $(filter $(TARGET_OUT_PRODUCT)/%,$(license_modules))
license_modules_product_services := $(filter $(TARGET_OUT_PRODUCT_SERVICES)/%,$(license_modules))
license_modules_agg := $(license_modules_vendor) $(license_modules_product) $(license_modules_product_services)
license_modules_rest := $(filter-out $(license_modules_agg),$(license_modules))

$(eval $(call combine-notice-files, xml_excluded_extra_partitions, \
	        $(target_notice_file_txt), \
	        $(target_notice_file_xml), \
	        "Notices for files contained in the filesystem images in this directory:", \
	        $(TARGET_OUT_NOTICE_FILES), \
	        $(license_modules_rest)))
$(eval $(call combine-notice-files, xml_vendor, \
	        $(target_vendor_notice_file_txt), \
	        $(target_vendor_notice_file_xml), \
	        "Notices for files contained in the vendor filesystem image in this directory:", \
	        $(TARGET_OUT_NOTICE_FILES), \
	        $(license_modules_vendor)))
$(eval $(call combine-notice-files, xml_product, \
	        $(target_product_notice_file_txt), \
	        $(target_product_notice_file_xml), \
	        "Notices for files contained in the product filesystem image in this directory:", \
	        $(TARGET_OUT_NOTICE_FILES), \
	        $(license_modules_product)))
$(eval $(call combine-notice-files, xml_product_services, \
	        $(target_product_services_notice_file_txt), \
	        $(target_product_services_notice_file_xml), \
	        "Notices for files contained in the product_services filesystem image in this directory:", \
	        $(TARGET_OUT_NOTICE_FILES), \
	        $(license_modules_product_services)))

$(target_notice_file_xml_gz): $(target_notice_file_xml) | $(MINIGZIP)
	$(hide) $(MINIGZIP) -9 < $< > $@
$(target_vendor_notice_file_xml_gz): $(target_vendor_notice_file_xml) | $(MINIGZIP)
	$(hide) $(MINIGZIP) -9 < $< > $@
$(target_product_notice_file_xml_gz): $(target_product_notice_file_xml) | $(MINIGZIP)
	$(hide) $(MINIGZIP) -9 < $< > $@
$(target_product_services_notice_file_xml_gz): $(target_product_services_notice_file_xml) | $(MINIGZIP)
	$(hide) $(MINIGZIP) -9 < $< > $@
$(installed_notice_html_or_xml_gz): $(target_notice_file_xml_gz)
	$(copy-file-to-target)
$(installed_vendor_notice_xml_gz): $(target_vendor_notice_file_xml_gz)
	$(copy-file-to-target)
$(installed_product_notice_xml_gz): $(target_product_notice_file_xml_gz)
	$(copy-file-to-target)
$(installed_product_services_notice_xml_gz): $(target_product_services_notice_file_xml_gz)
	$(copy-file-to-target)

# if we've been run my mm, mmm, etc, don't reinstall this every time
ifeq ($(ONE_SHOT_MAKEFILE),)
  ALL_DEFAULT_INSTALLED_MODULES += $(installed_notice_html_or_xml_gz)
  ALL_DEFAULT_INSTALLED_MODULES += $(installed_vendor_notice_xml_gz)
  ALL_DEFAULT_INSTALLED_MODULES += $(installed_product_notice_xml_gz)
  ALL_DEFAULT_INSTALLED_MODULES += $(installed_product_services_notice_xml_gz)
<<<<<<< HEAD
endif
endif # PRODUCT_NOTICE_SPLIT

ifeq ($(ONE_SHOT_MAKEFILE),)
  ALL_DEFAULT_INSTALLED_MODULES += $(installed_notice_html_or_xml_gz)
endif
=======
endif
endif # PRODUCT_NOTICE_SPLIT

ifeq ($(ONE_SHOT_MAKEFILE),)
  ALL_DEFAULT_INSTALLED_MODULES += $(installed_notice_html_or_xml_gz)
endif
>>>>>>> 724451f8

$(eval $(call combine-notice-files, html, \
	        $(tools_notice_file_txt), \
	        $(tools_notice_file_html), \
	        "Notices for files contained in the tools directory:", \
	        $(HOST_OUT_NOTICE_FILES), \
	        $(ALL_DEFAULT_INSTALLED_MODULES) \
	        $(winpthreads_notice_file)))

endif  # TARGET_BUILD_APPS

# The kernel isn't really a module, so to get its module file in there, we
# make the target NOTICE files depend on this particular file too, which will
# then be in the right directory for the find in combine-notice-files to work.
$(kernel_notice_file): \
	    $(BUILD_SYSTEM)/LINUX_KERNEL_COPYING \
	    | $(ACP)
	@echo Copying: $@
	$(hide) mkdir -p $(dir $@)
	$(hide) $(ACP) $< $@

$(winpthreads_notice_file): \
	    $(BUILD_SYSTEM)/WINPTHREADS_COPYING \
	    | $(ACP)
	@echo Copying: $@
	$(hide) mkdir -p $(dir $@)
	$(hide) $(ACP) $< $@

# -----------------------------------------------------------------
# Build a keystore with the authorized keys in it, used to verify the
# authenticity of downloaded OTA packages.
#
# This rule adds to ALL_DEFAULT_INSTALLED_MODULES, so it needs to come
# before the rules that use that variable to build the image.
ALL_DEFAULT_INSTALLED_MODULES += $(TARGET_OUT_ETC)/security/otacerts.zip
$(TARGET_OUT_ETC)/security/otacerts.zip: PRIVATE_CERT := $(DEFAULT_KEY_CERT_PAIR).x509.pem
$(TARGET_OUT_ETC)/security/otacerts.zip: $(SOONG_ZIP)
$(TARGET_OUT_ETC)/security/otacerts.zip: $(DEFAULT_KEY_CERT_PAIR).x509.pem
	$(hide) rm -f $@
	$(hide) mkdir -p $(dir $@)
	$(hide) $(SOONG_ZIP) -o $@ -C $(dir $(PRIVATE_CERT)) -f $(PRIVATE_CERT)

# Carry the public key for update_engine if it's a non-IoT target that
# uses the AB updater. We use the same key as otacerts but in RSA public key
# format.
ifeq ($(AB_OTA_UPDATER),true)
ifneq ($(PRODUCT_IOT),true)
ALL_DEFAULT_INSTALLED_MODULES += $(TARGET_OUT_ETC)/update_engine/update-payload-key.pub.pem
$(TARGET_OUT_ETC)/update_engine/update-payload-key.pub.pem: $(DEFAULT_KEY_CERT_PAIR).x509.pem
	$(hide) rm -f $@
	$(hide) mkdir -p $(dir $@)
	$(hide) openssl x509 -pubkey -noout -in $< > $@

ALL_DEFAULT_INSTALLED_MODULES += \
    $(TARGET_RECOVERY_ROOT_OUT)/system/etc/update_engine/update-payload-key.pub.pem
$(TARGET_RECOVERY_ROOT_OUT)/system/etc/update_engine/update-payload-key.pub.pem: \
	    $(TARGET_OUT_ETC)/update_engine/update-payload-key.pub.pem
	$(hide) cp -f $< $@
endif
endif

.PHONY: otacerts
otacerts: $(TARGET_OUT_ETC)/security/otacerts.zip


# #################################################################
# Targets for user images
# #################################################################

INTERNAL_USERIMAGES_EXT_VARIANT :=
ifeq ($(TARGET_USERIMAGES_USE_EXT2),true)
INTERNAL_USERIMAGES_EXT_VARIANT := ext2
else
ifeq ($(TARGET_USERIMAGES_USE_EXT3),true)
INTERNAL_USERIMAGES_EXT_VARIANT := ext3
else
ifeq ($(TARGET_USERIMAGES_USE_EXT4),true)
INTERNAL_USERIMAGES_EXT_VARIANT := ext4
endif
endif
endif

# These options tell the recovery updater/installer how to mount the partitions writebale.
# <fstype>=<fstype_opts>[|<fstype_opts>]...
# fstype_opts := <opt>[,<opt>]...
#         opt := <name>[=<value>]
# The following worked on Nexus devices with Kernel 3.1, 3.4, 3.10
DEFAULT_TARGET_RECOVERY_FSTYPE_MOUNT_OPTIONS := ext4=max_batch_time=0,commit=1,data=ordered,barrier=1,errors=panic,nodelalloc

ifneq (true,$(TARGET_USERIMAGES_SPARSE_EXT_DISABLED))
  INTERNAL_USERIMAGES_SPARSE_EXT_FLAG := -s
endif

INTERNAL_USERIMAGES_DEPS := $(SIMG2IMG)
INTERNAL_USERIMAGES_DEPS += $(MKEXTUSERIMG) $(MAKE_EXT4FS) $(E2FSCK) $(TUNE2FS)
ifeq ($(TARGET_USERIMAGES_USE_F2FS),true)
INTERNAL_USERIMAGES_DEPS += $(MKF2FSUSERIMG) $(MAKE_F2FS)
endif

ifeq ($(BOARD_AVB_ENABLE),true)
INTERNAL_USERIMAGES_DEPS += $(AVBTOOL)
endif

ifneq (true,$(TARGET_USERIMAGES_SPARSE_SQUASHFS_DISABLED))
  INTERNAL_USERIMAGES_SPARSE_SQUASHFS_FLAG := -s
endif
ifneq ($(filter $(BOARD_PRODUCTIMAGE_FILE_SYSTEM_TYPE) $(BOARD_PRODUCT_SERVICESIMAGE_FILE_SYSTEM_TYPE) $(BOARD_ODMIMAGE_FILE_SYSTEM_TYPE) $(BOARD_VENDORIMAGE_FILE_SYSTEM_TYPE) $(BOARD_SYSTEMIMAGE_FILE_SYSTEM_TYPE),squashfs),)
INTERNAL_USERIMAGES_DEPS += $(MAKE_SQUASHFS) $(MKSQUASHFSUSERIMG) $(IMG2SIMG)
endif

INTERNAL_USERIMAGES_BINARY_PATHS := $(sort $(dir $(INTERNAL_USERIMAGES_DEPS)))

ifeq (true,$(PRODUCTS.$(INTERNAL_PRODUCT).PRODUCT_SUPPORTS_VERITY))
INTERNAL_USERIMAGES_DEPS += $(BUILD_VERITY_METADATA) $(BUILD_VERITY_TREE) $(APPEND2SIMG) $(VERITY_SIGNER)
ifeq (true,$(PRODUCTS.$(INTERNAL_PRODUCT).PRODUCT_SUPPORTS_VERITY_FEC))
INTERNAL_USERIMAGES_DEPS += $(FEC)
endif
endif

SELINUX_FC := $(call intermediates-dir-for,ETC,file_contexts.bin)/file_contexts.bin
INTERNAL_USERIMAGES_DEPS += $(SELINUX_FC)

INTERNAL_USERIMAGES_DEPS += $(BLK_ALLOC_TO_BASE_FS)

INTERNAL_USERIMAGES_DEPS += $(MKE2FS_CONF)

ifeq (true,$(PRODUCT_USE_DYNAMIC_PARTITIONS))

ifeq ($(PRODUCTS.$(INTERNAL_PRODUCT).PRODUCT_SUPPORTS_VERITY),true)
  $(error vboot 1.0 doesn't support logical partition)
endif

<<<<<<< HEAD
ifeq (true,$(PRODUCT_USE_DYNAMIC_PARTITIONS))

ifeq ($(PRODUCTS.$(INTERNAL_PRODUCT).PRODUCT_SUPPORTS_VERITY),true)
  $(error vboot 1.0 doesn't support logical partition)
endif

=======
>>>>>>> 724451f8
# TODO(b/80195851): Should not define BOARD_AVB_SYSTEM_KEY_PATH without
# BOARD_AVB_SYSTEM_DETACHED_VBMETA.

endif # PRODUCT_USE_DYNAMIC_PARTITIONS

# $(1): the path of the output dictionary file
# $(2): a subset of "system vendor cache userdata product product_services oem odm"
# $(3): additional "key=value" pairs to append to the dictionary file.
define generate-image-prop-dictionary
$(if $(filter $(2),system),\
    $(if $(BOARD_SYSTEMIMAGE_PARTITION_SIZE),$(hide) echo "system_size=$(BOARD_SYSTEMIMAGE_PARTITION_SIZE)" >> $(1))
    $(if $(BOARD_SYSTEMIMAGE_FILE_SYSTEM_TYPE),$(hide) echo "system_fs_type=$(BOARD_SYSTEMIMAGE_FILE_SYSTEM_TYPE)" >> $(1))
    $(if $(BOARD_SYSTEMIMAGE_EXTFS_INODE_COUNT),$(hide) echo "system_extfs_inode_count=$(BOARD_SYSTEMIMAGE_EXTFS_INODE_COUNT)" >> $(1))
    $(if $(BOARD_SYSTEMIMAGE_EXTFS_RSV_PCT),$(hide) echo "system_extfs_rsv_pct=$(BOARD_SYSTEMIMAGE_EXTFS_RSV_PCT)" >> $(1))
    $(if $(BOARD_SYSTEMIMAGE_JOURNAL_SIZE),$(hide) echo "system_journal_size=$(BOARD_SYSTEMIMAGE_JOURNAL_SIZE)" >> $(1))
    $(if $(BOARD_SYSTEMIMAGE_SQUASHFS_COMPRESSOR),$(hide) echo "system_squashfs_compressor=$(BOARD_SYSTEMIMAGE_SQUASHFS_COMPRESSOR)" >> $(1))
    $(if $(BOARD_SYSTEMIMAGE_SQUASHFS_COMPRESSOR_OPT),$(hide) echo "system_squashfs_compressor_opt=$(BOARD_SYSTEMIMAGE_SQUASHFS_COMPRESSOR_OPT)" >> $(1))
    $(if $(BOARD_SYSTEMIMAGE_SQUASHFS_BLOCK_SIZE),$(hide) echo "system_squashfs_block_size=$(BOARD_SYSTEMIMAGE_SQUASHFS_BLOCK_SIZE)" >> $(1))
    $(if $(BOARD_SYSTEMIMAGE_SQUASHFS_DISABLE_4K_ALIGN),$(hide) echo "system_squashfs_disable_4k_align=$(BOARD_SYSTEMIMAGE_SQUASHFS_DISABLE_4K_ALIGN)" >> $(1))
    $(if $(PRODUCTS.$(INTERNAL_PRODUCT).PRODUCT_SYSTEM_BASE_FS_PATH),$(hide) echo "system_base_fs_file=$(PRODUCTS.$(INTERNAL_PRODUCT).PRODUCT_SYSTEM_BASE_FS_PATH)" >> $(1))
    $(if $(PRODUCTS.$(INTERNAL_PRODUCT).PRODUCT_SYSTEM_HEADROOM),$(hide) echo "system_headroom=$(PRODUCTS.$(INTERNAL_PRODUCT).PRODUCT_SYSTEM_HEADROOM)" >> $(1))
    $(if $(BOARD_SYSTEMIMAGE_PARTITION_RESERVED_SIZE),$(hide) echo "system_reserved_size=$(BOARD_SYSTEMIMAGE_PARTITION_RESERVED_SIZE)" >> $(1))
)
$(if $(filter $(2),userdata),\
    $(if $(BOARD_USERDATAIMAGE_FILE_SYSTEM_TYPE),$(hide) echo "userdata_fs_type=$(BOARD_USERDATAIMAGE_FILE_SYSTEM_TYPE)" >> $(1))
    $(if $(BOARD_USERDATAIMAGE_PARTITION_SIZE),$(hide) echo "userdata_size=$(BOARD_USERDATAIMAGE_PARTITION_SIZE)" >> $(1))
)
$(if $(filter $(2),cache),\
    $(if $(BOARD_CACHEIMAGE_FILE_SYSTEM_TYPE),$(hide) echo "cache_fs_type=$(BOARD_CACHEIMAGE_FILE_SYSTEM_TYPE)" >> $(1))
    $(if $(BOARD_CACHEIMAGE_PARTITION_SIZE),$(hide) echo "cache_size=$(BOARD_CACHEIMAGE_PARTITION_SIZE)" >> $(1))
)
$(if $(filter $(2),vendor),\
    $(if $(BOARD_VENDORIMAGE_FILE_SYSTEM_TYPE),$(hide) echo "vendor_fs_type=$(BOARD_VENDORIMAGE_FILE_SYSTEM_TYPE)" >> $(1))
    $(if $(BOARD_VENDORIMAGE_EXTFS_INODE_COUNT),$(hide) echo "vendor_extfs_inode_count=$(BOARD_VENDORIMAGE_EXTFS_INODE_COUNT)" >> $(1))
    $(if $(BOARD_VENDORIMAGE_EXTFS_RSV_PCT),$(hide) echo "vendor_extfs_rsv_pct=$(BOARD_VENDORIMAGE_EXTFS_RSV_PCT)" >> $(1))
    $(if $(BOARD_VENDORIMAGE_PARTITION_SIZE),$(hide) echo "vendor_size=$(BOARD_VENDORIMAGE_PARTITION_SIZE)" >> $(1))
    $(if $(BOARD_VENDORIMAGE_JOURNAL_SIZE),$(hide) echo "vendor_journal_size=$(BOARD_VENDORIMAGE_JOURNAL_SIZE)" >> $(1))
    $(if $(BOARD_VENDORIMAGE_SQUASHFS_COMPRESSOR),$(hide) echo "vendor_squashfs_compressor=$(BOARD_VENDORIMAGE_SQUASHFS_COMPRESSOR)" >> $(1))
    $(if $(BOARD_VENDORIMAGE_SQUASHFS_COMPRESSOR_OPT),$(hide) echo "vendor_squashfs_compressor_opt=$(BOARD_VENDORIMAGE_SQUASHFS_COMPRESSOR_OPT)" >> $(1))
    $(if $(BOARD_VENDORIMAGE_SQUASHFS_BLOCK_SIZE),$(hide) echo "vendor_squashfs_block_size=$(BOARD_VENDORIMAGE_SQUASHFS_BLOCK_SIZE)" >> $(1))
    $(if $(BOARD_VENDORIMAGE_SQUASHFS_DISABLE_4K_ALIGN),$(hide) echo "vendor_squashfs_disable_4k_align=$(BOARD_VENDORIMAGE_SQUASHFS_DISABLE_4K_ALIGN)" >> $(1))
    $(if $(PRODUCTS.$(INTERNAL_PRODUCT).PRODUCT_VENDOR_BASE_FS_PATH),$(hide) echo "vendor_base_fs_file=$(PRODUCTS.$(INTERNAL_PRODUCT).PRODUCT_VENDOR_BASE_FS_PATH)" >> $(1))
    $(if $(BOARD_VENDORIMAGE_PARTITION_RESERVED_SIZE),$(hide) echo "vendor_reserved_size=$(BOARD_VENDORIMAGE_PARTITION_RESERVED_SIZE)" >> $(1))
)
$(if $(filter $(2),product),\
    $(if $(BOARD_PRODUCTIMAGE_FILE_SYSTEM_TYPE),$(hide) echo "product_fs_type=$(BOARD_PRODUCTIMAGE_FILE_SYSTEM_TYPE)" >> $(1))
    $(if $(BOARD_PRODUCTIMAGE_EXTFS_INODE_COUNT),$(hide) echo "product_extfs_inode_count=$(BOARD_PRODUCTIMAGE_EXTFS_INODE_COUNT)" >> $(1))
    $(if $(BOARD_PRODUCTIMAGE_EXTFS_RSV_PCT),$(hide) echo "product_extfs_rsv_pct=$(BOARD_PRODUCTIMAGE_EXTFS_RSV_PCT)" >> $(1))
    $(if $(BOARD_PRODUCTIMAGE_PARTITION_SIZE),$(hide) echo "product_size=$(BOARD_PRODUCTIMAGE_PARTITION_SIZE)" >> $(1))
    $(if $(BOARD_PRODUCTIMAGE_JOURNAL_SIZE),$(hide) echo "product_journal_size=$(BOARD_PRODUCTIMAGE_JOURNAL_SIZE)" >> $(1))
    $(if $(BOARD_PRODUCTIMAGE_SQUASHFS_COMPRESSOR),$(hide) echo "product_squashfs_compressor=$(BOARD_PRODUCTIMAGE_SQUASHFS_COMPRESSOR)" >> $(1))
    $(if $(BOARD_PRODUCTIMAGE_SQUASHFS_COMPRESSOR_OPT),$(hide) echo "product_squashfs_compressor_opt=$(BOARD_PRODUCTIMAGE_SQUASHFS_COMPRESSOR_OPT)" >> $(1))
    $(if $(BOARD_PRODUCTIMAGE_SQUASHFS_BLOCK_SIZE),$(hide) echo "product_squashfs_block_size=$(BOARD_PRODUCTIMAGE_SQUASHFS_BLOCK_SIZE)" >> $(1))
    $(if $(BOARD_PRODUCTIMAGE_SQUASHFS_DISABLE_4K_ALIGN),$(hide) echo "product_squashfs_disable_4k_align=$(BOARD_PRODUCTIMAGE_SQUASHFS_DISABLE_4K_ALIGN)" >> $(1))
    $(if $(PRODUCTS.$(INTERNAL_PRODUCT).PRODUCT_PRODUCT_BASE_FS_PATH),$(hide) echo "product_base_fs_file=$(PRODUCTS.$(INTERNAL_PRODUCT).PRODUCT_PRODUCT_BASE_FS_PATH)" >> $(1))
    $(if $(BOARD_PRODUCTIMAGE_PARTITION_RESERVED_SIZE),$(hide) echo "product_reserved_size=$(BOARD_PRODUCTIMAGE_PARTITION_RESERVED_SIZE)" >> $(1))
)
$(if $(filter $(2),product_services),\
    $(if $(BOARD_PRODUCT_SERVICESIMAGE_FILE_SYSTEM_TYPE),$(hide) echo "product_services_fs_type=$(BOARD_PRODUCT_SERVICESIMAGE_FILE_SYSTEM_TYPE)" >> $(1))
    $(if $(BOARD_PRODUCT_SERVICESIMAGE_EXTFS_INODE_COUNT),$(hide) echo "product_services_extfs_inode_count=$(BOARD_PRODUCT_SERVICESIMAGE_EXTFS_INODE_COUNT)" >> $(1))
    $(if $(BOARD_PRODUCT_SERVICESIMAGE_EXTFS_RSV_PCT),$(hide) echo "product_services_extfs_rsv_pct=$(BOARD_PRODUCT_SERVICESIMAGE_EXTFS_RSV_PCT)" >> $(1))
    $(if $(BOARD_PRODUCT_SERVICESIMAGE_PARTITION_SIZE),$(hide) echo "product_services_size=$(BOARD_PRODUCT_SERVICESIMAGE_PARTITION_SIZE)" >> $(1))
    $(if $(BOARD_PRODUCT_SERVICESIMAGE_JOURNAL_SIZE),$(hide) echo "product_services_journal_size=$(BOARD_PRODUCT_SERVICESIMAGE_JOURNAL_SIZE)" >> $(1))
    $(if $(BOARD_PRODUCT_SERVICESIMAGE_SQUASHFS_COMPRESSOR),$(hide) echo "product_services_squashfs_compressor=$(BOARD_PRODUCT_SERVICESIMAGE_SQUASHFS_COMPRESSOR)" >> $(1))
    $(if $(BOARD_PRODUCT_SERVICESIMAGE_SQUASHFS_COMPRESSOR_OPT),$(hide) echo "product_services_squashfs_compressor_opt=$(BOARD_PRODUCT_SERVICESIMAGE_SQUASHFS_COMPRESSOR_OPT)" >> $(1))
    $(if $(BOARD_PRODUCT_SERVICESIMAGE_SQUASHFS_BLOCK_SIZE),$(hide) echo "product_services_squashfs_block_size=$(BOARD_PRODUCT_SERVICESIMAGE_SQUASHFS_BLOCK_SIZE)" >> $(1))
    $(if $(BOARD_PRODUCT_SERVICESIMAGE_SQUASHFS_DISABLE_4K_ALIGN),$(hide) echo "product_services_squashfs_disable_4k_align=$(BOARD_PRODUCT_SERVICESIMAGE_SQUASHFS_DISABLE_4K_ALIGN)" >> $(1))
    $(if $(BOARD_PRODUCT_SERVICESIMAGE_PARTITION_RESERVED_SIZE),$(hide) echo "product_services_reserved_size=$(BOARD_PRODUCT_SERVICESIMAGE_PARTITION_RESERVED_SIZE)" >> $(1))
)
$(if $(filter $(2),odm),\
    $(if $(BOARD_ODMIMAGE_FILE_SYSTEM_TYPE),$(hide) echo "odm_fs_type=$(BOARD_ODMIMAGE_FILE_SYSTEM_TYPE)" >> $(1))
    $(if $(BOARD_ODMIMAGE_EXTFS_INODE_COUNT),$(hide) echo "odm_extfs_inode_count=$(BOARD_ODMIMAGE_EXTFS_INODE_COUNT)" >> $(1))
    $(if $(BOARD_ODMIMAGE_EXTFS_RSV_PCT),$(hide) echo "odm_extfs_rsv_pct=$(BOARD_ODMIMAGE_EXTFS_RSV_PCT)" >> $(1))
    $(if $(BOARD_ODMIMAGE_PARTITION_SIZE),$(hide) echo "odm_size=$(BOARD_ODMIMAGE_PARTITION_SIZE)" >> $(1))
    $(if $(BOARD_ODMIMAGE_JOURNAL_SIZE),$(hide) echo "odm_journal_size=$(BOARD_ODMIMAGE_JOURNAL_SIZE)" >> $(1))
    $(if $(BOARD_ODMIMAGE_SQUASHFS_COMPRESSOR),$(hide) echo "odm_squashfs_compressor=$(BOARD_ODMIMAGE_SQUASHFS_COMPRESSOR)" >> $(1))
    $(if $(BOARD_ODMIMAGE_SQUASHFS_COMPRESSOR_OPT),$(hide) echo "odm_squashfs_compressor_opt=$(BOARD_ODMIMAGE_SQUASHFS_COMPRESSOR_OPT)" >> $(1))
    $(if $(BOARD_ODMIMAGE_SQUASHFS_BLOCK_SIZE),$(hide) echo "odm_squashfs_block_size=$(BOARD_ODMIMAGE_SQUASHFS_BLOCK_SIZE)" >> $(1))
    $(if $(BOARD_ODMIMAGE_SQUASHFS_DISABLE_4K_ALIGN),$(hide) echo "odm_squashfs_disable_4k_align=$(BOARD_ODMIMAGE_SQUASHFS_DISABLE_4K_ALIGN)" >> $(1))
    $(if $(PRODUCTS.$(INTERNAL_PRODUCT).PRODUCT_ODM_BASE_FS_PATH),$(hide) echo "odm_base_fs_file=$(PRODUCTS.$(INTERNAL_PRODUCT).PRODUCT_ODM_BASE_FS_PATH)" >> $(1))
    $(if $(BOARD_ODMIMAGE_PARTITION_RESERVED_SIZE),$(hide) echo "odm_reserved_size=$(BOARD_ODMIMAGE_PARTITION_RESERVED_SIZE)" >> $(1))
)
$(if $(filter $(2),oem),\
    $(if $(BOARD_OEMIMAGE_PARTITION_SIZE),$(hide) echo "oem_size=$(BOARD_OEMIMAGE_PARTITION_SIZE)" >> $(1))
    $(if $(BOARD_OEMIMAGE_JOURNAL_SIZE),$(hide) echo "oem_journal_size=$(BOARD_OEMIMAGE_JOURNAL_SIZE)" >> $(1))
    $(if $(BOARD_OEMIMAGE_EXTFS_INODE_COUNT),$(hide) echo "oem_extfs_inode_count=$(BOARD_OEMIMAGE_EXTFS_INODE_COUNT)" >> $(1))
    $(if $(BOARD_OEMIMAGE_EXTFS_RSV_PCT),$(hide) echo "oem_extfs_rsv_pct=$(BOARD_OEMIMAGE_EXTFS_RSV_PCT)" >> $(1))
)
$(hide) echo "ext_mkuserimg=$(notdir $(MKEXTUSERIMG))" >> $(1)

$(if $(INTERNAL_USERIMAGES_EXT_VARIANT),$(hide) echo "fs_type=$(INTERNAL_USERIMAGES_EXT_VARIANT)" >> $(1))
$(if $(INTERNAL_USERIMAGES_SPARSE_EXT_FLAG),$(hide) echo "extfs_sparse_flag=$(INTERNAL_USERIMAGES_SPARSE_EXT_FLAG)" >> $(1))
$(if $(INTERNAL_USERIMAGES_SPARSE_SQUASHFS_FLAG),$(hide) echo "squashfs_sparse_flag=$(INTERNAL_USERIMAGES_SPARSE_SQUASHFS_FLAG)" >> $(1))
$(if $(BOARD_EXT4_SHARE_DUP_BLOCKS),$(hide) echo "ext4_share_dup_blocks=$(BOARD_EXT4_SHARE_DUP_BLOCKS)" >> $(1))
$(if $(BOARD_FLASH_LOGICAL_BLOCK_SIZE), $(hide) echo "flash_logical_block_size=$(BOARD_FLASH_LOGICAL_BLOCK_SIZE)" >> $(1))
$(if $(BOARD_FLASH_ERASE_BLOCK_SIZE), $(hide) echo "flash_erase_block_size=$(BOARD_FLASH_ERASE_BLOCK_SIZE)" >> $(1))
$(hide) echo "selinux_fc=$(SELINUX_FC)" >> $(1)
$(if $(PRODUCTS.$(INTERNAL_PRODUCT).PRODUCT_SUPPORTS_BOOT_SIGNER),$(hide) echo "boot_signer=$(PRODUCTS.$(INTERNAL_PRODUCT).PRODUCT_SUPPORTS_BOOT_SIGNER)" >> $(1))
$(if $(PRODUCTS.$(INTERNAL_PRODUCT).PRODUCT_SUPPORTS_VERITY),$(hide) echo "verity=$(PRODUCTS.$(INTERNAL_PRODUCT).PRODUCT_SUPPORTS_VERITY)" >> $(1))
$(if $(PRODUCTS.$(INTERNAL_PRODUCT).PRODUCT_SUPPORTS_VERITY),$(hide) echo "verity_key=$(PRODUCTS.$(INTERNAL_PRODUCT).PRODUCT_VERITY_SIGNING_KEY)" >> $(1))
$(if $(PRODUCTS.$(INTERNAL_PRODUCT).PRODUCT_SUPPORTS_VERITY),$(hide) echo "verity_signer_cmd=$(notdir $(VERITY_SIGNER))" >> $(1))
$(if $(PRODUCTS.$(INTERNAL_PRODUCT).PRODUCT_SUPPORTS_VERITY_FEC),$(hide) echo "verity_fec=$(PRODUCTS.$(INTERNAL_PRODUCT).PRODUCT_SUPPORTS_VERITY_FEC)" >> $(1))
$(if $(filter eng, $(TARGET_BUILD_VARIANT)),$(hide) echo "verity_disable=true" >> $(1))
$(if $(PRODUCTS.$(INTERNAL_PRODUCT).PRODUCT_SYSTEM_VERITY_PARTITION),$(hide) echo "system_verity_block_device=$(PRODUCTS.$(INTERNAL_PRODUCT).PRODUCT_SYSTEM_VERITY_PARTITION)" >> $(1))
$(if $(PRODUCTS.$(INTERNAL_PRODUCT).PRODUCT_VENDOR_VERITY_PARTITION),$(hide) echo "vendor_verity_block_device=$(PRODUCTS.$(INTERNAL_PRODUCT).PRODUCT_VENDOR_VERITY_PARTITION)" >> $(1))
$(if $(PRODUCTS.$(INTERNAL_PRODUCT).PRODUCT_PRODUCT_VERITY_PARTITION),$(hide) echo "product_verity_block_device=$(PRODUCTS.$(INTERNAL_PRODUCT).PRODUCT_PRODUCT_VERITY_PARTITION)" >> $(1))
$(if $(PRODUCTS.$(INTERNAL_PRODUCT).PRODUCT_PRODUCT_SERVICES_VERITY_PARTITION),$(hide) echo "product_services_verity_block_device=$(PRODUCTS.$(INTERNAL_PRODUCT).PRODUCT_PRODUCT_SERVICES_VERITY_PARTITION)" >> $(1))
$(if $(PRODUCTS.$(INTERNAL_PRODUCT).PRODUCT_SUPPORTS_VBOOT),$(hide) echo "vboot=$(PRODUCTS.$(INTERNAL_PRODUCT).PRODUCT_SUPPORTS_VBOOT)" >> $(1))
$(if $(PRODUCTS.$(INTERNAL_PRODUCT).PRODUCT_SUPPORTS_VBOOT),$(hide) echo "vboot_key=$(PRODUCTS.$(INTERNAL_PRODUCT).PRODUCT_VBOOT_SIGNING_KEY)" >> $(1))
$(if $(PRODUCTS.$(INTERNAL_PRODUCT).PRODUCT_SUPPORTS_VBOOT),$(hide) echo "vboot_subkey=$(PRODUCTS.$(INTERNAL_PRODUCT).PRODUCT_VBOOT_SIGNING_SUBKEY)" >> $(1))
$(if $(PRODUCTS.$(INTERNAL_PRODUCT).PRODUCT_SUPPORTS_VBOOT),$(hide) echo "futility=$(notdir $(FUTILITY))" >> $(1))
$(if $(PRODUCTS.$(INTERNAL_PRODUCT).PRODUCT_SUPPORTS_VBOOT),$(hide) echo "vboot_signer_cmd=$(VBOOT_SIGNER)" >> $(1))
$(if $(BOARD_AVB_ENABLE),$(hide) echo "avb_avbtool=$(notdir $(AVBTOOL))" >> $(1))
$(if $(BOARD_AVB_ENABLE),$(hide) echo "avb_system_hashtree_enable=$(BOARD_AVB_ENABLE)" >> $(1))
$(if $(BOARD_AVB_ENABLE),$(hide) echo "avb_system_add_hashtree_footer_args=$(BOARD_AVB_SYSTEM_ADD_HASHTREE_FOOTER_ARGS)" >> $(1))
$(if $(BOARD_AVB_ENABLE),\
    $(if $(BOARD_AVB_SYSTEM_KEY_PATH),\
        $(hide) echo "avb_system_key_path=$(BOARD_AVB_SYSTEM_KEY_PATH)" >> $(1)
        $(hide) echo "avb_system_algorithm=$(BOARD_AVB_SYSTEM_ALGORITHM)" >> $(1)
        $(hide) echo "avb_system_rollback_index_location=$(BOARD_AVB_SYSTEM_ROLLBACK_INDEX_LOCATION)" >> $(1)))
$(if $(BOARD_AVB_ENABLE),$(hide) echo "avb_vendor_hashtree_enable=$(BOARD_AVB_ENABLE)" >> $(1))
$(if $(BOARD_AVB_ENABLE),$(hide) echo "avb_vendor_add_hashtree_footer_args=$(BOARD_AVB_VENDOR_ADD_HASHTREE_FOOTER_ARGS)" >> $(1))
$(if $(BOARD_AVB_ENABLE),\
    $(if $(BOARD_AVB_VENDOR_KEY_PATH),\
        $(hide) echo "avb_vendor_key_path=$(BOARD_AVB_VENDOR_KEY_PATH)" >> $(1)
        $(hide) echo "avb_vendor_algorithm=$(BOARD_AVB_VENDOR_ALGORITHM)" >> $(1)
        $(hide) echo "avb_vendor_rollback_index_location=$(BOARD_AVB_VENDOR_ROLLBACK_INDEX_LOCATION)" >> $(1)))
$(if $(BOARD_AVB_ENABLE),$(hide) echo "avb_product_hashtree_enable=$(BOARD_AVB_ENABLE)" >> $(1))
$(if $(BOARD_AVB_ENABLE),$(hide) echo "avb_product_add_hashtree_footer_args=$(BOARD_AVB_PRODUCT_ADD_HASHTREE_FOOTER_ARGS)" >> $(1))
$(if $(BOARD_AVB_ENABLE),\
    $(if $(BOARD_AVB_PRODUCT_KEY_PATH),\
        $(hide) echo "avb_product_key_path=$(BOARD_AVB_PRODUCT_KEY_PATH)" >> $(1)
        $(hide) echo "avb_product_algorithm=$(BOARD_AVB_PRODUCT_ALGORITHM)" >> $(1)
        $(hide) echo "avb_product_rollback_index_location=$(BOARD_AVB_PRODUCT_ROLLBACK_INDEX_LOCATION)" >> $(1)))
$(if $(BOARD_AVB_ENABLE),$(hide) echo "avb_product_services_hashtree_enable=$(BOARD_AVB_ENABLE)" >> $(1))
$(if $(BOARD_AVB_ENABLE),\
    $(hide) echo "avb_product_services_add_hashtree_footer_args=$(BOARD_AVB_PRODUCT_SERVICES_ADD_HASHTREE_FOOTER_ARGS)" >> $(1))
$(if $(BOARD_AVB_ENABLE),\
    $(if $(BOARD_AVB_PRODUCT_SERVICES_KEY_PATH),\
        $(hide) echo "avb_product_services_key_path=$(BOARD_AVB_PRODUCT_SERVICES_KEY_PATH)" >> $(1)
        $(hide) echo "avb_product_services_algorithm=$(BOARD_AVB_PRODUCT_SERVICES_ALGORITHM)" >> $(1)
        $(hide) echo "avb_product_services_rollback_index_location=$(BOARD_AVB_PRODUCT_SERVICES_ROLLBACK_INDEX_LOCATION)" >> $(1)))
$(if $(BOARD_AVB_ENABLE),$(hide) echo "avb_odm_hashtree_enable=$(BOARD_AVB_ENABLE)" >> $(1))
$(if $(BOARD_AVB_ENABLE),$(hide) echo "avb_odm_add_hashtree_footer_args=$(BOARD_AVB_ODM_ADD_HASHTREE_FOOTER_ARGS)" >> $(1))
$(if $(BOARD_AVB_ENABLE),\
    $(if $(BOARD_AVB_ODM_KEY_PATH),\
        $(hide) echo "avb_odm_key_path=$(BOARD_AVB_ODM_KEY_PATH)" >> $(1)
        $(hide) echo "avb_odm_algorithm=$(BOARD_AVB_ODM_ALGORITHM)" >> $(1)
        $(hide) echo "avb_odm_rollback_index_location=$(BOARD_AVB_ODM_ROLLBACK_INDEX_LOCATION)" >> $(1)))
$(if $(filter true,$(BOARD_USES_RECOVERY_AS_BOOT)),\
    $(hide) echo "recovery_as_boot=true" >> $(1))
$(if $(filter true,$(BOARD_BUILD_SYSTEM_ROOT_IMAGE)),\
    $(hide) echo "system_root_image=true" >> $(1))
$(hide) echo "root_dir=$(TARGET_ROOT_OUT)" >> $(1)
$(if $(PRODUCT_USE_DYNAMIC_PARTITION_SIZE),$(hide) echo "use_dynamic_partition_size=true" >> $(1))
$(if $(3),$(hide) $(foreach kv,$(3),echo "$(kv)" >> $(1);))
endef

# $(1): the path of the output dictionary file
# $(2): additional "key=value" pairs to append to the dictionary file.
define generate-userimage-prop-dictionary
$(call generate-image-prop-dictionary,$(1),system vendor cache userdata product product_services oem odm,$(2))
endef

# $(1): the path of the input dictionary file, where each line has the format key=value
# $(2): the key to look up
define read-image-prop-dictionary
$$(grep '$(2)=' $(1) | cut -f2- -d'=')
endef

# $(1): modules list
# $(2): output dir
# $(3): mount point
# $(4): staging dir
# Depmod requires a well-formed kernel version so 0.0 is used as a placeholder.
define build-image-kernel-modules
    $(hide) rm -rf $(2)/lib/modules
    $(hide) mkdir -p $(2)/lib/modules
    $(hide) cp $(1) $(2)/lib/modules/
    $(hide) rm -rf $(4)
    $(hide) mkdir -p $(4)/lib/modules/0.0/$(3)lib/modules
    $(hide) cp $(1) $(4)/lib/modules/0.0/$(3)lib/modules
    $(hide) $(DEPMOD) -b $(4) 0.0
    $(hide) sed -e 's/\(.*modules.*\):/\/\1:/g' -e 's/ \([^ ]*modules[^ ]*\)/ \/\1/g' $(4)/lib/modules/0.0/modules.dep > $(2)/lib/modules/modules.dep
    $(hide) cp $(4)/lib/modules/0.0/modules.alias $(2)/lib/modules
endef

# -----------------------------------------------------------------
# Recovery image

# Recovery image exists if we are building recovery, or building recovery as boot.
ifneq (,$(INSTALLED_RECOVERYIMAGE_TARGET)$(filter true,$(BOARD_USES_RECOVERY_AS_BOOT)))

INTERNAL_RECOVERYIMAGE_FILES := $(filter $(TARGET_RECOVERY_OUT)/%, \
    $(ALL_DEFAULT_INSTALLED_MODULES))

INSTALLED_FILES_FILE_RECOVERY := $(PRODUCT_OUT)/installed-files-recovery.txt
INSTALLED_FILES_JSON_RECOVERY := $(INSTALLED_FILES_FILE_RECOVERY:.txt=.json)

# TODO(b/30414428): Can't depend on INTERNAL_RECOVERYIMAGE_FILES alone like other
# INSTALLED_FILES_FILE_* rules. Because currently there're cp/rsync/rm commands in
# build-recoveryimage-target, which would touch the files under TARGET_RECOVERY_OUT and race with
# the call to FILELIST.
ifeq ($(BOARD_USES_RECOVERY_AS_BOOT),true)
$(INSTALLED_FILES_FILE_RECOVERY): $(INSTALLED_BOOTIMAGE_TARGET)
else
$(INSTALLED_FILES_FILE_RECOVERY): $(INSTALLED_RECOVERYIMAGE_TARGET)
endif

$(INSTALLED_FILES_FILE_RECOVERY): .KATI_IMPLICIT_OUTPUTS := $(INSTALLED_FILES_JSON_RECOVERY)
$(INSTALLED_FILES_FILE_RECOVERY): $(INTERNAL_RECOVERYIMAGE_FILES) $(FILESLIST)
	@echo Installed file list: $@
	@mkdir -p $(dir $@)
	@rm -f $@
	$(hide) $(FILESLIST) $(TARGET_RECOVERY_ROOT_OUT) > $(@:.txt=.json)
	$(hide) build/make/tools/fileslist_util.py -c $(@:.txt=.json) > $@

recovery_initrc := $(call include-path-for, recovery)/etc/init.rc
recovery_sepolicy := \
    $(TARGET_RECOVERY_ROOT_OUT)/sepolicy \
    $(TARGET_RECOVERY_ROOT_OUT)/plat_file_contexts \
    $(TARGET_RECOVERY_ROOT_OUT)/vendor_file_contexts \
    $(TARGET_RECOVERY_ROOT_OUT)/plat_property_contexts \
    $(TARGET_RECOVERY_ROOT_OUT)/vendor_property_contexts

ifdef BOARD_ODM_SEPOLICY_DIRS
recovery_sepolicy += \
    $(TARGET_RECOVERY_ROOT_OUT)/odm_file_contexts \
    $(TARGET_RECOVERY_ROOT_OUT)/odm_property_contexts
endif

# Passed into rsync from non-recovery root to recovery root, to avoid overwriting recovery-specific
# SELinux files
IGNORE_RECOVERY_SEPOLICY := $(patsubst $(TARGET_RECOVERY_OUT)/%,--exclude=/%,$(recovery_sepolicy))

recovery_kernel := $(INSTALLED_KERNEL_TARGET) # same as a non-recovery system
recovery_ramdisk := $(PRODUCT_OUT)/ramdisk-recovery.img
recovery_resources_common := $(call include-path-for, recovery)/res

<<<<<<< HEAD
# Set recovery_density to a density bucket based on PRODUCT_AAPT_PREF_CONFIG if set. Otherwise use
# the default medium density.
ifneq (,$(PRODUCT_AAPT_PREF_CONFIG))
# If PRODUCT_AAPT_PREF_CONFIG includes a non-numeric dpi bucket, always perfer that value.
recovery_density := $(filter %dpi,$(PRODUCT_AAPT_PREF_CONFIG))
ifeq (,$(filter xxxhdpi xxhdpi xhdpi hdpi mdpi,$(recovery_density)))
recovery_density_value := $(patsubst %dpi,%,$(recovery_density))
# Map the numeric dpi value to a bucket. We roughly use the medium point between the primary
# densities to split buckets.
=======
# Set recovery_density to a density bucket based on TARGET_SCREEN_DENSITY, PRODUCT_AAPT_PREF_CONFIG,
# or mdpi, in order of preference. We support both specific buckets (e.g. xdpi) and numbers,
# which get remapped to a bucket.
recovery_density := $(or $(TARGET_SCREEN_DENSITY),$(PRODUCT_AAPT_PREF_CONFIG),mdpi)
ifeq (,$(filter xxxhdpi xxhdpi xhdpi hdpi mdpi,$(recovery_density)))
recovery_density_value := $(patsubst %dpi,%,$(recovery_density))
# We roughly use the medium point between the primary densities to split buckets.
>>>>>>> 724451f8
# ------160------240------320----------480------------640------
#       mdpi     hdpi    xhdpi        xxhdpi        xxxhdpi
recovery_density := $(strip \
  $(or $(if $(filter $(shell echo $$(($(recovery_density_value) >= 560))),1),xxxhdpi),\
       $(if $(filter $(shell echo $$(($(recovery_density_value) >= 400))),1),xxhdpi),\
       $(if $(filter $(shell echo $$(($(recovery_density_value) >= 280))),1),xhdpi),\
       $(if $(filter $(shell echo $$(($(recovery_density_value) >= 200))),1),hdpi,mdpi)))
endif
<<<<<<< HEAD
else # PRODUCT_AAPT_PREF_CONFIG is empty
recovery_density := mdpi
endif # PRODUCT_AAPT_PREF_CONFIG
=======
>>>>>>> 724451f8

ifneq (,$(wildcard $(recovery_resources_common)-$(recovery_density)))
recovery_resources_common := $(recovery_resources_common)-$(recovery_density)
else
recovery_resources_common := $(recovery_resources_common)-xhdpi
endif

# Select the 18x32 font on high-density devices (xhdpi and up); and the 12x22 font on other devices.
# Note that the font selected here can be overridden for a particular device by putting a font.png
# in its private recovery resources.
ifneq (,$(filter xxxhdpi xxhdpi xhdpi,$(recovery_density)))
recovery_font := $(call include-path-for, recovery)/fonts/18x32.png
else
recovery_font := $(call include-path-for, recovery)/fonts/12x22.png
endif


# We will only generate the recovery background text images if the variable
# TARGET_RECOVERY_UI_SCREEN_WIDTH is defined. For devices with xxxhdpi and xxhdpi, we set the
# variable to the commonly used values here, if it hasn't been intialized elsewhere. While for
# devices with lower density, they must have TARGET_RECOVERY_UI_SCREEN_WIDTH defined in their
# BoardConfig in order to use this feature.
ifeq ($(recovery_density),xxxhdpi)
TARGET_RECOVERY_UI_SCREEN_WIDTH ?= 1440
else ifeq ($(recovery_density),xxhdpi)
TARGET_RECOVERY_UI_SCREEN_WIDTH ?= 1080
endif

ifneq ($(TARGET_RECOVERY_UI_SCREEN_WIDTH),)
# Subtracts the margin width and menu indent from the screen width; it's safe to be conservative.
ifeq ($(TARGET_RECOVERY_UI_MARGIN_WIDTH),)
  recovery_image_width := $$(($(TARGET_RECOVERY_UI_SCREEN_WIDTH) - 10))
else
  recovery_image_width := $$(($(TARGET_RECOVERY_UI_SCREEN_WIDTH) - $(TARGET_RECOVERY_UI_MARGIN_WIDTH) - 10))
endif


RECOVERY_INSTALLING_TEXT_FILE := $(call intermediates-dir-for,PACKAGING,recovery_text_res)/installing_text.png
RECOVERY_INSTALLING_SECURITY_TEXT_FILE := $(dir $(RECOVERY_INSTALLING_TEXT_FILE))/installing_security_text.png
RECOVERY_ERASING_TEXT_FILE := $(dir $(RECOVERY_INSTALLING_TEXT_FILE))/erasing_text.png
RECOVERY_ERROR_TEXT_FILE := $(dir $(RECOVERY_INSTALLING_TEXT_FILE))/error_text.png
RECOVERY_NO_COMMAND_TEXT_FILE := $(dir $(RECOVERY_INSTALLING_TEXT_FILE))/no_command_text.png

RECOVERY_CANCEL_WIPE_DATA_TEXT_FILE := $(dir $(RECOVERY_INSTALLING_TEXT_FILE))/cancel_wipe_data_text.png
RECOVERY_FACTORY_DATA_RESET_TEXT_FILE := $(dir $(RECOVERY_INSTALLING_TEXT_FILE))/factory_data_reset_text.png
RECOVERY_TRY_AGAIN_TEXT_FILE := $(dir $(RECOVERY_INSTALLING_TEXT_FILE))/try_again_text.png
RECOVERY_WIPE_DATA_CONFIRMATION_TEXT_FILE := $(dir $(RECOVERY_INSTALLING_TEXT_FILE))/wipe_data_confirmation_text.png
RECOVERY_WIPE_DATA_MENU_HEADER_TEXT_FILE := $(dir $(RECOVERY_INSTALLING_TEXT_FILE))/wipe_data_menu_header_text.png

generated_recovery_text_files := \
  $(RECOVERY_INSTALLING_TEXT_FILE) \
  $(RECOVERY_INSTALLING_SECURITY_TEXT_FILE) \
  $(RECOVERY_ERASING_TEXT_FILE) \
  $(RECOVERY_ERROR_TEXT_FILE) \
  $(RECOVERY_NO_COMMAND_TEXT_FILE) \
  $(RECOVERY_CANCEL_WIPE_DATA_TEXT_FILE) \
  $(RECOVERY_FACTORY_DATA_RESET_TEXT_FILE) \
  $(RECOVERY_TRY_AGAIN_TEXT_FILE) \
  $(RECOVERY_WIPE_DATA_CONFIRMATION_TEXT_FILE) \
  $(RECOVERY_WIPE_DATA_MENU_HEADER_TEXT_FILE)

resource_dir := $(call include-path-for, recovery)/tools/recovery_l10n/res/
image_generator_jar := $(HOST_OUT_JAVA_LIBRARIES)/RecoveryImageGenerator.jar
zopflipng := $(HOST_OUT_EXECUTABLES)/zopflipng
$(RECOVERY_INSTALLING_TEXT_FILE): PRIVATE_SOURCE_FONTS := $(recovery_noto-fonts_dep) $(recovery_roboto-fonts_dep)
$(RECOVERY_INSTALLING_TEXT_FILE): PRIVATE_RECOVERY_FONT_FILES_DIR := $(call intermediates-dir-for,PACKAGING,recovery_font_files)
$(RECOVERY_INSTALLING_TEXT_FILE): PRIVATE_RESOURCE_DIR := $(resource_dir)
$(RECOVERY_INSTALLING_TEXT_FILE): PRIVATE_IMAGE_GENERATOR_JAR := $(image_generator_jar)
$(RECOVERY_INSTALLING_TEXT_FILE): PRIVATE_ZOPFLIPNG := $(zopflipng)
$(RECOVERY_INSTALLING_TEXT_FILE): PRIVATE_RECOVERY_IMAGE_WIDTH := $(recovery_image_width)
$(RECOVERY_INSTALLING_TEXT_FILE): PRIVATE_RECOVERY_BACKGROUND_TEXT_LIST := \
  recovery_installing \
  recovery_installing_security \
  recovery_erasing \
  recovery_error \
  recovery_no_command
$(RECOVERY_INSTALLING_TEXT_FILE): PRIVATE_RECOVERY_WIPE_DATA_TEXT_LIST := \
  recovery_cancel_wipe_data \
  recovery_factory_data_reset \
  recovery_try_again \
  recovery_wipe_data_menu_header \
  recovery_wipe_data_confirmation
$(RECOVERY_INSTALLING_TEXT_FILE): .KATI_IMPLICIT_OUTPUTS := $(filter-out $(RECOVERY_INSTALLING_TEXT_FILE),$(generated_recovery_text_files))
$(RECOVERY_INSTALLING_TEXT_FILE): $(image_generator_jar) $(resource_dir) $(recovery_noto-fonts_dep) $(recovery_roboto-fonts_dep) $(zopflipng)
	# Prepares the font directory.
	@rm -rf $(PRIVATE_RECOVERY_FONT_FILES_DIR)
	@mkdir -p $(PRIVATE_RECOVERY_FONT_FILES_DIR)
	$(foreach filename,$(PRIVATE_SOURCE_FONTS), cp $(filename) $(PRIVATE_RECOVERY_FONT_FILES_DIR) &&) true
	@rm -rf $(dir $@)
	@mkdir -p $(dir $@)
	$(foreach text_name,$(PRIVATE_RECOVERY_BACKGROUND_TEXT_LIST) $(PRIVATE_RECOVERY_WIPE_DATA_TEXT_LIST), \
	  $(eval output_file := $(dir $@)/$(patsubst recovery_%,%_text.png,$(text_name))) \
	  $(eval center_alignment := $(if $(filter $(text_name),$(PRIVATE_RECOVERY_BACKGROUND_TEXT_LIST)), --center_alignment)) \
	  java -jar $(PRIVATE_IMAGE_GENERATOR_JAR) \
	    --image_width $(PRIVATE_RECOVERY_IMAGE_WIDTH) \
	    --text_name $(text_name) \
	    --font_dir $(PRIVATE_RECOVERY_FONT_FILES_DIR) \
	    --resource_dir $(PRIVATE_RESOURCE_DIR) \
	    --output_file $(output_file) $(center_alignment) && \
	  $(PRIVATE_ZOPFLIPNG) -y --iterations=1 --filters=0 $(output_file) $(output_file) > /dev/null &&) true
else
RECOVERY_INSTALLING_TEXT_FILE :=
RECOVERY_INSTALLING_SECURITY_TEXT_FILE :=
RECOVERY_ERASING_TEXT_FILE :=
RECOVERY_ERROR_TEXT_FILE :=
RECOVERY_NO_COMMAND_TEXT_FILE :=
RECOVERY_CANCEL_WIPE_DATA_TEXT_FILE :=
RECOVERY_FACTORY_DATA_RESET_TEXT_FILE :=
RECOVERY_TRY_AGAIN_TEXT_FILE :=
RECOVERY_WIPE_DATA_CONFIRMATION_TEXT_FILE :=
RECOVERY_WIPE_DATA_MENU_HEADER_TEXT_FILE :=
endif # TARGET_RECOVERY_UI_SCREEN_WIDTH

ifndef TARGET_PRIVATE_RES_DIRS
TARGET_PRIVATE_RES_DIRS := $(wildcard $(TARGET_DEVICE_DIR)/recovery/res)
endif
recovery_resource_deps := $(shell find $(recovery_resources_common) \
  $(TARGET_PRIVATE_RES_DIRS) -type f)
recovery_resource_deps += $(generated_recovery_text_files)


ifdef TARGET_RECOVERY_FSTAB
recovery_fstab := $(TARGET_RECOVERY_FSTAB)
else
recovery_fstab := $(strip $(wildcard $(TARGET_DEVICE_DIR)/recovery.fstab))
endif
ifdef TARGET_RECOVERY_WIPE
recovery_wipe := $(TARGET_RECOVERY_WIPE)
else
recovery_wipe :=
endif

# Traditionally with non-A/B OTA we have:
#   boot.img + recovery-from-boot.p + recovery-resource.dat = recovery.img.
# recovery-resource.dat is needed only if we carry an imgdiff patch of the boot and recovery images
# and invoke install-recovery.sh on the first boot post an OTA update.
#
# We no longer need that if one of the following conditions holds:
#   a) We carry a full copy of the recovery image - no patching needed
#      (BOARD_USES_FULL_RECOVERY_IMAGE = true);
#   b) We build a single image that contains boot and recovery both - no recovery image to install
#      (BOARD_USES_RECOVERY_AS_BOOT = true);
#   c) We mount the system image as / and therefore do not have a ramdisk in boot.img
#      (BOARD_BUILD_SYSTEM_ROOT_IMAGE = true).
#   d) We include the recovery DTBO image within recovery - not needing the resource file as we
#      do bsdiff because boot and recovery will contain different number of entries
#      (BOARD_INCLUDE_RECOVERY_DTBO = true).
#   e) We include the recovery ACPIO image within recovery - not needing the resource file as we
#      do bsdiff because boot and recovery will contain different number of entries
#      (BOARD_INCLUDE_RECOVERY_ACPIO = true).

ifeq (,$(filter true, $(BOARD_USES_FULL_RECOVERY_IMAGE) $(BOARD_USES_RECOVERY_AS_BOOT) \
  $(BOARD_BUILD_SYSTEM_ROOT_IMAGE) $(BOARD_INCLUDE_RECOVERY_DTBO) $(BOARD_INCLUDE_RECOVERY_ACPIO)))
# Named '.dat' so we don't attempt to use imgdiff for patching it.
RECOVERY_RESOURCE_ZIP := $(TARGET_OUT)/etc/recovery-resource.dat
else
RECOVERY_RESOURCE_ZIP :=
endif

INSTALLED_RECOVERY_BUILD_PROP_TARGET := $(TARGET_RECOVERY_ROOT_OUT)/prop.default

$(INSTALLED_RECOVERY_BUILD_PROP_TARGET): PRIVATE_RECOVERY_UI_PROPERTIES := \
    TARGET_RECOVERY_UI_ANIMATION_FPS:animation_fps \
    TARGET_RECOVERY_UI_MARGIN_HEIGHT:margin_height \
    TARGET_RECOVERY_UI_MARGIN_WIDTH:margin_width \
    TARGET_RECOVERY_UI_MENU_UNUSABLE_ROWS:menu_unusable_rows \
    TARGET_RECOVERY_UI_PROGRESS_BAR_BASELINE:progress_bar_baseline \
    TARGET_RECOVERY_UI_TOUCH_LOW_THRESHOLD:touch_low_threshold \
    TARGET_RECOVERY_UI_TOUCH_HIGH_THRESHOLD:touch_high_threshold \
    TARGET_RECOVERY_UI_VR_STEREO_OFFSET:vr_stereo_offset

# Parses the given list of build variables and writes their values as build properties if defined.
# For example, if a target defines `TARGET_RECOVERY_UI_MARGIN_HEIGHT := 100`,
# `ro.recovery.ui.margin_height=100` will be appended to the given output file.
# $(1): Map from the build variable names to property names
# $(2): Output file
define append-recovery-ui-properties
echo "#" >> $(2)
echo "# RECOVERY UI BUILD PROPERTIES" >> $(2)
echo "#" >> $(2)
$(foreach prop,$(1), \
    $(eval _varname := $(call word-colon,1,$(prop))) \
    $(eval _propname := $(call word-colon,2,$(prop))) \
    $(eval _value := $($(_varname))) \
    $(if $(_value), \
        echo ro.recovery.ui.$(_propname)=$(_value) >> $(2) &&)) true
endef

$(INSTALLED_RECOVERY_BUILD_PROP_TARGET): \
	    $(INSTALLED_DEFAULT_PROP_TARGET) \
	    $(INSTALLED_VENDOR_DEFAULT_PROP_TARGET) \
	    $(intermediate_system_build_prop) \
	    $(INSTALLED_VENDOR_BUILD_PROP_TARGET) \
	    $(INSTALLED_ODM_BUILD_PROP_TARGET) \
	    $(INSTALLED_PRODUCT_BUILD_PROP_TARGET) \
	    $(INSTALLED_PRODUCT_SERVICES_BUILD_PROP_TARGET)
	@echo "Target recovery buildinfo: $@"
	$(hide) mkdir -p $(dir $@)
	$(hide) rm -f $@
	$(hide) cat $(INSTALLED_DEFAULT_PROP_TARGET) > $@
	$(hide) cat $(INSTALLED_VENDOR_DEFAULT_PROP_TARGET) >> $@
	$(hide) cat $(intermediate_system_build_prop) >> $@
	$(hide) cat $(INSTALLED_VENDOR_BUILD_PROP_TARGET) >> $@
	$(hide) cat $(INSTALLED_ODM_BUILD_PROP_TARGET) >> $@
	$(hide) cat $(INSTALLED_PRODUCT_BUILD_PROP_TARGET) >> $@
	$(hide) cat $(INSTALLED_PRODUCT_SERVICES_BUILD_PROP_TARGET) >> $@
	$(call append-recovery-ui-properties,$(PRIVATE_RECOVERY_UI_PROPERTIES),$@)

INTERNAL_RECOVERYIMAGE_ARGS := \
	$(addprefix --second ,$(INSTALLED_2NDBOOTLOADER_TARGET)) \
	--kernel $(recovery_kernel) \
	--ramdisk $(recovery_ramdisk)

# Assumes this has already been stripped
ifdef INTERNAL_KERNEL_CMDLINE
  INTERNAL_RECOVERYIMAGE_ARGS += --cmdline "$(INTERNAL_KERNEL_CMDLINE)"
endif
ifdef BOARD_KERNEL_BASE
  INTERNAL_RECOVERYIMAGE_ARGS += --base $(BOARD_KERNEL_BASE)
endif
ifdef BOARD_KERNEL_PAGESIZE
  INTERNAL_RECOVERYIMAGE_ARGS += --pagesize $(BOARD_KERNEL_PAGESIZE)
endif
ifdef BOARD_INCLUDE_RECOVERY_DTBO
  INTERNAL_RECOVERYIMAGE_ARGS += --recovery_dtbo $(BOARD_PREBUILT_DTBOIMAGE)
endif
ifdef BOARD_INCLUDE_RECOVERY_ACPIO
  INTERNAL_RECOVERYIMAGE_ARGS += --recovery_acpio $(BOARD_RECOVERY_ACPIO)
endif

# Keys authorized to sign OTA packages this build will accept.  The
# build always uses dev-keys for this; release packaging tools will
# substitute other keys for this one.
OTA_PUBLIC_KEYS := $(DEFAULT_SYSTEM_DEV_CERTIFICATE).x509.pem

# Generate a file containing the keys that will be read by the
# recovery binary.
RECOVERY_INSTALL_OTA_KEYS := \
	$(call intermediates-dir-for,PACKAGING,ota_keys)/otacerts.zip
$(RECOVERY_INSTALL_OTA_KEYS): PRIVATE_OTA_PUBLIC_KEYS := $(OTA_PUBLIC_KEYS)
$(RECOVERY_INSTALL_OTA_KEYS): extra_keys := $(patsubst %,%.x509.pem,$(PRODUCT_EXTRA_RECOVERY_KEYS))
$(RECOVERY_INSTALL_OTA_KEYS): $(SOONG_ZIP) $(OTA_PUBLIC_KEYS) $(extra_keys)
	$(hide) rm -f $@
	$(hide) mkdir -p $(dir $@)
	$(hide) $(SOONG_ZIP) -o $@ $(foreach key_file, $(PRIVATE_OTA_PUBLIC_KEYS) $(extra_keys), -C $(dir $(key_file)) -f $(key_file))

RECOVERYIMAGE_ID_FILE := $(PRODUCT_OUT)/recovery.id

# $(1): output file
define build-recoveryimage-target
  # Making recovery image
  $(hide) mkdir -p $(TARGET_RECOVERY_OUT)
  $(hide) mkdir -p $(TARGET_RECOVERY_ROOT_OUT)/sdcard $(TARGET_RECOVERY_ROOT_OUT)/tmp
  # Copying baseline ramdisk...
  # Use rsync because "cp -Rf" fails to overwrite broken symlinks on Mac.
  $(hide) rsync -a --exclude=sdcard $(IGNORE_RECOVERY_SEPOLICY) $(IGNORE_CACHE_LINK) $(TARGET_ROOT_OUT) $(TARGET_RECOVERY_OUT)
  # Modifying ramdisk contents...
  $(if $(filter true,$(BOARD_BUILD_SYSTEM_ROOT_IMAGE)),, \
    $(hide) ln -sf /system/bin/init $(TARGET_RECOVERY_ROOT_OUT)/init)
  $(if $(BOARD_RECOVERY_KERNEL_MODULES), \
    $(call build-image-kernel-modules,$(BOARD_RECOVERY_KERNEL_MODULES),$(TARGET_RECOVERY_ROOT_OUT),,$(call intermediates-dir-for,PACKAGING,depmod_recovery)))
  # Removes $(TARGET_RECOVERY_ROOT_OUT)/init*.rc EXCEPT init.recovery*.rc.
  $(hide) find $(TARGET_RECOVERY_ROOT_OUT) -maxdepth 1 -name 'init*.rc' -type f -not -name "init.recovery.*.rc" | xargs rm -f
  $(hide) cp -f $(recovery_initrc) $(TARGET_RECOVERY_ROOT_OUT)/
  $(hide) cp $(TARGET_ROOT_OUT)/init.recovery.*.rc $(TARGET_RECOVERY_ROOT_OUT)/ 2> /dev/null || true # Ignore error when the src file doesn't exist.
  $(hide) mkdir -p $(TARGET_RECOVERY_ROOT_OUT)/res
  $(hide) rm -rf $(TARGET_RECOVERY_ROOT_OUT)/res/*
  $(hide) cp -rf $(recovery_resources_common)/* $(TARGET_RECOVERY_ROOT_OUT)/res
  $(hide) $(foreach recovery_text_file,$(generated_recovery_text_files), \
    cp -rf $(recovery_text_file) $(TARGET_RECOVERY_ROOT_OUT)/res/images/ &&) true
  $(hide) cp -f $(recovery_font) $(TARGET_RECOVERY_ROOT_OUT)/res/images/font.png
  $(hide) $(foreach item,$(TARGET_PRIVATE_RES_DIRS), \
    cp -rf $(item) $(TARGET_RECOVERY_ROOT_OUT)/$(newline))
  $(hide) $(foreach item,$(recovery_fstab), \
    cp -f $(item) $(TARGET_RECOVERY_ROOT_OUT)/system/etc/recovery.fstab)
  $(if $(strip $(recovery_wipe)), \
    $(hide) cp -f $(recovery_wipe) $(TARGET_RECOVERY_ROOT_OUT)/system/etc/recovery.wipe)
  $(hide) mkdir -p $(TARGET_RECOVERY_ROOT_OUT)/system/etc/security
  $(hide) cp $(RECOVERY_INSTALL_OTA_KEYS) $(TARGET_RECOVERY_ROOT_OUT)/system/etc/security/otacerts.zip
  $(hide) ln -sf prop.default $(TARGET_RECOVERY_ROOT_OUT)/default.prop
  $(BOARD_RECOVERY_IMAGE_PREPARE)
  $(hide) $(MKBOOTFS) -d $(TARGET_OUT) $(TARGET_RECOVERY_ROOT_OUT) | $(MINIGZIP) > $(recovery_ramdisk)
  $(if $(filter true,$(PRODUCTS.$(INTERNAL_PRODUCT).PRODUCT_SUPPORTS_VBOOT)), \
    $(hide) $(MKBOOTIMG) $(INTERNAL_RECOVERYIMAGE_ARGS) $(INTERNAL_MKBOOTIMG_VERSION_ARGS) $(BOARD_MKBOOTIMG_ARGS) --output $(1).unsigned, \
    $(hide) $(MKBOOTIMG) $(INTERNAL_RECOVERYIMAGE_ARGS) $(INTERNAL_MKBOOTIMG_VERSION_ARGS) $(BOARD_MKBOOTIMG_ARGS) --output $(1) --id > $(RECOVERYIMAGE_ID_FILE))
  $(if $(filter true,$(PRODUCTS.$(INTERNAL_PRODUCT).PRODUCT_SUPPORTS_BOOT_SIGNER)),\
    $(if $(filter true,$(BOARD_USES_RECOVERY_AS_BOOT)),\
      $(BOOT_SIGNER) /boot $(1) $(PRODUCTS.$(INTERNAL_PRODUCT).PRODUCT_VERITY_SIGNING_KEY).pk8 $(PRODUCTS.$(INTERNAL_PRODUCT).PRODUCT_VERITY_SIGNING_KEY).x509.pem $(1),\
      $(BOOT_SIGNER) /recovery $(1) $(PRODUCTS.$(INTERNAL_PRODUCT).PRODUCT_VERITY_SIGNING_KEY).pk8 $(PRODUCTS.$(INTERNAL_PRODUCT).PRODUCT_VERITY_SIGNING_KEY).x509.pem $(1)\
    )\
  )
  $(if $(filter true,$(PRODUCTS.$(INTERNAL_PRODUCT).PRODUCT_SUPPORTS_VBOOT)), \
    $(VBOOT_SIGNER) $(FUTILITY) $(1).unsigned $(PRODUCTS.$(INTERNAL_PRODUCT).PRODUCT_VBOOT_SIGNING_KEY).vbpubk $(PRODUCTS.$(INTERNAL_PRODUCT).PRODUCT_VBOOT_SIGNING_KEY).vbprivk $(PRODUCTS.$(INTERNAL_PRODUCT).PRODUCT_VBOOT_SIGNING_SUBKEY).vbprivk $(1).keyblock $(1))
  $(if $(filter true,$(BOARD_USES_RECOVERY_AS_BOOT)), \
    $(hide) $(call assert-max-image-size,$(1),$(call get-hash-image-max-size,$(BOARD_BOOTIMAGE_PARTITION_SIZE))), \
    $(hide) $(call assert-max-image-size,$(1),$(call get-hash-image-max-size,$(BOARD_RECOVERYIMAGE_PARTITION_SIZE))))
  $(if $(filter true,$(BOARD_AVB_ENABLE)), \
    $(if $(filter true,$(BOARD_USES_RECOVERY_AS_BOOT)), \
      $(hide) $(AVBTOOL) add_hash_footer --image $(1) --partition_size $(BOARD_BOOTIMAGE_PARTITION_SIZE) --partition_name boot $(INTERNAL_AVB_BOOT_SIGNING_ARGS) $(BOARD_AVB_BOOT_ADD_HASH_FOOTER_ARGS),\
      $(hide) $(AVBTOOL) add_hash_footer --image $(1) --partition_size $(BOARD_RECOVERYIMAGE_PARTITION_SIZE) --partition_name recovery $(INTERNAL_AVB_RECOVERY_SIGNING_ARGS) $(BOARD_AVB_RECOVERY_ADD_HASH_FOOTER_ARGS)))
endef

ifeq ($(BOARD_USES_RECOVERY_AS_BOOT),true)
ifeq (true,$(PRODUCTS.$(INTERNAL_PRODUCT).PRODUCT_SUPPORTS_BOOT_SIGNER))
$(INSTALLED_BOOTIMAGE_TARGET) : $(BOOT_SIGNER)
endif
ifeq (true,$(PRODUCTS.$(INTERNAL_PRODUCT).PRODUCT_SUPPORTS_VBOOT))
$(INSTALLED_BOOTIMAGE_TARGET) : $(VBOOT_SIGNER)
endif
ifeq (true,$(BOARD_AVB_ENABLE))
$(INSTALLED_BOOTIMAGE_TARGET) : $(AVBTOOL) $(BOARD_AVB_BOOT_KEY_PATH)
endif
ifdef BOARD_INCLUDE_RECOVERY_DTBO
$(INSTALLED_BOOTIMAGE_TARGET): $(BOARD_PREBUILT_DTBOIMAGE)
endif
ifdef BOARD_INCLUDE_RECOVERY_ACPIO
$(INSTALLED_BOOTIMAGE_TARGET): $(BOARD_RECOVERY_ACPIO)
endif

$(INSTALLED_BOOTIMAGE_TARGET): $(MKBOOTFS) $(MKBOOTIMG) $(MINIGZIP) \
	    $(INTERNAL_ROOT_FILES) \
	    $(INSTALLED_RAMDISK_TARGET) \
	    $(INTERNAL_RECOVERYIMAGE_FILES) \
	    $(recovery_initrc) $(recovery_sepolicy) $(recovery_kernel) \
	    $(INSTALLED_2NDBOOTLOADER_TARGET) \
	    $(INSTALLED_RECOVERY_BUILD_PROP_TARGET) \
	    $(recovery_resource_deps) \
	    $(recovery_fstab) \
	    $(RECOVERY_INSTALL_OTA_KEYS) \
	    $(BOARD_RECOVERY_KERNEL_MODULES) \
	    $(DEPMOD)
	$(call pretty,"Target boot image from recovery: $@")
	$(call build-recoveryimage-target, $@)
endif # BOARD_USES_RECOVERY_AS_BOOT

ifdef BOARD_INCLUDE_RECOVERY_DTBO
$(INSTALLED_RECOVERYIMAGE_TARGET): $(BOARD_PREBUILT_DTBOIMAGE)
endif
ifdef BOARD_INCLUDE_RECOVERY_ACPIO
$(INSTALLED_RECOVERYIMAGE_TARGET): $(BOARD_RECOVERY_ACPIO)
endif

$(INSTALLED_RECOVERYIMAGE_TARGET): $(MKBOOTFS) $(MKBOOTIMG) $(MINIGZIP) \
	    $(INTERNAL_ROOT_FILES) \
	    $(INSTALLED_RAMDISK_TARGET) \
	    $(INSTALLED_BOOTIMAGE_TARGET) \
	    $(INTERNAL_RECOVERYIMAGE_FILES) \
	    $(recovery_initrc) $(recovery_sepolicy) $(recovery_kernel) \
	    $(INSTALLED_2NDBOOTLOADER_TARGET) \
	    $(INSTALLED_RECOVERY_BUILD_PROP_TARGET) \
	    $(recovery_resource_deps) \
	    $(recovery_fstab) \
	    $(RECOVERY_INSTALL_OTA_KEYS) \
	    $(BOARD_RECOVERY_KERNEL_MODULES) \
	    $(DEPMOD)
	$(call build-recoveryimage-target, $@)

ifdef RECOVERY_RESOURCE_ZIP
$(RECOVERY_RESOURCE_ZIP): $(INSTALLED_RECOVERYIMAGE_TARGET) | $(ZIPTIME)
	$(hide) mkdir -p $(dir $@)
	$(hide) find $(TARGET_RECOVERY_ROOT_OUT)/res -type f | sort | zip -0qrjX $@ -@
	$(remove-timestamps-from-package)
endif

.PHONY: recoveryimage-nodeps
recoveryimage-nodeps:
	@echo "make $@: ignoring dependencies"
	$(call build-recoveryimage-target, $(INSTALLED_RECOVERYIMAGE_TARGET))

else # INSTALLED_RECOVERYIMAGE_TARGET not defined
RECOVERY_RESOURCE_ZIP :=
endif

.PHONY: recoveryimage
recoveryimage: $(INSTALLED_RECOVERYIMAGE_TARGET) $(RECOVERY_RESOURCE_ZIP)

ifneq ($(BOARD_NAND_PAGE_SIZE),)
$(error MTD device is no longer supported and thus BOARD_NAND_PAGE_SIZE is deprecated.)
endif

ifneq ($(BOARD_NAND_SPARE_SIZE),)
$(error MTD device is no longer supported and thus BOARD_NAND_SPARE_SIZE is deprecated.)
endif

# -----------------------------------------------------------------
# system image
#
ifndef BOARD_PREBUILT_SYSTEMIMAGE
# Remove overridden packages from $(ALL_PDK_FUSION_FILES)
PDK_FUSION_SYSIMG_FILES := \
    $(filter-out $(foreach p,$(overridden_packages),$(p) %/$(p).apk), \
        $(ALL_PDK_FUSION_FILES))

INTERNAL_SYSTEMIMAGE_FILES := $(sort $(filter $(TARGET_OUT)/%, \
    $(ALL_GENERATED_SOURCES) \
    $(ALL_DEFAULT_INSTALLED_MODULES) \
    $(PDK_FUSION_SYSIMG_FILES) \
    $(RECOVERY_RESOURCE_ZIP)) \
    $(PDK_FUSION_SYMLINK_STAMP))

FULL_SYSTEMIMAGE_DEPS := $(INTERNAL_SYSTEMIMAGE_FILES) $(INTERNAL_USERIMAGES_DEPS)

# ASAN libraries in the system image - add dependency.
ASAN_IN_SYSTEM_INSTALLED := $(TARGET_OUT)/asan.tar.bz2
ifneq (,$(filter address, $(SANITIZE_TARGET)))
  ifeq (true,$(SANITIZE_TARGET_SYSTEM))
    FULL_SYSTEMIMAGE_DEPS += $(ASAN_IN_SYSTEM_INSTALLED)
  endif
endif

FULL_SYSTEMIMAGE_DEPS += $(INTERNAL_ROOT_FILES) $(INSTALLED_FILES_FILE_ROOT)

<<<<<<< HEAD
# -----------------------------------------------------------------
# Final System VINTF manifest including fragments. This is not assembled
# on the device because it depends on everything in a given device
# image which defines a vintf_fragment.

BUILT_ASSEMBLED_SYSTEM_MANIFEST := $(PRODUCT_OUT)/verified_assembled_system_manifest.xml
$(BUILT_ASSEMBLED_SYSTEM_MANIFEST): $(HOST_OUT_EXECUTABLES)/assemble_vintf
$(BUILT_ASSEMBLED_SYSTEM_MANIFEST): $(BUILT_VENDOR_MATRIX)
$(BUILT_ASSEMBLED_SYSTEM_MANIFEST): $(BUILT_SYSTEM_MANIFEST)
$(BUILT_ASSEMBLED_SYSTEM_MANIFEST): $(FULL_SYSTEMIMAGE_DEPS)
	@echo "Verifying system VINTF manifest."
	PRODUCT_ENFORCE_VINTF_MANIFEST=$(PRODUCT_ENFORCE_VINTF_MANIFEST) \
	$(HOST_OUT_EXECUTABLES)/assemble_vintf \
	    -c $(BUILT_VENDOR_MATRIX) \
	    -i $(BUILT_SYSTEM_MANIFEST) \
	    $$([ -d $(TARGET_OUT)/etc/vintf/manifest ] && \
	        find $(TARGET_OUT)/etc/vintf/manifest -type f -name "*.xml" | \
	        sed "s/^/-i /" | tr '\n' ' ') -o $@

=======
>>>>>>> 724451f8
# -----------------------------------------------------------------
# Final System VINTF manifest including fragments. This is not assembled
# on the device because it depends on everything in a given device
# image which defines a vintf_fragment.

BUILT_ASSEMBLED_SYSTEM_MANIFEST := $(PRODUCT_OUT)/verified_assembled_system_manifest.xml
$(BUILT_ASSEMBLED_SYSTEM_MANIFEST): $(HOST_OUT_EXECUTABLES)/assemble_vintf
$(BUILT_ASSEMBLED_SYSTEM_MANIFEST): $(BUILT_VENDOR_MATRIX)
$(BUILT_ASSEMBLED_SYSTEM_MANIFEST): $(BUILT_SYSTEM_MANIFEST)
$(BUILT_ASSEMBLED_SYSTEM_MANIFEST): $(FULL_SYSTEMIMAGE_DEPS)
	@echo "Verifying system VINTF manifest."
	PRODUCT_ENFORCE_VINTF_MANIFEST=$(PRODUCT_ENFORCE_VINTF_MANIFEST) \
	$(HOST_OUT_EXECUTABLES)/assemble_vintf \
	    -c $(BUILT_VENDOR_MATRIX) \
	    -i $(BUILT_SYSTEM_MANIFEST) \
	    $$([ -d $(TARGET_OUT)/etc/vintf/manifest ] && \
	        find $(TARGET_OUT)/etc/vintf/manifest -type f -name "*.xml" | \
	        sed "s/^/-i /" | tr '\n' ' ') -o $@

# -----------------------------------------------------------------
ifdef BUILDING_SYSTEM_IMAGE

# installed file list
# Depending on anything that $(BUILT_SYSTEMIMAGE) depends on.
# We put installed-files.txt ahead of image itself in the dependency graph
# so that we can get the size stat even if the build fails due to too large
# system image.
INSTALLED_FILES_FILE := $(PRODUCT_OUT)/installed-files.txt
INSTALLED_FILES_JSON := $(INSTALLED_FILES_FILE:.txt=.json)
$(INSTALLED_FILES_FILE): .KATI_IMPLICIT_OUTPUTS := $(INSTALLED_FILES_JSON)
$(INSTALLED_FILES_FILE): $(FULL_SYSTEMIMAGE_DEPS) $(FILESLIST)
	@echo Installed file list: $@
	@mkdir -p $(dir $@)
	@rm -f $@
	$(hide) $(FILESLIST) $(TARGET_OUT) > $(@:.txt=.json)
	$(hide) build/make/tools/fileslist_util.py -c $(@:.txt=.json) > $@

.PHONY: installed-file-list
installed-file-list: $(INSTALLED_FILES_FILE)

$(call dist-for-goals, sdk win_sdk sdk_addon, $(INSTALLED_FILES_FILE))

systemimage_intermediates := \
    $(call intermediates-dir-for,PACKAGING,systemimage)
BUILT_SYSTEMIMAGE := $(systemimage_intermediates)/system.img

# Create symlink /system/vendor to /vendor if necessary.
ifdef BOARD_USES_VENDORIMAGE
define create-system-vendor-symlink
$(hide) if [ -d $(TARGET_OUT)/vendor ] && [ ! -h $(TARGET_OUT)/vendor ]; then \
  echo 'Non-symlink $(TARGET_OUT)/vendor detected!' 1>&2; \
  echo 'You cannot install files to $(TARGET_OUT)/vendor while building a separate vendor.img!' 1>&2; \
  exit 1; \
fi
$(hide) ln -sf /vendor $(TARGET_OUT)/vendor
endef
else
define create-system-vendor-symlink
endef
endif

# Create symlink /system/product to /product if necessary.
ifdef BOARD_USES_PRODUCTIMAGE
define create-system-product-symlink
$(hide) if [ -d $(TARGET_OUT)/product ] && [ ! -h $(TARGET_OUT)/product ]; then \
  echo 'Non-symlink $(TARGET_OUT)/product detected!' 1>&2; \
  echo 'You cannot install files to $(TARGET_OUT)/product while building a separate product.img!' 1>&2; \
  exit 1; \
fi
$(hide) ln -sf /product $(TARGET_OUT)/product
endef
else
define create-system-product-symlink
endef
endif

# Create symlink /system/product_services to /product_services if necessary.
ifdef BOARD_USES_PRODUCT_SERVICESIMAGE
define create-system-product_services-symlink
$(hide) if [ -d $(TARGET_OUT)/product_services ] && [ ! -h $(TARGET_OUT)/product_services ]; then \
  echo 'Non-symlink $(TARGET_OUT)/product_services detected!' 1>&2; \
  echo 'You cannot install files to $(TARGET_OUT)/product_services while building a separate product_services.img!' 1>&2; \
  exit 1; \
fi
$(hide) ln -sf /product_services $(TARGET_OUT)/product_services
endef
else
define create-system-product_services-symlink
endef
endif

# Create symlink /vendor/odm to /odm if necessary.
ifdef BOARD_USES_ODMIMAGE
define create-vendor-odm-symlink
$(hide) if [ -d $(TARGET_OUT_VENDOR)/odm ] && [ ! -h $(TARGET_OUT_VENDOR)/odm ]; then \
  echo 'Non-symlink $(TARGET_OUT_VENDOR)/odm detected!' 1>&2; \
  echo 'You cannot install files to $(TARGET_OUT_VENDOR)/odm while building a separate odm.img!' 1>&2; \
  exit 1; \
fi
$(hide) ln -sf /odm $(TARGET_OUT_VENDOR)/odm
endef
else
define create-vendor-odm-symlink
endef
endif

# $(1): output file
define build-systemimage-target
  @echo "Target system fs image: $(1)"
  $(call create-system-vendor-symlink)
  $(call create-system-product-symlink)
  $(call create-system-product_services-symlink)
  @mkdir -p $(dir $(1)) $(systemimage_intermediates) && rm -rf $(systemimage_intermediates)/system_image_info.txt
  $(call generate-image-prop-dictionary, $(systemimage_intermediates)/system_image_info.txt,system, \
      skip_fsck=true)
  $(hide) PATH=$(foreach p,$(INTERNAL_USERIMAGES_BINARY_PATHS),$(p):)$$PATH \
      build/make/tools/releasetools/build_image.py \
      $(TARGET_OUT) $(systemimage_intermediates)/system_image_info.txt $(1) $(TARGET_OUT) \
      $(systemimage_intermediates)/generated_system_image_info.txt \
      || ( mkdir -p $${DIST_DIR}; cp $(INSTALLED_FILES_FILE) $${DIST_DIR}/installed-files-rescued.txt; \
           exit 1 )
endef

$(BUILT_SYSTEMIMAGE): $(BUILT_ASSEMBLED_SYSTEM_MANIFEST)
$(BUILT_SYSTEMIMAGE): $(FULL_SYSTEMIMAGE_DEPS) $(INSTALLED_FILES_FILE) $(BUILD_IMAGE_SRCS)
	$(call build-systemimage-target,$@)

INSTALLED_SYSTEMIMAGE_TARGET := $(PRODUCT_OUT)/system.img
SYSTEMIMAGE_SOURCE_DIR := $(TARGET_OUT)

# INSTALLED_SYSTEMIMAGE_TARGET used to be named INSTALLED_SYSTEMIMAGE. Create an alias for backward
# compatibility, in case device-specific Makefiles still refer to the old name.
INSTALLED_SYSTEMIMAGE := $(INSTALLED_SYSTEMIMAGE_TARGET)

# The system partition needs room for the recovery image as well.  We
# now store the recovery image as a binary patch using the boot image
# as the source (since they are very similar).  Generate the patch so
# we can see how big it's going to be, and include that in the system
# image size check calculation.
ifneq ($(INSTALLED_BOOTIMAGE_TARGET),)
ifneq ($(INSTALLED_RECOVERYIMAGE_TARGET),)
ifneq ($(BOARD_USES_FULL_RECOVERY_IMAGE),true)
ifneq (,$(filter true, $(BOARD_BUILD_SYSTEM_ROOT_IMAGE) $(BOARD_INCLUDE_RECOVERY_DTBO) $(BOARD_INCLUDE_RECOVERY_ACPIO)))
diff_tool := $(HOST_OUT_EXECUTABLES)/bsdiff
else
diff_tool := $(HOST_OUT_EXECUTABLES)/imgdiff
endif
intermediates := $(call intermediates-dir-for,PACKAGING,recovery_patch)
RECOVERY_FROM_BOOT_PATCH := $(intermediates)/recovery_from_boot.p
$(RECOVERY_FROM_BOOT_PATCH): PRIVATE_DIFF_TOOL := $(diff_tool)
$(RECOVERY_FROM_BOOT_PATCH): \
	    $(INSTALLED_RECOVERYIMAGE_TARGET) \
	    $(INSTALLED_BOOTIMAGE_TARGET) \
	    $(diff_tool)
	@echo "Construct recovery from boot"
	mkdir -p $(dir $@)
	$(PRIVATE_DIFF_TOOL) $(INSTALLED_BOOTIMAGE_TARGET) $(INSTALLED_RECOVERYIMAGE_TARGET) $@
else # $(BOARD_USES_FULL_RECOVERY_IMAGE) == true
RECOVERY_FROM_BOOT_PATCH := $(INSTALLED_RECOVERYIMAGE_TARGET)
endif # BOARD_USES_FULL_RECOVERY_IMAGE
endif # INSTALLED_RECOVERYIMAGE_TARGET
endif # INSTALLED_BOOTIMAGE_TARGET

$(INSTALLED_SYSTEMIMAGE_TARGET): $(BUILT_SYSTEMIMAGE) $(RECOVERY_FROM_BOOT_PATCH)
	@echo "Install system fs image: $@"
	$(copy-file-to-target)
	$(hide) $(call assert-max-image-size,$@ $(RECOVERY_FROM_BOOT_PATCH),\
	    $(call read-image-prop-dictionary,\
	        $(systemimage_intermediates)/generated_system_image_info.txt,system_size))

systemimage: $(INSTALLED_SYSTEMIMAGE_TARGET)

.PHONY: systemimage-nodeps snod
systemimage-nodeps snod: $(filter-out systemimage-nodeps snod,$(MAKECMDGOALS)) \
	            | $(INTERNAL_USERIMAGES_DEPS)
	@echo "make $@: ignoring dependencies"
	$(call build-systemimage-target,$(INSTALLED_SYSTEMIMAGE_TARGET))
	$(hide) $(call assert-max-image-size,$(INSTALLED_SYSTEMIMAGE_TARGET),\
	    $(call read-image-prop-dictionary,\
	        $(systemimage_intermediates)/generated_system_image_info.txt,system_size))

ifneq (,$(filter systemimage-nodeps snod, $(MAKECMDGOALS)))
ifeq (true,$(WITH_DEXPREOPT))
$(warning Warning: with dexpreopt enabled, you may need a full rebuild.)
endif
endif

<<<<<<< HEAD
.PHONY: sync syncsys
sync syncsys: $(INTERNAL_SYSTEMIMAGE_FILES)

else
INSTALLED_SYSTEMIMAGE_TARGET := $(PRODUCT_OUT)/system.img
$(eval $(call copy-one-file,$(BOARD_PREBUILT_SYSTEMIMAGE),$(INSTALLED_SYSTEMIMAGE_TARGET)))
endif
=======
endif # BUILDING_SYSTEM_IMAGE

.PHONY: sync syncsys
sync syncsys: $(INTERNAL_SYSTEMIMAGE_FILES)
>>>>>>> 724451f8

#######
## system tarball
define build-systemtarball-target
  $(call pretty,"Target system fs tarball: $(INSTALLED_SYSTEMTARBALL_TARGET)")
  $(call create-system-vendor-symlink)
  $(call create-system-product-symlink)
  $(call create-system-product_services-symlink)
  $(MKTARBALL) $(FS_GET_STATS) \
    $(PRODUCT_OUT) system $(PRIVATE_SYSTEM_TAR) \
    $(INSTALLED_SYSTEMTARBALL_TARGET) $(TARGET_OUT)
endef

ifndef SYSTEM_TARBALL_FORMAT
    SYSTEM_TARBALL_FORMAT := bz2
endif

system_tar := $(PRODUCT_OUT)/system.tar
INSTALLED_SYSTEMTARBALL_TARGET := $(system_tar).$(SYSTEM_TARBALL_FORMAT)
$(INSTALLED_SYSTEMTARBALL_TARGET): PRIVATE_SYSTEM_TAR := $(system_tar)
$(INSTALLED_SYSTEMTARBALL_TARGET): $(FS_GET_STATS) $(INTERNAL_SYSTEMIMAGE_FILES)
	$(build-systemtarball-target)

.PHONY: systemtarball-nodeps
systemtarball-nodeps: $(FS_GET_STATS) \
                      $(filter-out systemtarball-nodeps stnod,$(MAKECMDGOALS))
	$(build-systemtarball-target)

.PHONY: stnod
stnod: systemtarball-nodeps

# -----------------------------------------------------------------
## platform.zip: system, plus other files to be used in PDK fusion build,
## in a zip file
##
## PDK_PLATFORM_ZIP_PRODUCT_BINARIES is used to store specified files to platform.zip.
## The variable will be typically set from BoardConfig.mk.
## Files under out dir will be rejected to prevent possible conflicts with other rules.
ifneq (,$(BUILD_PLATFORM_ZIP))
pdk_odex_javalibs := $(strip $(foreach m,$(DEXPREOPT.MODULES.JAVA_LIBRARIES),\
  $(if $(filter $(DEXPREOPT.$(m).INSTALLED_STRIPPED),$(ALL_DEFAULT_INSTALLED_MODULES)),$(m))))
pdk_odex_apps := $(strip $(foreach m,$(DEXPREOPT.MODULES.APPS),\
  $(if $(filter $(DEXPREOPT.$(m).INSTALLED_STRIPPED),$(ALL_DEFAULT_INSTALLED_MODULES)),$(m))))
pdk_classes_dex := $(strip \
  $(foreach m,$(pdk_odex_javalibs),$(call intermediates-dir-for,JAVA_LIBRARIES,$(m),,COMMON)/javalib.jar) \
  $(foreach m,$(pdk_odex_apps),$(call intermediates-dir-for,APPS,$(m))/package.dex.apk))

pdk_odex_config_mk := $(PRODUCT_OUT)/pdk_dexpreopt_config.mk
$(pdk_odex_config_mk): PRIVATE_JAVA_LIBRARIES := $(pdk_odex_javalibs)
$(pdk_odex_config_mk): PRIVATE_APPS := $(pdk_odex_apps)
$(pdk_odex_config_mk) :
	@echo "PDK odex config makefile: $@"
	$(hide) mkdir -p $(dir $@)
	$(hide) echo "# Auto-generated. Do not modify." > $@
	$(hide) echo "PDK.DEXPREOPT.JAVA_LIBRARIES:=$(PRIVATE_JAVA_LIBRARIES)" >> $@
	$(hide) echo "PDK.DEXPREOPT.APPS:=$(PRIVATE_APPS)" >> $@
	$(foreach m,$(PRIVATE_JAVA_LIBRARIES),\
	  $(hide) echo "PDK.DEXPREOPT.$(m).SRC:=$(patsubst $(OUT_DIR)/%,%,$(call intermediates-dir-for,JAVA_LIBRARIES,$(m),,COMMON)/javalib.jar)" >> $@$(newline)\
	  $(hide) echo "PDK.DEXPREOPT.$(m).DEX_PREOPT:=$(DEXPREOPT.$(m).DEX_PREOPT)" >> $@$(newline)\
	  $(hide) echo "PDK.DEXPREOPT.$(m).MULTILIB:=$(DEXPREOPT.$(m).MULTILIB)" >> $@$(newline)\
	  $(hide) echo "PDK.DEXPREOPT.$(m).DEX_PREOPT_FLAGS:=$(DEXPREOPT.$(m).DEX_PREOPT_FLAGS)" >> $@$(newline)\
	  )
	$(foreach m,$(PRIVATE_APPS),\
	  $(hide) echo "PDK.DEXPREOPT.$(m).SRC:=$(patsubst $(OUT_DIR)/%,%,$(call intermediates-dir-for,APPS,$(m))/package.dex.apk)" >> $@$(newline)\
	  $(hide) echo "PDK.DEXPREOPT.$(m).DEX_PREOPT:=$(DEXPREOPT.$(m).DEX_PREOPT)" >> $@$(newline)\
	  $(hide) echo "PDK.DEXPREOPT.$(m).MULTILIB:=$(DEXPREOPT.$(m).MULTILIB)" >> $@$(newline)\
	  $(hide) echo "PDK.DEXPREOPT.$(m).DEX_PREOPT_FLAGS:=$(DEXPREOPT.$(m).DEX_PREOPT_FLAGS)" >> $@$(newline)\
	  $(hide) echo "PDK.DEXPREOPT.$(m).PRIVILEGED_MODULE:=$(DEXPREOPT.$(m).PRIVILEGED_MODULE)" >> $@$(newline)\
	  $(hide) echo "PDK.DEXPREOPT.$(m).VENDOR_MODULE:=$(DEXPREOPT.$(m).VENDOR_MODULE)" >> $@$(newline)\
	  $(hide) echo "PDK.DEXPREOPT.$(m).TARGET_ARCH:=$(DEXPREOPT.$(m).TARGET_ARCH)" >> $@$(newline)\
	  $(hide) echo "PDK.DEXPREOPT.$(m).STRIPPED_SRC:=$(patsubst $(PRODUCT_OUT)/%,%,$(DEXPREOPT.$(m).INSTALLED_STRIPPED))" >> $@$(newline)\
	  )

PDK_PLATFORM_ZIP_PRODUCT_BINARIES := $(filter-out $(OUT_DIR)/%,$(PDK_PLATFORM_ZIP_PRODUCT_BINARIES))
INSTALLED_PLATFORM_ZIP := $(PRODUCT_OUT)/platform.zip

$(INSTALLED_PLATFORM_ZIP): PRIVATE_DEX_FILES := $(pdk_classes_dex)
$(INSTALLED_PLATFORM_ZIP): PRIVATE_ODEX_CONFIG := $(pdk_odex_config_mk)
$(INSTALLED_PLATFORM_ZIP) : $(SOONG_ZIP)
# dependencies for the other partitions are defined below after their file lists
# are known
$(INSTALLED_PLATFORM_ZIP) : $(INTERNAL_SYSTEMIMAGE_FILES) $(pdk_classes_dex) $(pdk_odex_config_mk) $(api_fingerprint)
	$(call pretty,"Platform zip package: $(INSTALLED_PLATFORM_ZIP)")
	rm -f $@ $@.lst
	echo "-C $(PRODUCT_OUT)" >> $@.lst
	echo "-D $(TARGET_OUT)" >> $@.lst
	echo "-D $(TARGET_OUT_NOTICE_FILES)" >> $@.lst
	echo "$(addprefix -f $(TARGET_OUT_UNSTRIPPED)/,$(PDK_SYMBOL_FILES_LIST))" >> $@.lst
<<<<<<< HEAD
ifdef BOARD_VENDORIMAGE_FILE_SYSTEM_TYPE
	echo "-D $(TARGET_OUT_VENDOR)" >> $@.lst
endif
ifdef BOARD_PRODUCTIMAGE_FILE_SYSTEM_TYPE
	echo "-D $(TARGET_OUT_PRODUCT)" >> $@.lst
endif
ifdef BOARD_PRODUCT_SERVICESIMAGE_FILE_SYSTEM_TYPE
	echo "-D $(TARGET_OUT_PRODUCT_SERVICES)" >> $@.lst
endif
ifdef BOARD_ODMIMAGE_FILE_SYSTEM_TYPE
=======
ifdef BUILDING_VENDOR_IMAGE
	echo "-D $(TARGET_OUT_VENDOR)" >> $@.lst
endif
ifdef BUILDING_PRODUCT_IMAGE
	echo "-D $(TARGET_OUT_PRODUCT)" >> $@.lst
endif
ifdef BUILDING_PRODUCT_SERVICES_IMAGE
	echo "-D $(TARGET_OUT_PRODUCT_SERVICES)" >> $@.lst
endif
ifdef BUILDING_ODM_IMAGE
>>>>>>> 724451f8
	echo "-D $(TARGET_OUT_ODM)" >> $@.lst
endif
ifneq ($(PDK_PLATFORM_JAVA_ZIP_CONTENTS),)
	echo "-C $(OUT_DIR)" >> $@.lst
	for f in $(filter-out $(PRIVATE_DEX_FILES),$(addprefix -f $(OUT_DIR)/,$(PDK_PLATFORM_JAVA_ZIP_CONTENTS))); do \
	  if [ -e $$f ]; then \
	    echo "-f $$f"; \
	  fi \
	done >> $@.lst
endif
ifneq ($(PDK_PLATFORM_ZIP_PRODUCT_BINARIES),)
        echo "-C . $(addprefix -f ,$(PDK_PLATFORM_ZIP_PRODUCT_BINARIES))" >> $@.lst
endif
	@# Add dex-preopt files and config.
	$(if $(PRIVATE_DEX_FILES),\
	  echo "-C $(OUT_DIR) $(addprefix -f ,$(PRIVATE_DEX_FILES))") >> $@.lst
	echo "-C $(dir $(api_fingerprint)) -f $(api_fingerprint)" >> $@.lst
	touch $(PRODUCT_OUT)/pdk.mk
	echo "-C $(PRODUCT_OUT) -f $(PRIVATE_ODEX_CONFIG) -f $(PRODUCT_OUT)/pdk.mk" >> $@.lst
	$(SOONG_ZIP) --ignore_missing_files -o $@ @$@.lst

.PHONY: platform
platform: $(INSTALLED_PLATFORM_ZIP)

.PHONY: platform-java
platform-java: platform

# Dist the platform.zip
ifneq (,$(filter platform platform-java, $(MAKECMDGOALS)))
$(call dist-for-goals, platform platform-java, $(INSTALLED_PLATFORM_ZIP))
endif

endif # BUILD_PLATFORM_ZIP

# -----------------------------------------------------------------
## boot tarball
define build-boottarball-target
    $(hide) echo "Target boot fs tarball: $(INSTALLED_BOOTTARBALL_TARGET)"
    $(hide) mkdir -p $(PRODUCT_OUT)/boot
    $(hide) cp -f $(INTERNAL_BOOTIMAGE_FILES) $(PRODUCT_OUT)/boot/.
    $(hide) echo $(INTERNAL_KERNEL_CMDLINE) > $(PRODUCT_OUT)/boot/cmdline
    $(hide) $(MKTARBALL) $(FS_GET_STATS) \
                 $(PRODUCT_OUT) boot $(PRIVATE_BOOT_TAR) \
                 $(INSTALLED_BOOTTARBALL_TARGET) $(TARGET_OUT)
endef

ifndef BOOT_TARBALL_FORMAT
    BOOT_TARBALL_FORMAT := bz2
endif

boot_tar := $(PRODUCT_OUT)/boot.tar
INSTALLED_BOOTTARBALL_TARGET := $(boot_tar).$(BOOT_TARBALL_FORMAT)
$(INSTALLED_BOOTTARBALL_TARGET): PRIVATE_BOOT_TAR := $(boot_tar)
$(INSTALLED_BOOTTARBALL_TARGET): $(FS_GET_STATS) $(INTERNAL_BOOTIMAGE_FILES)
	$(build-boottarball-target)

.PHONY: boottarball-nodeps btnod
boottarball-nodeps btnod: $(FS_GET_STATS) \
                      $(filter-out boottarball-nodeps btnod,$(MAKECMDGOALS))
	$(build-boottarball-target)


# -----------------------------------------------------------------
# data partition image
INTERNAL_USERDATAIMAGE_FILES := \
    $(filter $(TARGET_OUT_DATA)/%,$(ALL_DEFAULT_INSTALLED_MODULES))

ifdef BUILDING_USERDATA_IMAGE
userdataimage_intermediates := \
    $(call intermediates-dir-for,PACKAGING,userdata)
BUILT_USERDATAIMAGE_TARGET := $(PRODUCT_OUT)/userdata.img

define build-userdataimage-target
  $(call pretty,"Target userdata fs image: $(INSTALLED_USERDATAIMAGE_TARGET)")
  @mkdir -p $(TARGET_OUT_DATA)
  @mkdir -p $(userdataimage_intermediates) && rm -rf $(userdataimage_intermediates)/userdata_image_info.txt
  $(call generate-image-prop-dictionary, $(userdataimage_intermediates)/userdata_image_info.txt,userdata,skip_fsck=true)
  $(hide) PATH=$(foreach p,$(INTERNAL_USERIMAGES_BINARY_PATHS),$(p):)$$PATH \
      build/make/tools/releasetools/build_image.py \
      $(TARGET_OUT_DATA) $(userdataimage_intermediates)/userdata_image_info.txt $(INSTALLED_USERDATAIMAGE_TARGET) $(TARGET_OUT)
  $(hide) $(call assert-max-image-size,$(INSTALLED_USERDATAIMAGE_TARGET),$(BOARD_USERDATAIMAGE_PARTITION_SIZE))
endef

# We just build this directly to the install location.
INSTALLED_USERDATAIMAGE_TARGET := $(BUILT_USERDATAIMAGE_TARGET)
INSTALLED_USERDATAIMAGE_TARGET_DEPS := \
    $(INTERNAL_USERIMAGES_DEPS) \
    $(INTERNAL_USERDATAIMAGE_FILES) \
    $(BUILD_IMAGE_SRCS)
$(INSTALLED_USERDATAIMAGE_TARGET): $(INSTALLED_USERDATAIMAGE_TARGET_DEPS)
	$(build-userdataimage-target)

.PHONY: userdataimage-nodeps
userdataimage-nodeps: | $(INTERNAL_USERIMAGES_DEPS)
	$(build-userdataimage-target)

endif # BUILDING_USERDATA_IMAGE

# ASAN libraries in the system image - build rule.
ASAN_OUT_DIRS_FOR_SYSTEM_INSTALL := $(sort $(patsubst $(PRODUCT_OUT)/%,%,\
  $(TARGET_OUT_SHARED_LIBRARIES) \
  $(2ND_TARGET_OUT_SHARED_LIBRARIES) \
  $(TARGET_OUT_VENDOR_SHARED_LIBRARIES) \
  $(2ND_TARGET_OUT_VENDOR_SHARED_LIBRARIES)))
# Extra options: Enforce the system user for the files to avoid having to change ownership.
ASAN_SYSTEM_INSTALL_OPTIONS := --owner=1000 --group=1000
# Note: experimentally, it seems not worth it to try to get "best" compression. We don't save
#       enough space.
$(ASAN_IN_SYSTEM_INSTALLED): $(INSTALLED_USERDATAIMAGE_TARGET_DEPS)
	tar cfj $(ASAN_IN_SYSTEM_INSTALLED) $(ASAN_SYSTEM_INSTALL_OPTIONS) -C $(TARGET_OUT_DATA)/.. $(ASAN_OUT_DIRS_FOR_SYSTEM_INSTALL) >/dev/null

#######
## data partition tarball
define build-userdatatarball-target
    $(call pretty,"Target userdata fs tarball: " \
                  "$(INSTALLED_USERDATATARBALL_TARGET)")
    $(MKTARBALL) $(FS_GET_STATS) \
	    $(PRODUCT_OUT) data $(PRIVATE_USERDATA_TAR) \
	    $(INSTALLED_USERDATATARBALL_TARGET) $(TARGET_OUT)
endef

userdata_tar := $(PRODUCT_OUT)/userdata.tar
INSTALLED_USERDATATARBALL_TARGET := $(userdata_tar).bz2
$(INSTALLED_USERDATATARBALL_TARGET): PRIVATE_USERDATA_TAR := $(userdata_tar)
$(INSTALLED_USERDATATARBALL_TARGET): $(FS_GET_STATS) $(INTERNAL_USERDATAIMAGE_FILES)
	$(build-userdatatarball-target)

$(call dist-for-goals,userdatatarball,$(INSTALLED_USERDATATARBALL_TARGET))

.PHONY: userdatatarball-nodeps
userdatatarball-nodeps: $(FS_GET_STATS)
	$(build-userdatatarball-target)


# -----------------------------------------------------------------
# partition table image
ifdef BOARD_BPT_INPUT_FILES

BUILT_BPTIMAGE_TARGET := $(PRODUCT_OUT)/partition-table.img
BUILT_BPTJSON_TARGET := $(PRODUCT_OUT)/partition-table.bpt

INTERNAL_BVBTOOL_MAKE_TABLE_ARGS := \
	--output_gpt $(BUILT_BPTIMAGE_TARGET) \
	--output_json $(BUILT_BPTJSON_TARGET) \
	$(foreach file, $(BOARD_BPT_INPUT_FILES), --input $(file))

ifdef BOARD_BPT_DISK_SIZE
INTERNAL_BVBTOOL_MAKE_TABLE_ARGS += --disk_size $(BOARD_BPT_DISK_SIZE)
endif

define build-bptimage-target
  $(call pretty,"Target partition table image: $(INSTALLED_BPTIMAGE_TARGET)")
  $(hide) $(BPTTOOL) make_table $(INTERNAL_BVBTOOL_MAKE_TABLE_ARGS) $(BOARD_BPT_MAKE_TABLE_ARGS)
endef

INSTALLED_BPTIMAGE_TARGET := $(BUILT_BPTIMAGE_TARGET)
$(BUILT_BPTJSON_TARGET): $(INSTALLED_BPTIMAGE_TARGET)
	$(hide) touch -c $(BUILT_BPTJSON_TARGET)

$(INSTALLED_BPTIMAGE_TARGET): $(BPTTOOL) $(BOARD_BPT_INPUT_FILES)
	$(build-bptimage-target)

.PHONY: bptimage-nodeps
bptimage-nodeps:
	$(build-bptimage-target)

endif # BOARD_BPT_INPUT_FILES

# -----------------------------------------------------------------
# cache partition image
ifdef BUILDING_CACHE_IMAGE
INTERNAL_CACHEIMAGE_FILES := \
    $(filter $(TARGET_OUT_CACHE)/%,$(ALL_DEFAULT_INSTALLED_MODULES))

cacheimage_intermediates := \
    $(call intermediates-dir-for,PACKAGING,cache)
BUILT_CACHEIMAGE_TARGET := $(PRODUCT_OUT)/cache.img

define build-cacheimage-target
  $(call pretty,"Target cache fs image: $(INSTALLED_CACHEIMAGE_TARGET)")
  @mkdir -p $(TARGET_OUT_CACHE)
  @mkdir -p $(cacheimage_intermediates) && rm -rf $(cacheimage_intermediates)/cache_image_info.txt
  $(call generate-image-prop-dictionary, $(cacheimage_intermediates)/cache_image_info.txt,cache,skip_fsck=true)
  $(hide) PATH=$(foreach p,$(INTERNAL_USERIMAGES_BINARY_PATHS),$(p):)$$PATH \
      build/make/tools/releasetools/build_image.py \
      $(TARGET_OUT_CACHE) $(cacheimage_intermediates)/cache_image_info.txt $(INSTALLED_CACHEIMAGE_TARGET) $(TARGET_OUT)
  $(hide) $(call assert-max-image-size,$(INSTALLED_CACHEIMAGE_TARGET),$(BOARD_CACHEIMAGE_PARTITION_SIZE))
endef

# We just build this directly to the install location.
INSTALLED_CACHEIMAGE_TARGET := $(BUILT_CACHEIMAGE_TARGET)
$(INSTALLED_CACHEIMAGE_TARGET): $(INTERNAL_USERIMAGES_DEPS) $(INTERNAL_CACHEIMAGE_FILES) $(BUILD_IMAGE_SRCS)
	$(build-cacheimage-target)

.PHONY: cacheimage-nodeps
cacheimage-nodeps: | $(INTERNAL_USERIMAGES_DEPS)
	$(build-cacheimage-target)

else # BUILDING_CACHE_IMAGE
# we need to ignore the broken cache link when doing the rsync
IGNORE_CACHE_LINK := --exclude=cache
endif # BUILDING_CACHE_IMAGE

# -----------------------------------------------------------------
# system_other partition image
ifdef BUILDING_SYSTEM_OTHER_IMAGE
ifeq ($(BOARD_USES_SYSTEM_OTHER_ODEX),true)
# Marker file to identify that odex files are installed
INSTALLED_SYSTEM_OTHER_ODEX_MARKER := $(TARGET_OUT_SYSTEM_OTHER)/system-other-odex-marker
ALL_DEFAULT_INSTALLED_MODULES += $(INSTALLED_SYSTEM_OTHER_ODEX_MARKER)
$(INSTALLED_SYSTEM_OTHER_ODEX_MARKER):
	$(hide) touch $@
endif

INTERNAL_SYSTEMOTHERIMAGE_FILES := \
    $(filter $(TARGET_OUT_SYSTEM_OTHER)/%,\
      $(ALL_DEFAULT_INSTALLED_MODULES)\
      $(ALL_PDK_FUSION_FILES)) \
    $(PDK_FUSION_SYMLINK_STAMP)

# system_other dex files are installed as a side-effect of installing system image files
INTERNAL_SYSTEMOTHERIMAGE_FILES += $(INTERNAL_SYSTEMIMAGE_FILES)

INSTALLED_FILES_FILE_SYSTEMOTHER := $(PRODUCT_OUT)/installed-files-system-other.txt
INSTALLED_FILES_JSON_SYSTEMOTHER := $(INSTALLED_FILES_FILE_SYSTEMOTHER:.txt=.json)
$(INSTALLED_FILES_FILE_SYSTEMOTHER): .KATI_IMPLICIT_OUTPUTS := $(INSTALLED_FILES_JSON_SYSTEMOTHER)
$(INSTALLED_FILES_FILE_SYSTEMOTHER) : $(INTERNAL_SYSTEMOTHERIMAGE_FILES) $(FILESLIST)
	@echo Installed file list: $@
	@mkdir -p $(dir $@)
	@rm -f $@
	$(hide) $(FILESLIST) $(TARGET_OUT_SYSTEM_OTHER) > $(@:.txt=.json)
	$(hide) build/make/tools/fileslist_util.py -c $(@:.txt=.json) > $@

systemotherimage_intermediates := \
    $(call intermediates-dir-for,PACKAGING,system_other)
BUILT_SYSTEMOTHERIMAGE_TARGET := $(PRODUCT_OUT)/system_other.img

# Note that we assert the size is SYSTEMIMAGE_PARTITION_SIZE since this is the 'b' system image.
define build-systemotherimage-target
  $(call pretty,"Target system_other fs image: $(INSTALLED_SYSTEMOTHERIMAGE_TARGET)")
  @mkdir -p $(TARGET_OUT_SYSTEM_OTHER)
  @mkdir -p $(systemotherimage_intermediates) && rm -rf $(systemotherimage_intermediates)/system_other_image_info.txt
  $(call generate-image-prop-dictionary, $(systemotherimage_intermediates)/system_other_image_info.txt,system,skip_fsck=true)
  $(hide) PATH=$(foreach p,$(INTERNAL_USERIMAGES_BINARY_PATHS),$(p):)$$PATH \
      build/make/tools/releasetools/build_image.py \
      $(TARGET_OUT_SYSTEM_OTHER) $(systemotherimage_intermediates)/system_other_image_info.txt $(INSTALLED_SYSTEMOTHERIMAGE_TARGET) $(TARGET_OUT)\
      $(systemotherimage_intermediates)/generated_system_other_image_info.txt
  $(hide) $(call assert-max-image-size,$(INSTALLED_SYSTEMOTHERIMAGE_TARGET),\
    $(call read-image-prop-dictionary,\
      $(systemotherimage_intermediates)/generated_system_other_image_info.txt,system_size))
endef

# We just build this directly to the install location.
INSTALLED_SYSTEMOTHERIMAGE_TARGET := $(BUILT_SYSTEMOTHERIMAGE_TARGET)
ifneq (true,$(SANITIZE_LITE))
# Only create system_other when not building the second stage of a SANITIZE_LITE build.
$(INSTALLED_SYSTEMOTHERIMAGE_TARGET): $(INTERNAL_USERIMAGES_DEPS) $(INTERNAL_SYSTEMOTHERIMAGE_FILES) $(INSTALLED_FILES_FILE_SYSTEMOTHER)
	$(build-systemotherimage-target)
endif

.PHONY: systemotherimage-nodeps
systemotherimage-nodeps: | $(INTERNAL_USERIMAGES_DEPS)
	$(build-systemotherimage-target)

<<<<<<< HEAD
else ifdef BOARD_PREBUILT_SYSTEMOTHERIMAGE
INSTALLED_SYSTEMOTHERIMAGE_TARGET := $(PRODUCT_OUT)/system_other.img
$(eval $(call copy-one-file,$(BOARD_PREBUILT_SYSTEMOTHERIMAGE),$(INSTALLED_SYSTEMOTHERIMAGE_TARGET)))
endif # BOARD_USES_SYSTEM_OTHER
=======
endif # BUILDING_SYSTEM_OTHER_IMAGE
>>>>>>> 724451f8


# -----------------------------------------------------------------
# vendor partition image
ifdef BUILDING_VENDOR_IMAGE
INTERNAL_VENDORIMAGE_FILES := \
    $(filter $(TARGET_OUT_VENDOR)/%,\
      $(ALL_DEFAULT_INSTALLED_MODULES)\
      $(ALL_PDK_FUSION_FILES)) \
    $(PDK_FUSION_SYMLINK_STAMP)

# Final Vendor VINTF manifest including fragments. This is not assembled
# on the device because it depends on everything in a given device
# image which defines a vintf_fragment.
ifdef BUILT_VENDOR_MANIFEST
BUILT_ASSEMBLED_VENDOR_MANIFEST := $(PRODUCT_OUT)/verified_assembled_vendor_manifest.xml
ifeq (true,$(strip $(PRODUCT_ENFORCE_VINTF_MANIFEST)))
ifdef DEVICE_FRAMEWORK_COMPATIBILITY_MATRIX_FILE
# TODO(b/65028233): turn this on globally
$(BUILT_ASSEMBLED_VENDOR_MANIFEST): PRIVATE_SYSTEM_ASSEMBLE_VINTF_ENV_VARS := VINTF_ENFORCE_NO_UNUSED_HALS=true
endif # DEVICE_FRAMEWORK_COMPATIBILITY_MATRIX_FILE
endif # PRODUCT_ENFORCE_VINTF_MANIFEST
$(BUILT_ASSEMBLED_VENDOR_MANIFEST): $(HOST_OUT_EXECUTABLES)/assemble_vintf
$(BUILT_ASSEMBLED_VENDOR_MANIFEST): $(BUILT_SYSTEM_MATRIX)
$(BUILT_ASSEMBLED_VENDOR_MANIFEST): $(BUILT_VENDOR_MANIFEST)
$(BUILT_ASSEMBLED_VENDOR_MANIFEST): $(INTERNAL_VENDORIMAGE_FILES)
	@echo "Verifying vendor VINTF manifest."
	PRODUCT_ENFORCE_VINTF_MANIFEST=$(PRODUCT_ENFORCE_VINTF_MANIFEST) \
	$(PRIVATE_SYSTEM_ASSEMBLE_VINTF_ENV_VARS) \
	$(HOST_OUT_EXECUTABLES)/assemble_vintf \
	    -c $(BUILT_SYSTEM_MATRIX) \
	    -i $(BUILT_VENDOR_MANIFEST) \
	    $$([ -d $(TARGET_OUT_VENDOR)/etc/vintf/manifest ] && \
	        find $(TARGET_OUT_VENDOR)/etc/vintf/manifest -type f -name "*.xml" | \
	        sed "s/^/-i /" | tr '\n' ' ') -o $@
endif # BUILT_VENDOR_MANIFEST

# platform.zip depends on $(INTERNAL_VENDORIMAGE_FILES).
$(INSTALLED_PLATFORM_ZIP) : $(INTERNAL_VENDORIMAGE_FILES)

INSTALLED_FILES_FILE_VENDOR := $(PRODUCT_OUT)/installed-files-vendor.txt
INSTALLED_FILES_JSON_VENDOR := $(INSTALLED_FILES_FILE_VENDOR:.txt=.json)
$(INSTALLED_FILES_FILE_VENDOR): .KATI_IMPLICIT_OUTPUTS := $(INSTALLED_FILES_JSON_VENDOR)
$(INSTALLED_FILES_FILE_VENDOR) : $(INTERNAL_VENDORIMAGE_FILES) $(FILESLIST)
	@echo Installed file list: $@
	@mkdir -p $(dir $@)
	@rm -f $@
	$(hide) $(FILESLIST) $(TARGET_OUT_VENDOR) > $(@:.txt=.json)
	$(hide) build/make/tools/fileslist_util.py -c $(@:.txt=.json) > $@

vendorimage_intermediates := \
    $(call intermediates-dir-for,PACKAGING,vendor)
BUILT_VENDORIMAGE_TARGET := $(PRODUCT_OUT)/vendor.img
define build-vendorimage-target
  $(call pretty,"Target vendor fs image: $(INSTALLED_VENDORIMAGE_TARGET)")
  @mkdir -p $(TARGET_OUT_VENDOR)
  $(call create-vendor-odm-symlink)
  @mkdir -p $(vendorimage_intermediates) && rm -rf $(vendorimage_intermediates)/vendor_image_info.txt
  $(call generate-image-prop-dictionary, $(vendorimage_intermediates)/vendor_image_info.txt,vendor,skip_fsck=true)
  $(if $(BOARD_VENDOR_KERNEL_MODULES), \
    $(call build-image-kernel-modules,$(BOARD_VENDOR_KERNEL_MODULES),$(TARGET_OUT_VENDOR),vendor/,$(call intermediates-dir-for,PACKAGING,depmod_vendor)))
  $(hide) PATH=$(foreach p,$(INTERNAL_USERIMAGES_BINARY_PATHS),$(p):)$$PATH \
      build/make/tools/releasetools/build_image.py \
      $(TARGET_OUT_VENDOR) $(vendorimage_intermediates)/vendor_image_info.txt $(INSTALLED_VENDORIMAGE_TARGET) $(TARGET_OUT) \
      $(vendorimage_intermediates)/generated_vendor_image_info.txt
  $(hide) $(call assert-max-image-size,$(INSTALLED_VENDORIMAGE_TARGET),\
      $(call read-image-prop-dictionary,\
          $(vendorimage_intermediates)/generated_vendor_image_info.txt,vendor_size))
endef

# We just build this directly to the install location.
INSTALLED_VENDORIMAGE_TARGET := $(BUILT_VENDORIMAGE_TARGET)
ifdef BUILT_VENDOR_MANIFEST
$(INSTALLED_VENDORIMAGE_TARGET): $(BUILT_ASSEMBLED_VENDOR_MANIFEST)
endif
$(INSTALLED_VENDORIMAGE_TARGET): $(INTERNAL_USERIMAGES_DEPS) $(INTERNAL_VENDORIMAGE_FILES) $(INSTALLED_FILES_FILE_VENDOR) $(BUILD_IMAGE_SRCS) $(DEPMOD) $(BOARD_VENDOR_KERNEL_MODULES)
	$(build-vendorimage-target)

.PHONY: vendorimage-nodeps vnod
vendorimage-nodeps vnod: | $(INTERNAL_USERIMAGES_DEPS) $(DEPMOD)
	$(build-vendorimage-target)

sync: $(INTERNAL_VENDORIMAGE_FILES)

else ifdef BOARD_PREBUILT_VENDORIMAGE
INSTALLED_VENDORIMAGE_TARGET := $(PRODUCT_OUT)/vendor.img
$(eval $(call copy-one-file,$(BOARD_PREBUILT_VENDORIMAGE),$(INSTALLED_VENDORIMAGE_TARGET)))
endif

# -----------------------------------------------------------------
# product partition image
ifdef BUILDING_PRODUCT_IMAGE
INTERNAL_PRODUCTIMAGE_FILES := \
    $(filter $(TARGET_OUT_PRODUCT)/%,\
      $(ALL_DEFAULT_INSTALLED_MODULES)\
      $(ALL_PDK_FUSION_FILES)) \
    $(PDK_FUSION_SYMLINK_STAMP)

# platform.zip depends on $(INTERNAL_PRODUCTIMAGE_FILES).
$(INSTALLED_PLATFORM_ZIP) : $(INTERNAL_PRODUCTIMAGE_FILES)

INSTALLED_FILES_FILE_PRODUCT := $(PRODUCT_OUT)/installed-files-product.txt
INSTALLED_FILES_JSON_PRODUCT := $(INSTALLED_FILES_FILE_PRODUCT:.txt=.json)
$(INSTALLED_FILES_FILE_PRODUCT): .KATI_IMPLICIT_OUTPUTS := $(INSTALLED_FILES_JSON_PRODUCT)
$(INSTALLED_FILES_FILE_PRODUCT) : $(INTERNAL_PRODUCTIMAGE_FILES) $(FILESLIST)
	@echo Installed file list: $@
	@mkdir -p $(dir $@)
	@rm -f $@
	$(hide) $(FILESLIST) $(TARGET_OUT_PRODUCT) > $(@:.txt=.json)
	$(hide) build/tools/fileslist_util.py -c $(@:.txt=.json) > $@

productimage_intermediates := \
    $(call intermediates-dir-for,PACKAGING,product)
BUILT_PRODUCTIMAGE_TARGET := $(PRODUCT_OUT)/product.img
define build-productimage-target
  $(call pretty,"Target product fs image: $(INSTALLED_PRODUCTIMAGE_TARGET)")
  @mkdir -p $(TARGET_OUT_PRODUCT)
  @mkdir -p $(productimage_intermediates) && rm -rf $(productimage_intermediates)/product_image_info.txt
  $(call generate-image-prop-dictionary, $(productimage_intermediates)/product_image_info.txt,product,skip_fsck=true)
  $(hide) PATH=$(foreach p,$(INTERNAL_USERIMAGES_BINARY_PATHS),$(p):)$$PATH \
      ./build/tools/releasetools/build_image.py \
      $(TARGET_OUT_PRODUCT) $(productimage_intermediates)/product_image_info.txt $(INSTALLED_PRODUCTIMAGE_TARGET) $(TARGET_OUT) \
      $(productimage_intermediates)/generated_product_image_info.txt
  $(hide) $(call assert-max-image-size,$(INSTALLED_PRODUCTIMAGE_TARGET),\
      $(call read-image-prop-dictionary,\
          $(productimage_intermediates)/generated_product_image_info.txt,product_size))
endef

# We just build this directly to the install location.
INSTALLED_PRODUCTIMAGE_TARGET := $(BUILT_PRODUCTIMAGE_TARGET)
$(INSTALLED_PRODUCTIMAGE_TARGET): $(INTERNAL_USERIMAGES_DEPS) $(INTERNAL_PRODUCTIMAGE_FILES) $(INSTALLED_FILES_FILE_PRODUCT) $(BUILD_IMAGE_SRCS)
	$(build-productimage-target)

.PHONY: productimage-nodeps pnod
productimage-nodeps pnod: | $(INTERNAL_USERIMAGES_DEPS)
	$(build-productimage-target)

sync: $(INTERNAL_PRODUCTIMAGE_FILES)

else ifdef BOARD_PREBUILT_PRODUCTIMAGE
INSTALLED_PRODUCTIMAGE_TARGET := $(PRODUCT_OUT)/product.img
$(eval $(call copy-one-file,$(BOARD_PREBUILT_PRODUCTIMAGE),$(INSTALLED_PRODUCTIMAGE_TARGET)))
endif

# -----------------------------------------------------------------
# product_services partition image
<<<<<<< HEAD
ifdef BOARD_PRODUCT_SERVICESIMAGE_FILE_SYSTEM_TYPE
=======
ifdef BUILDING_PRODUCT_SERVICES_IMAGE
>>>>>>> 724451f8
INTERNAL_PRODUCT_SERVICESIMAGE_FILES := \
    $(filter $(TARGET_OUT_PRODUCT_SERVICES)/%,\
      $(ALL_DEFAULT_INSTALLED_MODULES)\
      $(ALL_PDK_FUSION_FILES)) \
    $(PDK_FUSION_SYMLINK_STAMP)

# platform.zip depends on $(INTERNAL_PRODUCT_SERVICESIMAGE_FILES).
$(INSTALLED_PLATFORM_ZIP) : $(INTERNAL_PRODUCT_SERVICESIMAGE_FILES)

INSTALLED_FILES_FILE_PRODUCT_SERVICES := $(PRODUCT_OUT)/installed-files-product_services.txt
INSTALLED_FILES_JSON_PRODUCT_SERVICES := $(INSTALLED_FILES_FILE_PRODUCT_SERVICES:.txt=.json)
$(INSTALLED_FILES_FILE_PRODUCT_SERVICES): .KATI_IMPLICIT_OUTPUTS := $(INSTALLED_FILES_JSON_PRODUCT_SERVICES)
$(INSTALLED_FILES_FILE_PRODUCT_SERVICES) : $(INTERNAL_PRODUCT_SERVICESIMAGE_FILES) $(FILESLIST)
	@echo Installed file list: $@
	@mkdir -p $(dir $@)
	@rm -f $@
	$(hide) $(FILESLIST) $(TARGET_OUT_PRODUCT_SERVICES) > $(@:.txt=.json)
	$(hide) build/tools/fileslist_util.py -c $(@:.txt=.json) > $@

product_servicesimage_intermediates := \
    $(call intermediates-dir-for,PACKAGING,product_services)
BUILT_PRODUCT_SERVICESIMAGE_TARGET := $(PRODUCT_OUT)/product_services.img
define build-product_servicesimage-target
  $(call pretty,"Target product_services fs image: $(INSTALLED_PRODUCT_SERVICESIMAGE_TARGET)")
  @mkdir -p $(TARGET_OUT_PRODUCT_SERVICES)
  @mkdir -p $(product_servicesimage_intermediates) && rm -rf $(product_servicesimage_intermediates)/product_services_image_info.txt
  $(call generate-image-prop-dictionary, $(product_servicesimage_intermediates)/product_services_image_info.txt,product_services, skip_fsck=true)
  $(hide) PATH=$(foreach p,$(INTERNAL_USERIMAGES_BINARY_PATHS),$(p):)$$PATH \
      ./build/tools/releasetools/build_image.py \
      $(TARGET_OUT_PRODUCT_SERVICES) $(product_servicesimage_intermediates)/product_services_image_info.txt $(INSTALLED_PRODUCT_SERVICESIMAGE_TARGET) $(TARGET_OUT) \
      $(product_servicesimage_intermediates)/generated_product_services_image_info.txt
  $(hide) $(call assert-max-image-size,$(INSTALLED_PRODUCT_SERVICESIMAGE_TARGET),\
      $(call read-image-prop-dictionary,\
          $(product_servicesimage_intermediates)/generated_product_services_image_info.txt,product_services_size))
endef

# We just build this directly to the install location.
INSTALLED_PRODUCT_SERVICESIMAGE_TARGET := $(BUILT_PRODUCT_SERVICESIMAGE_TARGET)
$(INSTALLED_PRODUCT_SERVICESIMAGE_TARGET): $(INTERNAL_USERIMAGES_DEPS) $(INTERNAL_PRODUCT_SERVICESIMAGE_FILES) $(INSTALLED_FILES_FILE_PRODUCT_SERVICES) $(BUILD_IMAGE_SRCS)
	$(build-product_servicesimage-target)

.PHONY: productservicesimage-nodeps psnod
productservicesimage-nodeps psnod: | $(INTERNAL_USERIMAGES_DEPS)
	$(build-product_servicesimage-target)

sync: $(INTERNAL_PRODUCT_SERVICESIMAGE_FILES)

else ifdef BOARD_PREBUILT_PRODUCT_SERVICESIMAGE
INSTALLED_PRODUCT_SERVICESIMAGE_TARGET := $(PRODUCT_OUT)/product_services.img
$(eval $(call copy-one-file,$(BOARD_PREBUILT_PRODUCT_SERVICESIMAGE),$(INSTALLED_PRODUCT_SERVICESIMAGE_TARGET)))
endif

# -----------------------------------------------------------------
# odm partition image
<<<<<<< HEAD
ifdef BOARD_ODMIMAGE_FILE_SYSTEM_TYPE
=======
ifdef BUILDING_ODM_IMAGE
>>>>>>> 724451f8
INTERNAL_ODMIMAGE_FILES := \
    $(filter $(TARGET_OUT_ODM)/%,\
      $(ALL_DEFAULT_INSTALLED_MODULES)\
      $(ALL_PDK_FUSION_FILES)) \
    $(PDK_FUSION_SYMLINK_STAMP)
# platform.zip depends on $(INTERNAL_ODMIMAGE_FILES).
$(INSTALLED_PLATFORM_ZIP) : $(INTERNAL_ODMIMAGE_FILES)

INSTALLED_FILES_FILE_ODM := $(PRODUCT_OUT)/installed-files-odm.txt
INSTALLED_FILES_JSON_ODM := $(INSTALLED_FILES_FILE_ODM:.txt=.json)
$(INSTALLED_FILES_FILE_ODM): .KATI_IMPLICIT_OUTPUTS := $(INSTALLED_FILES_JSON_ODM)
$(INSTALLED_FILES_FILE_ODM) : $(INTERNAL_ODMIMAGE_FILES) $(FILESLIST)
	@echo Installed file list: $@
	@mkdir -p $(dir $@)
	@rm -f $@
	$(hide) $(FILESLIST) $(TARGET_OUT_ODM) > $(@:.txt=.json)
	$(hide) build/tools/fileslist_util.py -c $(@:.txt=.json) > $@

odmimage_intermediates := \
    $(call intermediates-dir-for,PACKAGING,odm)
BUILT_ODMIMAGE_TARGET := $(PRODUCT_OUT)/odm.img
define build-odmimage-target
  $(call pretty,"Target odm fs image: $(INSTALLED_ODMIMAGE_TARGET)")
  @mkdir -p $(TARGET_OUT_ODM)
  @mkdir -p $(odmimage_intermediates) && rm -rf $(odmimage_intermediates)/odm_image_info.txt
  $(call generate-userimage-prop-dictionary, $(odmimage_intermediates)/odm_image_info.txt, skip_fsck=true)
  $(if $(BOARD_ODM_KERNEL_MODULES), \
    $(call build-image-kernel-modules,$(BOARD_ODM_KERNEL_MODULES),$(TARGET_OUT_ODM),odm/,$(call intermediates-dir-for,PACKAGING,depmod_odm)))
  $(hide) PATH=$(foreach p,$(INTERNAL_USERIMAGES_BINARY_PATHS),$(p):)$$PATH \
      ./build/tools/releasetools/build_image.py \
      $(TARGET_OUT_ODM) $(odmimage_intermediates)/odm_image_info.txt $(INSTALLED_ODMIMAGE_TARGET) $(TARGET_OUT) \
	  $(odmimage_intermediates)/generated_odm_image_info.txt
  $(hide) $(call assert-max-image-size,$(INSTALLED_ODMIMAGE_TARGET),\
      $(call read-image-prop-dictionary,\
          $(odmimage_intermediates)/generated_odm_image_info.txt,odm_size))
endef

# We just build this directly to the install location.
INSTALLED_ODMIMAGE_TARGET := $(BUILT_ODMIMAGE_TARGET)
$(INSTALLED_ODMIMAGE_TARGET): $(INTERNAL_USERIMAGES_DEPS) $(INTERNAL_ODMIMAGE_FILES) $(INSTALLED_FILES_FILE_ODM) $(BUILD_IMAGE_SRCS) $(DEPMOD) $(BOARD_ODM_KERNEL_MODULES)
	$(build-odmimage-target)

.PHONY: odmimage-nodeps onod
odmimage-nodeps onod: | $(INTERNAL_USERIMAGES_DEPS) $(DEPMOD)
	$(build-odmimage-target)

sync: $(INTERNAL_ODMIMAGE_FILES)

else ifdef BOARD_PREBUILT_ODMIMAGE
INSTALLED_ODMIMAGE_TARGET := $(PRODUCT_OUT)/odm.img
$(eval $(call copy-one-file,$(BOARD_PREBUILT_ODMIMAGE),$(INSTALLED_ODMIMAGE_TARGET)))
endif

# -----------------------------------------------------------------
# dtbo image
ifdef BOARD_PREBUILT_DTBOIMAGE
INSTALLED_DTBOIMAGE_TARGET := $(PRODUCT_OUT)/dtbo.img

ifeq ($(BOARD_AVB_ENABLE),true)
$(INSTALLED_DTBOIMAGE_TARGET): $(BOARD_PREBUILT_DTBOIMAGE) $(AVBTOOL) $(BOARD_AVB_DTBO_KEY_PATH)
	cp $(BOARD_PREBUILT_DTBOIMAGE) $@
	$(AVBTOOL) add_hash_footer \
	    --image $@ \
	    --partition_size $(BOARD_DTBOIMG_PARTITION_SIZE) \
	    --partition_name dtbo $(INTERNAL_AVB_DTBO_SIGNING_ARGS) \
	    $(BOARD_AVB_DTBO_ADD_HASH_FOOTER_ARGS)
else
$(INSTALLED_DTBOIMAGE_TARGET): $(BOARD_PREBUILT_DTBOIMAGE)
	cp $(BOARD_PREBUILT_DTBOIMAGE) $@
endif

endif # BOARD_PREBUILT_DTBOIMAGE

# Returns a list of image targets corresponding to the given list of partitions. For example, it
# returns "$(INSTALLED_PRODUCTIMAGE_TARGET)" for "product", or "$(INSTALLED_SYSTEMIMAGE_TARGET)
# $(INSTALLED_VENDORIMAGE_TARGET)" for "system vendor".
# (1): list of partitions like "system", "vendor" or "system product product_services".
define images-for-partitions
$(strip $(foreach item,$(1),$(INSTALLED_$(call to-upper,$(item))IMAGE_TARGET)))
endef

# -----------------------------------------------------------------
# vbmeta image
ifeq ($(BOARD_AVB_ENABLE),true)

BUILT_VBMETAIMAGE_TARGET := $(PRODUCT_OUT)/vbmeta.img
AVB_CHAIN_KEY_DIR := $(TARGET_OUT_INTERMEDIATES)/avb_chain_keys

ifdef BOARD_AVB_KEY_PATH
$(if $(BOARD_AVB_ALGORITHM),,$(error BOARD_AVB_ALGORITHM is not defined))
else
# If key path isn't specified, use the 4096-bit test key.
BOARD_AVB_ALGORITHM := SHA256_RSA4096
BOARD_AVB_KEY_PATH := external/avb/test/data/testkey_rsa4096.pem
endif

INTERNAL_AVB_PARTITIONS_IN_CHAINED_VBMETA_IMAGES := \
    $(BOARD_AVB_VBMETA_SYSTEM) \
    $(BOARD_AVB_VBMETA_VENDOR)

# Not allowing the same partition to appear in multiple groups.
ifneq ($(words $(sort $(INTERNAL_AVB_PARTITIONS_IN_CHAINED_VBMETA_IMAGES))),$(words $(INTERNAL_AVB_PARTITIONS_IN_CHAINED_VBMETA_IMAGES)))
  $(error BOARD_AVB_VBMETA_SYSTEM and BOARD_AVB_VBMETA_VENDOR cannot have duplicates)
endif

BOOT_FOOTER_ARGS := BOARD_AVB_BOOT_ADD_HASH_FOOTER_ARGS
DTBO_FOOTER_ARGS := BOARD_AVB_DTBO_ADD_HASH_FOOTER_ARGS
SYSTEM_FOOTER_ARGS := BOARD_AVB_SYSTEM_ADD_HASHTREE_FOOTER_ARGS
VENDOR_FOOTER_ARGS := BOARD_AVB_VENDOR_ADD_HASHTREE_FOOTER_ARGS
RECOVERY_FOOTER_ARGS := BOARD_AVB_RECOVERY_ADD_HASH_FOOTER_ARGS
PRODUCT_FOOTER_ARGS := BOARD_AVB_PRODUCT_ADD_HASHTREE_FOOTER_ARGS
PRODUCT_SERVICES_FOOTER_ARGS := BOARD_AVB_PRODUCT_SERVICES_ADD_HASHTREE_FOOTER_ARGS
ODM_FOOTER_ARGS := BOARD_AVB_ODM_ADD_HASHTREE_FOOTER_ARGS

# Helper function that checks and sets required build variables for an AVB chained partition.
# $(1): the partition to enable AVB chain, e.g., boot or system or vbmeta_system.
define _check-and-set-avb-chain-args
$(eval part := $(1))
$(eval PART=$(call to-upper,$(part)))

$(eval _key_path := BOARD_AVB_$(PART)_KEY_PATH)
$(eval _signing_algorithm := BOARD_AVB_$(PART)_ALGORITHM)
$(eval _rollback_index := BOARD_AVB_$(PART)_ROLLBACK_INDEX)
$(eval _rollback_index_location := BOARD_AVB_$(PART)_ROLLBACK_INDEX_LOCATION)
$(if $($(_key_path)),,$(error $(_key_path) is not defined))
$(if $($(_signing_algorithm)),,$(error $(_signing_algorithm) is not defined))
$(if $($(_rollback_index)),,$(error $(_rollback_index) is not defined))
$(if $($(_rollback_index_location)),,$(error $(_rollback_index_location) is not defined))

# Set INTERNAL_AVB_(PART)_SIGNING_ARGS
$(eval _signing_args := INTERNAL_AVB_$(PART)_SIGNING_ARGS)
$(eval $(_signing_args) := \
    --algorithm $($(_signing_algorithm)) --key $($(_key_path)))

$(eval INTERNAL_AVB_MAKE_VBMETA_IMAGE_ARGS += \
    --chain_partition $(part):$($(_rollback_index_location)):$(AVB_CHAIN_KEY_DIR)/$(part).avbpubkey)

# Set rollback_index via footer args for non-chained vbmeta image. Chained vbmeta image will pick up
# the index via a separate flag (e.g. BOARD_AVB_VBMETA_SYSTEM_ROLLBACK_INDEX).
$(if $(filter $(part),$(part:vbmeta_%=%)),\
    $(eval _footer_args := $(PART)_FOOTER_ARGS) \
    $(eval $($(_footer_args)) += --rollback_index $($(_rollback_index))))
endef

# Checks and sets the required build variables for an AVB partition. The partition will be
# configured as a chained partition, if BOARD_AVB_<partition>_KEY_PATH is defined. Otherwise the
# image descriptor will be included into vbmeta.img, unless it has been already added to any chained
# VBMeta image.
# $(1): Partition name, e.g. boot or system.
define check-and-set-avb-args
$(eval _in_chained_vbmeta := $(filter $(1),$(INTERNAL_AVB_PARTITIONS_IN_CHAINED_VBMETA_IMAGES)))
$(if $(BOARD_AVB_$(call to-upper,$(1))_KEY_PATH),\
    $(if $(_in_chained_vbmeta),\
        $(error Chaining partition "$(1)" in chained VBMeta image is not supported)) \
    $(call _check-and-set-avb-chain-args,$(1)),\
    $(if $(_in_chained_vbmeta),,\
        $(eval INTERNAL_AVB_MAKE_VBMETA_IMAGE_ARGS += \
            --include_descriptors_from_image $(call images-for-partitions,$(1)))))
endef

ifdef INSTALLED_BOOTIMAGE_TARGET
$(eval $(call check-and-set-avb-args,boot))
endif

$(eval $(call check-and-set-avb-args,system))

ifdef INSTALLED_VENDORIMAGE_TARGET
$(eval $(call check-and-set-avb-args,vendor))
endif

ifdef INSTALLED_PRODUCTIMAGE_TARGET
$(eval $(call check-and-set-avb-args,product))
endif

ifdef INSTALLED_PRODUCT_SERVICESIMAGE_TARGET
$(eval $(call check-and-set-avb-args,product_services))
endif

ifdef INSTALLED_ODMIMAGE_TARGET
$(eval $(call check-and-set-avb-args,odm))
endif

ifdef INSTALLED_DTBOIMAGE_TARGET
$(eval $(call check-and-set-avb-args,dtbo))
endif

ifdef INSTALLED_RECOVERYIMAGE_TARGET
$(eval $(call check-and-set-avb-args,recovery))
endif

# Not using INSTALLED_VBMETA_SYSTEMIMAGE_TARGET as it won't be set yet.
ifdef BOARD_AVB_VBMETA_SYSTEM
$(eval $(call check-and-set-avb-args,vbmeta_system))
endif

ifdef BOARD_AVB_VBMETA_VENDOR
$(eval $(call check-and-set-avb-args,vbmeta_vendor))
endif

# Add kernel cmdline descriptor for kernel to mount system.img as root with
# dm-verity. This works when system.img is either chained or not-chained:
# - chained: The --setup_as_rootfs_from_kernel option will add dm-verity kernel
#   cmdline descriptor to system.img
# - not-chained: The --include_descriptors_from_image option for make_vbmeta_image
#   will include the kernel cmdline descriptor from system.img into vbmeta.img
ifeq ($(BOARD_BUILD_SYSTEM_ROOT_IMAGE),true)
ifeq ($(filter system, $(BOARD_SUPER_PARTITION_PARTITION_LIST)),)
BOARD_AVB_SYSTEM_ADD_HASHTREE_FOOTER_ARGS += --setup_as_rootfs_from_kernel
endif
endif

BOARD_AVB_MAKE_VBMETA_IMAGE_ARGS += --padding_size 4096
BOARD_AVB_MAKE_VBMETA_SYSTEM_IMAGE_ARGS += --padding_size 4096
BOARD_AVB_MAKE_VBMETA_VENDOR_IMAGE_ARGS += --padding_size 4096

ifeq (eng,$(filter eng, $(TARGET_BUILD_VARIANT)))
# We only need the flag in top-level vbmeta.img.
BOARD_AVB_MAKE_VBMETA_IMAGE_ARGS += --set_hashtree_disabled_flag
endif

ifdef BOARD_AVB_ROLLBACK_INDEX
BOARD_AVB_MAKE_VBMETA_IMAGE_ARGS += --rollback_index $(BOARD_AVB_ROLLBACK_INDEX)
endif

ifdef BOARD_AVB_VBMETA_SYSTEM_ROLLBACK_INDEX
BOARD_AVB_MAKE_VBMETA_SYSTEM_IMAGE_ARGS += \
    --rollback_index $(BOARD_AVB_VBMETA_SYSTEM_ROLLBACK_INDEX)
endif

ifdef BOARD_AVB_VBMETA_VENDOR_ROLLBACK_INDEX
BOARD_AVB_MAKE_VBMETA_VENDOR_IMAGE_ARGS += \
    --rollback_index $(BOARD_AVB_VBMETA_VENDOR_ROLLBACK_INDEX)
endif

# $(1): the directory to extract public keys to
define extract-avb-chain-public-keys
  $(if $(BOARD_AVB_BOOT_KEY_PATH),\
    $(hide) $(AVBTOOL) extract_public_key --key $(BOARD_AVB_BOOT_KEY_PATH) \
      --output $(1)/boot.avbpubkey)
  $(if $(BOARD_AVB_SYSTEM_KEY_PATH),\
    $(hide) $(AVBTOOL) extract_public_key --key $(BOARD_AVB_SYSTEM_KEY_PATH) \
      --output $(1)/system.avbpubkey)
  $(if $(BOARD_AVB_VENDOR_KEY_PATH),\
    $(hide) $(AVBTOOL) extract_public_key --key $(BOARD_AVB_VENDOR_KEY_PATH) \
      --output $(1)/vendor.avbpubkey)
  $(if $(BOARD_AVB_PRODUCT_KEY_PATH),\
    $(hide) $(AVBTOOL) extract_public_key --key $(BOARD_AVB_PRODUCT_KEY_PATH) \
      --output $(1)/product.avbpubkey)
  $(if $(BOARD_AVB_PRODUCT_SERVICES_KEY_PATH),\
    $(hide) $(AVBTOOL) extract_public_key --key $(BOARD_AVB_PRODUCT_SERVICES_KEY_PATH) \
      --output $(1)/product_services.avbpubkey)
  $(if $(BOARD_AVB_ODM_KEY_PATH),\
    $(hide) $(AVBTOOL) extract_public_key --key $(BOARD_AVB_ODM_KEY_PATH) \
      --output $(1)/odm.avbpubkey)
  $(if $(BOARD_AVB_DTBO_KEY_PATH),\
    $(hide) $(AVBTOOL) extract_public_key --key $(BOARD_AVB_DTBO_KEY_PATH) \
      --output $(1)/dtbo.avbpubkey)
  $(if $(BOARD_AVB_RECOVERY_KEY_PATH),\
    $(hide) $(AVBTOOL) extract_public_key --key $(BOARD_AVB_RECOVERY_KEY_PATH) \
      --output $(1)/recovery.avbpubkey)
  $(if $(BOARD_AVB_VBMETA_SYSTEM_KEY_PATH),\
    $(hide) $(AVBTOOL) extract_public_key --key $(BOARD_AVB_VBMETA_SYSTEM_KEY_PATH) \
        --output $(1)/vbmeta_system.avbpubkey)
  $(if $(BOARD_AVB_VBMETA_VENDOR_KEY_PATH),\
    $(hide) $(AVBTOOL) extract_public_key --key $(BOARD_AVB_VBMETA_VENDOR_KEY_PATH) \
        --output $(1)/vbmeta_vendor.avbpubkey)
endef

# Builds a chained VBMeta image. This VBMeta image will contain the descriptors for the partitions
# specified in BOARD_AVB_VBMETA_<NAME>. The built VBMeta image will be included into the top-level
# vbmeta image as a chained partition. For example, if a target defines `BOARD_AVB_VBMETA_SYSTEM
# := system product_services`, `vbmeta_system.img` will be created that includes the descriptors
# for `system.img` and `product_services.img`. `vbmeta_system.img` itself will be included into
# `vbmeta.img` as a chained partition.
# $(1): VBMeta image name, such as "vbmeta_system", "vbmeta_vendor" etc.
# $(2): Output filename.
define build-chained-vbmeta-image
  $(call pretty,"Target chained vbmeta image: $@")
  $(hide) $(AVBTOOL) make_vbmeta_image \
      $(INTERNAL_AVB_$(call to-upper,$(1))_SIGNING_ARGS) \
      $(BOARD_AVB_MAKE_$(call to-upper,$(1))_IMAGE_ARGS) \
      $(foreach image,$(BOARD_AVB_$(call to-upper,$(1))), \
          --include_descriptors_from_image $(call images-for-partitions,$(image))) \
      --output $@
endef

ifdef BOARD_AVB_VBMETA_SYSTEM
INSTALLED_VBMETA_SYSTEMIMAGE_TARGET := $(PRODUCT_OUT)/vbmeta_system.img
$(INSTALLED_VBMETA_SYSTEMIMAGE_TARGET): \
	    $(AVBTOOL) \
	    $(call images-for-partitions,$(BOARD_AVB_VBMETA_SYSTEM)) \
	    $(BOARD_AVB_VBMETA_SYSTEM_KEY_PATH)
	$(call build-chained-vbmeta-image,vbmeta_system)
endif

ifdef BOARD_AVB_VBMETA_VENDOR
INSTALLED_VBMETA_VENDORIMAGE_TARGET := $(PRODUCT_OUT)/vbmeta_vendor.img
$(INSTALLED_VBMETA_VENDORIMAGE_TARGET): \
	    $(AVBTOOL) \
	    $(call images-for-partitions,$(BOARD_AVB_VBMETA_VENDOR)) \
	    $(BOARD_AVB_VBMETA_VENDOR_KEY_PATH)
	$(call build-chained-vbmeta-image,vbmeta_vendor)
endif

define build-vbmetaimage-target
  $(call pretty,"Target vbmeta image: $(INSTALLED_VBMETAIMAGE_TARGET)")
  $(hide) mkdir -p $(AVB_CHAIN_KEY_DIR)
  $(call extract-avb-chain-public-keys, $(AVB_CHAIN_KEY_DIR))
  $(hide) $(AVBTOOL) make_vbmeta_image \
    $(INTERNAL_AVB_MAKE_VBMETA_IMAGE_ARGS) \
    $(PRIVATE_AVB_VBMETA_SIGNING_ARGS) \
    $(BOARD_AVB_MAKE_VBMETA_IMAGE_ARGS) \
    --output $@
  $(hide) rm -rf $(AVB_CHAIN_KEY_DIR)
endef

INSTALLED_VBMETAIMAGE_TARGET := $(BUILT_VBMETAIMAGE_TARGET)
$(INSTALLED_VBMETAIMAGE_TARGET): PRIVATE_AVB_VBMETA_SIGNING_ARGS := \
    --algorithm $(BOARD_AVB_ALGORITHM) --key $(BOARD_AVB_KEY_PATH)

$(INSTALLED_VBMETAIMAGE_TARGET): \
	    $(AVBTOOL) \
	    $(INSTALLED_BOOTIMAGE_TARGET) \
	    $(INSTALLED_SYSTEMIMAGE_TARGET) \
	    $(INSTALLED_VENDORIMAGE_TARGET) \
	    $(INSTALLED_PRODUCTIMAGE_TARGET) \
	    $(INSTALLED_PRODUCT_SERVICESIMAGE_TARGET) \
	    $(INSTALLED_ODMIMAGE_TARGET) \
	    $(INSTALLED_DTBOIMAGE_TARGET) \
	    $(INSTALLED_RECOVERYIMAGE_TARGET) \
	    $(INSTALLED_VBMETA_SYSTEMIMAGE_TARGET) \
	    $(INSTALLED_VBMETA_VENDORIMAGE_TARGET) \
	    $(BOARD_AVB_VBMETA_SYSTEM_KEY_PATH) \
	    $(BOARD_AVB_VBMETA_VENDOR_KEY_PATH) \
	    $(BOARD_AVB_KEY_PATH)
	$(build-vbmetaimage-target)

.PHONY: vbmetaimage-nodeps
vbmetaimage-nodeps:
	$(build-vbmetaimage-target)

endif # BOARD_AVB_ENABLE

# -----------------------------------------------------------------
# Check image sizes <= size of super partition

ifeq (,$(TARGET_BUILD_APPS))
# Do not check for apps-only build

ifeq (true,$(PRODUCT_BUILD_SUPER_PARTITION))

# (1): list of items like "system", "vendor", "product", "product_services"
# return: map each item into a command ( wrapped in $$() ) that reads the size
define read-size-of-partitions
$(foreach p,$(1),$(call read-image-prop-dictionary,$($(p)image_intermediates)/generated_$(p)_image_info.txt,$(p)_size))
endef

define super-slot-suffix
$(if $(filter true,$(AB_OTA_UPDATER)),$(if $(filter true,$(PRODUCT_RETROFIT_DYNAMIC_PARTITIONS)),,_a))
endef

droid_targets: check-all-partition-sizes

.PHONY: check-all-partition-sizes check-all-partition-sizes-nodeps

# Add image dependencies so that generated_*_image_info.txt are written before checking.
check-all-partition-sizes: $(call images-for-partitions,$(BOARD_SUPER_PARTITION_PARTITION_LIST))

ifeq ($(PRODUCT_RETROFIT_DYNAMIC_PARTITIONS),true)
# Check sum(super partition block devices) == super partition
# Non-retrofit devices already defines BOARD_SUPER_PARTITION_SUPER_DEVICE_SIZE = BOARD_SUPER_PARTITION_SIZE
define check-super-partition-size
  size_list="$(foreach device,$(call to-upper,$(BOARD_SUPER_PARTITION_BLOCK_DEVICES)),$(BOARD_SUPER_PARTITION_$(device)_DEVICE_SIZE))"; \
  sum_sizes_expr=$$(sed -e 's/ /+/g' <<< "$${size_list}"); \
  max_size_expr="$(BOARD_SUPER_PARTITION_SIZE)"; \
  if [ $$(( $${sum_sizes_expr} )) -ne $$(( $${max_size_expr} )) ]; then \
    echo "The sum of super partition block device sizes is not equal to BOARD_SUPER_PARTITION_SIZE:"; \
    echo $${sum_sizes_expr} '!=' $${max_size_expr}; \
    exit 1; \
  else \
    echo "The sum of super partition block device sizes is equal to BOARD_SUPER_PARTITION_SIZE:"; \
    echo $${sum_sizes_expr} '==' $${max_size_expr}; \
  fi
endef
endif

# $(1): human-readable max size string
# $(2): max size expression
# $(3): list of partition names
define check-sum-of-partition-sizes
  partition_size_list="$(call read-size-of-partitions,$(3))"; \
  sum_sizes_expr=$$(sed -e 's/ /+/g' <<< "$${partition_size_list}"); \
  if [ $$(( $${sum_sizes_expr} )) -gt $$(( $(2) )) ]; then \
    echo "The sum of sizes of [$(strip $(3))] is larger than $(strip $(1)):"; \
    echo $${sum_sizes_expr} '==' $$(( $${sum_sizes_expr} )) '>' "$(2)" '==' $$(( $(2) )); \
    exit 1; \
  else \
    echo "The sum of sizes of [$(strip $(3))] is within $(strip $(1)):"; \
    echo $${sum_sizes_expr} '==' $$(( $${sum_sizes_expr} )) '<=' "$(2)" '==' $$(( $(2) )); \
<<<<<<< HEAD
  fi
=======
  fi;
>>>>>>> 724451f8
endef

define check-all-partition-sizes-target
  # Check sum(all partitions) <= super partition (/ 2 for A/B devices launched with dynamic partitions)
  $(if $(BOARD_SUPER_PARTITION_SIZE),$(if $(BOARD_SUPER_PARTITION_PARTITION_LIST), \
    $(call check-sum-of-partition-sizes,BOARD_SUPER_PARTITION_SIZE$(if $(call super-slot-suffix), / 2), \
      $(BOARD_SUPER_PARTITION_SIZE)$(if $(call super-slot-suffix), / 2),$(BOARD_SUPER_PARTITION_PARTITION_LIST))))

  # For each group, check sum(partitions in group) <= group size
  $(foreach group,$(call to-upper,$(BOARD_SUPER_PARTITION_GROUPS)), \
    $(if $(BOARD_$(group)_SIZE),$(if $(BOARD_$(group)_PARTITION_LIST), \
      $(call check-sum-of-partition-sizes,BOARD_$(group)_SIZE,$(BOARD_$(group)_SIZE),$(BOARD_$(group)_PARTITION_LIST)))))

  # Check sum(all group sizes) <= super partition (/ 2 for A/B devices launched with dynamic partitions)
  if [[ ! -z $(BOARD_SUPER_PARTITION_SIZE) ]]; then \
    group_size_list="$(foreach group,$(call to-upper,$(BOARD_SUPER_PARTITION_GROUPS)),$(BOARD_$(group)_SIZE))"; \
    sum_sizes_expr=$$(sed -e 's/ /+/g' <<< "$${group_size_list}"); \
    max_size_tail=$(if $(call super-slot-suffix)," / 2"); \
    max_size_expr="$(BOARD_SUPER_PARTITION_SIZE)$${max_size_tail}"; \
    if [ $$(( $${sum_sizes_expr} )) -gt $$(( $${max_size_expr} )) ]; then \
      echo "The sum of sizes of [$(strip $(BOARD_SUPER_PARTITION_GROUPS))] is larger than BOARD_SUPER_PARTITION_SIZE$${max_size_tail}:"; \
      echo $${sum_sizes_expr} '==' $$(( $${sum_sizes_expr} )) '>' $${max_size_expr} '==' $$(( $${max_size_expr} )); \
      exit 1; \
    else \
      echo "The sum of sizes of [$(strip $(BOARD_SUPER_PARTITION_GROUPS))] is within BOARD_SUPER_PARTITION_SIZE$${max_size_tail}:"; \
      echo $${sum_sizes_expr} '==' $$(( $${sum_sizes_expr} )) '<=' $${max_size_expr} '==' $$(( $${max_size_expr} )); \
    fi \
  fi
endef

check-all-partition-sizes check-all-partition-sizes-nodeps:
	$(call check-all-partition-sizes-target)
	$(call check-super-partition-size)

endif # PRODUCT_BUILD_SUPER_PARTITION

endif # TARGET_BUILD_APPS

# -----------------------------------------------------------------
# bring in the installer image generation defines if necessary
ifeq ($(TARGET_USE_DISKINSTALLER),true)
include bootable/diskinstaller/config.mk
endif

# -----------------------------------------------------------------
# host tools needed to build dist and OTA packages

ifeq ($(BUILD_OS),darwin)
  build_ota_package := false
  build_otatools_package := false
else
  # set build_ota_package, and allow opt-out below
  build_ota_package := true
  ifeq ($(TARGET_SKIP_OTA_PACKAGE),true)
    build_ota_package := false
  endif
  ifneq (,$(filter address, $(SANITIZE_TARGET)))
    build_ota_package := false
  endif
  ifeq ($(TARGET_PRODUCT),sdk)
    build_ota_package := false
  endif
  ifneq ($(filter generic%,$(TARGET_DEVICE)),)
    build_ota_package := false
  endif
  ifeq ($(TARGET_NO_KERNEL),true)
    build_ota_package := false
  endif
  ifeq ($(recovery_fstab),)
    build_ota_package := false
  endif
  ifeq ($(TARGET_BUILD_PDK),true)
    build_ota_package := false
  endif

  # set build_otatools_package, and allow opt-out below
  build_otatools_package := true
  ifeq ($(TARGET_SKIP_OTATOOLS_PACKAGE),true)
    build_otatools_package := false
  endif
endif

ifeq ($(build_otatools_package),true)
OTATOOLS :=  $(HOST_OUT_EXECUTABLES)/minigzip \
  $(HOST_OUT_EXECUTABLES)/aapt \
  $(HOST_OUT_EXECUTABLES)/checkvintf \
  $(HOST_OUT_EXECUTABLES)/mkbootfs \
  $(HOST_OUT_EXECUTABLES)/mkbootimg \
  $(HOST_OUT_EXECUTABLES)/fs_config \
  $(HOST_OUT_EXECUTABLES)/zipalign \
  $(HOST_OUT_EXECUTABLES)/bsdiff \
  $(HOST_OUT_EXECUTABLES)/imgdiff \
  $(HOST_OUT_JAVA_LIBRARIES)/signapk.jar \
  $(HOST_OUT_JAVA_LIBRARIES)/BootSignature.jar \
  $(HOST_OUT_JAVA_LIBRARIES)/VeritySigner.jar \
  $(HOST_OUT_EXECUTABLES)/mke2fs \
  $(HOST_OUT_EXECUTABLES)/mkuserimg_mke2fs \
  $(HOST_OUT_EXECUTABLES)/e2fsdroid \
  $(HOST_OUT_EXECUTABLES)/tune2fs \
  $(HOST_OUT_EXECUTABLES)/mksquashfsimage.sh \
  $(HOST_OUT_EXECUTABLES)/mksquashfs \
  $(HOST_OUT_EXECUTABLES)/mkf2fsuserimg.sh \
  $(HOST_OUT_EXECUTABLES)/make_f2fs \
  $(HOST_OUT_EXECUTABLES)/sload_f2fs \
  $(HOST_OUT_EXECUTABLES)/simg2img \
  $(HOST_OUT_EXECUTABLES)/e2fsck \
  $(HOST_OUT_EXECUTABLES)/generate_verity_key \
  $(HOST_OUT_EXECUTABLES)/verity_signer \
  $(HOST_OUT_EXECUTABLES)/verity_verifier \
  $(HOST_OUT_EXECUTABLES)/append2simg \
  $(HOST_OUT_EXECUTABLES)/img2simg \
  $(HOST_OUT_EXECUTABLES)/boot_signer \
  $(HOST_OUT_EXECUTABLES)/fec \
  $(HOST_OUT_EXECUTABLES)/brillo_update_payload \
  $(HOST_OUT_EXECUTABLES)/lib/shflags/shflags \
  $(HOST_OUT_EXECUTABLES)/delta_generator \
  $(HOST_OUT_EXECUTABLES)/care_map_generator \
  $(LPMAKE) \
  $(AVBTOOL) \
  $(BLK_ALLOC_TO_BASE_FS) \
  $(BROTLI) \
  $(BUILD_VERITY_METADATA) \
  $(BUILD_VERITY_TREE)

ifeq (true,$(PRODUCTS.$(INTERNAL_PRODUCT).PRODUCT_SUPPORTS_VBOOT))
OTATOOLS += \
  $(FUTILITY) \
  $(VBOOT_SIGNER)
endif

# Shared libraries.
OTATOOLS += \
  $(HOST_LIBRARY_PATH)/libc++$(HOST_SHLIB_SUFFIX) \
  $(HOST_LIBRARY_PATH)/liblog$(HOST_SHLIB_SUFFIX) \
  $(HOST_LIBRARY_PATH)/libcutils$(HOST_SHLIB_SUFFIX) \
  $(HOST_LIBRARY_PATH)/libselinux$(HOST_SHLIB_SUFFIX) \
  $(HOST_LIBRARY_PATH)/libcrypto_utils$(HOST_SHLIB_SUFFIX) \
  $(HOST_LIBRARY_PATH)/libcrypto-host$(HOST_SHLIB_SUFFIX) \
  $(HOST_LIBRARY_PATH)/libext2fs-host$(HOST_SHLIB_SUFFIX) \
  $(HOST_LIBRARY_PATH)/libext2_blkid-host$(HOST_SHLIB_SUFFIX) \
  $(HOST_LIBRARY_PATH)/libext2_com_err-host$(HOST_SHLIB_SUFFIX) \
  $(HOST_LIBRARY_PATH)/libext2_e2p-host$(HOST_SHLIB_SUFFIX) \
  $(HOST_LIBRARY_PATH)/libext2_misc$(HOST_SHLIB_SUFFIX) \
  $(HOST_LIBRARY_PATH)/libext2_profile-host$(HOST_SHLIB_SUFFIX) \
  $(HOST_LIBRARY_PATH)/libext2_quota-host$(HOST_SHLIB_SUFFIX) \
  $(HOST_LIBRARY_PATH)/libext2_uuid-host$(HOST_SHLIB_SUFFIX) \
  $(HOST_LIBRARY_PATH)/libconscrypt_openjdk_jni$(HOST_SHLIB_SUFFIX) \
  $(HOST_LIBRARY_PATH)/libbrillo$(HOST_SHLIB_SUFFIX) \
  $(HOST_LIBRARY_PATH)/libbrillo-stream$(HOST_SHLIB_SUFFIX) \
  $(HOST_LIBRARY_PATH)/libchrome$(HOST_SHLIB_SUFFIX) \
  $(HOST_LIBRARY_PATH)/libcurl-host$(HOST_SHLIB_SUFFIX) \
  $(HOST_LIBRARY_PATH)/libevent-host$(HOST_SHLIB_SUFFIX) \
  $(HOST_LIBRARY_PATH)/libprotobuf-cpp-lite$(HOST_SHLIB_SUFFIX) \
  $(HOST_LIBRARY_PATH)/libssl-host$(HOST_SHLIB_SUFFIX) \
  $(HOST_LIBRARY_PATH)/libz-host$(HOST_SHLIB_SUFFIX) \
  $(HOST_LIBRARY_PATH)/libsparse-host$(HOST_SHLIB_SUFFIX) \
  $(HOST_LIBRARY_PATH)/libbase$(HOST_SHLIB_SUFFIX) \
  $(HOST_LIBRARY_PATH)/libpcre2$(HOST_SHLIB_SUFFIX) \
  $(HOST_LIBRARY_PATH)/libbrotli$(HOST_SHLIB_SUFFIX) \
  $(HOST_LIBRARY_PATH)/liblp$(HOST_SHLIB_SUFFIX) \
  $(HOST_LIBRARY_PATH)/libext4_utils$(HOST_SHLIB_SUFFIX) \
  $(HOST_LIBRARY_PATH)/libfec$(HOST_SHLIB_SUFFIX) \
  $(HOST_LIBRARY_PATH)/libsquashfs_utils$(HOST_SHLIB_SUFFIX)


.PHONY: otatools
otatools: $(OTATOOLS)

BUILT_OTATOOLS_PACKAGE := $(PRODUCT_OUT)/otatools.zip
$(BUILT_OTATOOLS_PACKAGE): zip_root := $(call intermediates-dir-for,PACKAGING,otatools)/otatools

OTATOOLS_DEPS := \
  system/extras/ext4_utils/mke2fs.conf \
  $(sort $(shell find build/target/product/security -type f -name "*.x509.pem" -o -name "*.pk8" -o \
      -name verity_key))

ifneq (,$(wildcard device))
OTATOOLS_DEPS += \
  $(sort $(shell find device $(wildcard vendor) -type f -name "*.pk8" -o -name "verifiedboot*" -o \
      -name "*.x509.pem" -o -name "oem*.prop"))
endif
ifneq (,$(wildcard external/avb))
OTATOOLS_DEPS += \
  $(sort $(shell find external/avb/test/data -type f -name "testkey_*.pem" -o \
      -name "atx_metadata.bin"))
endif
ifneq (,$(wildcard system/update_engine))
OTATOOLS_DEPS += \
  $(sort $(shell find system/update_engine/scripts -name "*.pyc" -prune -o -type f -print))
endif

OTATOOLS_RELEASETOOLS := \
  $(sort $(shell find build/make/tools/releasetools -name "*.pyc" -prune -o -type f))

ifeq (true,$(PRODUCTS.$(INTERNAL_PRODUCT).PRODUCT_SUPPORTS_VBOOT))
OTATOOLS_DEPS += \
  $(sort $(shell find external/vboot_reference/tests/devkeys -type f))
endif

$(BUILT_OTATOOLS_PACKAGE): $(OTATOOLS) $(OTATOOLS_DEPS) $(OTATOOLS_RELEASETOOLS) $(SOONG_ZIP)
	@echo "Package OTA tools: $@"
	$(hide) rm -rf $@ $(zip_root)
	$(hide) mkdir -p $(dir $@) $(zip_root)/bin $(zip_root)/framework $(zip_root)/releasetools
	$(call copy-files-with-structure,$(OTATOOLS),$(HOST_OUT)/,$(zip_root))
	$(hide) cp -r -d -p build/make/tools/releasetools/* $(zip_root)/releasetools
	$(hide) rm -rf $@ $(zip_root)/releasetools/*.pyc
	$(hide) $(SOONG_ZIP) -o $@ -C $(zip_root) -D $(zip_root) \
	  -C . $(addprefix -f ,$(OTATOOLS_DEPS))

.PHONY: otatools-package
otatools-package: $(BUILT_OTATOOLS_PACKAGE)

endif # build_otatools_package

# -----------------------------------------------------------------
# A zip of the directories that map to the target filesystem.
# This zip can be used to create an OTA package or filesystem image
# as a post-build step.
#
name := $(TARGET_PRODUCT)
ifeq ($(TARGET_BUILD_TYPE),debug)
  name := $(name)_debug
endif
name := $(name)-target_files-$(FILE_NAME_TAG)

intermediates := $(call intermediates-dir-for,PACKAGING,target_files)
BUILT_TARGET_FILES_PACKAGE := $(intermediates)/$(name).zip
$(BUILT_TARGET_FILES_PACKAGE): intermediates := $(intermediates)
$(BUILT_TARGET_FILES_PACKAGE): \
	    zip_root := $(intermediates)/$(name)

# $(1): Directory to copy
# $(2): Location to copy it to
# The "ls -A" is to prevent "acp s/* d" from failing if s is empty.
define package_files-copy-root
  if [ -d "$(strip $(1))" -a "$$(ls -A $(1))" ]; then \
    mkdir -p $(2) && \
    $(ACP) -rd $(strip $(1))/* $(2); \
  fi
endef

built_ota_tools :=

# We can't build static executables when SANITIZE_TARGET=address
ifeq (,$(filter address, $(SANITIZE_TARGET)))
built_ota_tools += \
    $(call intermediates-dir-for,EXECUTABLES,updater,,,$(TARGET_PREFER_32_BIT))/updater
endif

$(BUILT_TARGET_FILES_PACKAGE): PRIVATE_OTA_TOOLS := $(built_ota_tools)

$(BUILT_TARGET_FILES_PACKAGE): PRIVATE_RECOVERY_API_VERSION := $(RECOVERY_API_VERSION)
$(BUILT_TARGET_FILES_PACKAGE): PRIVATE_RECOVERY_FSTAB_VERSION := $(RECOVERY_FSTAB_VERSION)

ifeq ($(TARGET_RELEASETOOLS_EXTENSIONS),)
# default to common dir for device vendor
tool_extensions := $(TARGET_DEVICE_DIR)/../common
else
tool_extensions := $(TARGET_RELEASETOOLS_EXTENSIONS)
endif
tool_extension := $(wildcard $(tool_extensions)/releasetools.py)
$(BUILT_TARGET_FILES_PACKAGE): PRIVATE_TOOL_EXTENSIONS := $(tool_extensions)
$(BUILT_TARGET_FILES_PACKAGE): PRIVATE_TOOL_EXTENSION := $(tool_extension)

ifeq ($(AB_OTA_UPDATER),true)
updater_dep := system/update_engine/update_engine.conf
else
# Build OTA tools if not using the AB Updater.
updater_dep := $(built_ota_tools)
endif
$(BUILT_TARGET_FILES_PACKAGE): $(updater_dep)

# If we are using recovery as boot, output recovery files to BOOT/.
ifeq ($(BOARD_USES_RECOVERY_AS_BOOT),true)
$(BUILT_TARGET_FILES_PACKAGE): PRIVATE_RECOVERY_OUT := BOOT
else
$(BUILT_TARGET_FILES_PACKAGE): PRIVATE_RECOVERY_OUT := RECOVERY
endif

ifeq ($(AB_OTA_UPDATER),true)
  ifdef OSRELEASED_DIRECTORY
    $(BUILT_TARGET_FILES_PACKAGE): $(TARGET_OUT_OEM)/$(OSRELEASED_DIRECTORY)/product_id
    $(BUILT_TARGET_FILES_PACKAGE): $(TARGET_OUT_OEM)/$(OSRELEASED_DIRECTORY)/product_version
    $(BUILT_TARGET_FILES_PACKAGE): $(TARGET_OUT_ETC)/$(OSRELEASED_DIRECTORY)/system_version
  endif
endif

# Run fs_config while creating the target files package
# $1: root directory
# $2: add prefix
define fs_config
(cd $(1); find . -type d | sed 's,$$,/,'; find . \! -type d) | cut -c 3- | sort | sed 's,^,$(2),' | $(HOST_OUT_EXECUTABLES)/fs_config -C -D $(TARGET_OUT) -S $(SELINUX_FC) -R "$(2)"
endef

# $(1): file
define dump-dynamic-partitions-info
  $(if $(filter true,$(PRODUCT_USE_DYNAMIC_PARTITIONS)), \
    echo "use_dynamic_partitions=true" >> $(1))
  $(if $(filter true,$(PRODUCT_RETROFIT_DYNAMIC_PARTITIONS)), \
    echo "dynamic_partition_retrofit=true" >> $(1))
  echo "lpmake=$(notdir $(LPMAKE))" >> $(1)
  $(if $(filter true,$(PRODUCT_BUILD_SUPER_PARTITION)), $(if $(BOARD_SUPER_PARTITION_SIZE), \
    echo "build_super_partition=true" >> $(1)))
<<<<<<< HEAD
=======
  $(if $(filter true,$(BOARD_BUILD_RETROFIT_DYNAMIC_PARTITIONS_OTA_PACKAGE)), \
    echo "build_retrofit_dynamic_partitions_ota_package=true" >> $(1))
>>>>>>> 724451f8
  echo "super_metadata_device=$(BOARD_SUPER_PARTITION_METADATA_DEVICE)" >> $(1)
  $(if $(BOARD_SUPER_PARTITION_BLOCK_DEVICES), \
    echo "super_block_devices=$(BOARD_SUPER_PARTITION_BLOCK_DEVICES)" >> $(1))
  $(foreach device,$(BOARD_SUPER_PARTITION_BLOCK_DEVICES), \
    echo "super_$(device)_device_size=$(BOARD_SUPER_PARTITION_$(call to-upper,$(device))_DEVICE_SIZE)" >> $(1);)
  $(if $(BOARD_SUPER_PARTITION_PARTITION_LIST), \
    echo "dynamic_partition_list=$(BOARD_SUPER_PARTITION_PARTITION_LIST)" >> $(1))
  $(if $(BOARD_SUPER_PARTITION_GROUPS),
    echo "super_partition_groups=$(BOARD_SUPER_PARTITION_GROUPS)" >> $(1))
  $(foreach group,$(BOARD_SUPER_PARTITION_GROUPS), \
    echo "super_$(group)_group_size=$(BOARD_$(call to-upper,$(group))_SIZE)" >> $(1); \
    $(if $(BOARD_$(call to-upper,$(group))_PARTITION_LIST), \
      echo "super_$(group)_partition_list=$(BOARD_$(call to-upper,$(group))_PARTITION_LIST)" >> $(1);))
endef

# Depending on the various images guarantees that the underlying
# directories are up-to-date.
$(BUILT_TARGET_FILES_PACKAGE): \
	    $(INSTALLED_RAMDISK_TARGET) \
	    $(INSTALLED_BOOTIMAGE_TARGET) \
	    $(INSTALLED_RADIOIMAGE_TARGET) \
	    $(INSTALLED_RECOVERYIMAGE_TARGET) \
	    $(FULL_SYSTEMIMAGE_DEPS) \
	    $(INSTALLED_USERDATAIMAGE_TARGET) \
	    $(INSTALLED_CACHEIMAGE_TARGET) \
	    $(INSTALLED_VENDORIMAGE_TARGET) \
	    $(INSTALLED_PRODUCTIMAGE_TARGET) \
	    $(INSTALLED_PRODUCT_SERVICESIMAGE_TARGET) \
	    $(INSTALLED_VBMETAIMAGE_TARGET) \
	    $(INSTALLED_ODMIMAGE_TARGET) \
	    $(INSTALLED_DTBOIMAGE_TARGET) \
	    $(INTERNAL_SYSTEMOTHERIMAGE_FILES) \
	    $(INSTALLED_ANDROID_INFO_TXT_TARGET) \
	    $(INSTALLED_KERNEL_TARGET) \
	    $(INSTALLED_2NDBOOTLOADER_TARGET) \
	    $(BOARD_PREBUILT_DTBOIMAGE) \
	    $(BOARD_RECOVERY_ACPIO) \
	    $(PRODUCTS.$(INTERNAL_PRODUCT).PRODUCT_SYSTEM_BASE_FS_PATH) \
	    $(PRODUCTS.$(INTERNAL_PRODUCT).PRODUCT_VENDOR_BASE_FS_PATH) \
	    $(PRODUCTS.$(INTERNAL_PRODUCT).PRODUCT_PRODUCT_BASE_FS_PATH) \
	    $(PRODUCTS.$(INTERNAL_PRODUCT).PRODUCT_PRODUCT_SERVICES_BASE_FS_PATH) \
	    $(PRODUCTS.$(INTERNAL_PRODUCT).PRODUCT_ODM_BASE_FS_PATH) \
	    $(LPMAKE) \
	    $(SELINUX_FC) \
	    $(APKCERTS_FILE) \
	    $(SOONG_ZIP) \
	    $(HOST_OUT_EXECUTABLES)/fs_config \
	    $(HOST_OUT_EXECUTABLES)/imgdiff \
	    $(HOST_OUT_EXECUTABLES)/bsdiff \
	    $(HOST_OUT_EXECUTABLES)/care_map_generator \
	    $(BUILD_IMAGE_SRCS) \
	    $(BUILT_ASSEMBLED_SYSTEM_MANIFEST) \
	    $(BUILT_ASSEMBLED_VENDOR_MANIFEST) \
	    $(BUILT_SYSTEM_MATRIX) \
	    $(BUILT_VENDOR_MATRIX) \
	    | $(ACP)
	@echo "Package target files: $@"
	$(call create-system-vendor-symlink)
	$(call create-system-product-symlink)
	$(call create-system-product_services-symlink)
	$(call create-vendor-odm-symlink)
	$(hide) rm -rf $@ $@.list $(zip_root)
	$(hide) mkdir -p $(dir $@) $(zip_root)
ifneq (,$(INSTALLED_RECOVERYIMAGE_TARGET)$(filter true,$(BOARD_USES_RECOVERY_AS_BOOT)))
	@# Components of the recovery image
	$(hide) mkdir -p $(zip_root)/$(PRIVATE_RECOVERY_OUT)
	$(hide) $(call package_files-copy-root, \
	    $(TARGET_RECOVERY_ROOT_OUT),$(zip_root)/$(PRIVATE_RECOVERY_OUT)/RAMDISK)
ifdef INSTALLED_KERNEL_TARGET
	$(hide) cp $(INSTALLED_KERNEL_TARGET) $(zip_root)/$(PRIVATE_RECOVERY_OUT)/kernel
endif
ifdef INSTALLED_2NDBOOTLOADER_TARGET
	$(hide) cp $(INSTALLED_2NDBOOTLOADER_TARGET) $(zip_root)/$(PRIVATE_RECOVERY_OUT)/second
endif
ifdef BOARD_INCLUDE_RECOVERY_DTBO
	$(hide) cp $(BOARD_PREBUILT_DTBOIMAGE) $(zip_root)/$(PRIVATE_RECOVERY_OUT)/recovery_dtbo
endif
ifdef BOARD_INCLUDE_RECOVERY_ACPIO
	$(hide) cp $(BOARD_RECOVERY_ACPIO) $(zip_root)/$(PRIVATE_RECOVERY_OUT)/recovery_acpio
endif
ifdef INTERNAL_KERNEL_CMDLINE
	$(hide) echo "$(INTERNAL_KERNEL_CMDLINE)" > $(zip_root)/$(PRIVATE_RECOVERY_OUT)/cmdline
endif
ifdef BOARD_KERNEL_BASE
	$(hide) echo "$(BOARD_KERNEL_BASE)" > $(zip_root)/$(PRIVATE_RECOVERY_OUT)/base
endif
ifdef BOARD_KERNEL_PAGESIZE
	$(hide) echo "$(BOARD_KERNEL_PAGESIZE)" > $(zip_root)/$(PRIVATE_RECOVERY_OUT)/pagesize
endif
endif # INSTALLED_RECOVERYIMAGE_TARGET defined or BOARD_USES_RECOVERY_AS_BOOT is true
	@# Components of the boot image
	$(hide) mkdir -p $(zip_root)/BOOT
	$(hide) mkdir -p $(zip_root)/ROOT
	$(hide) $(call package_files-copy-root, \
	    $(TARGET_ROOT_OUT),$(zip_root)/ROOT)
	@# If we are using recovery as boot, this is already done when processing recovery.
ifneq ($(BOARD_USES_RECOVERY_AS_BOOT),true)
ifneq ($(BOARD_BUILD_SYSTEM_ROOT_IMAGE),true)
	$(hide) $(call package_files-copy-root, \
	    $(TARGET_RAMDISK_OUT),$(zip_root)/BOOT/RAMDISK)
endif
ifdef INSTALLED_KERNEL_TARGET
	$(hide) cp $(INSTALLED_KERNEL_TARGET) $(zip_root)/BOOT/kernel
endif
ifdef INSTALLED_2NDBOOTLOADER_TARGET
	$(hide) cp $(INSTALLED_2NDBOOTLOADER_TARGET) $(zip_root)/BOOT/second
endif
ifdef INTERNAL_KERNEL_CMDLINE
	$(hide) echo "$(INTERNAL_KERNEL_CMDLINE)" > $(zip_root)/BOOT/cmdline
endif
ifdef BOARD_KERNEL_BASE
	$(hide) echo "$(BOARD_KERNEL_BASE)" > $(zip_root)/BOOT/base
endif
ifdef BOARD_KERNEL_PAGESIZE
	$(hide) echo "$(BOARD_KERNEL_PAGESIZE)" > $(zip_root)/BOOT/pagesize
endif
endif # BOARD_USES_RECOVERY_AS_BOOT
	$(hide) $(foreach t,$(INSTALLED_RADIOIMAGE_TARGET),\
	            mkdir -p $(zip_root)/RADIO; \
	            cp $(t) $(zip_root)/RADIO/$(notdir $(t));)
ifdef BUILDING_SYSTEM_IMAGE
	@# Contents of the system image
	$(hide) $(call package_files-copy-root, \
	    $(SYSTEMIMAGE_SOURCE_DIR),$(zip_root)/SYSTEM)
<<<<<<< HEAD
	@# Contents of the data image
	$(hide) $(call package_files-copy-root, \
	    $(TARGET_OUT_DATA),$(zip_root)/DATA)
ifdef BOARD_VENDORIMAGE_FILE_SYSTEM_TYPE
=======
endif
ifdef BUILDING_USERDATA_IMAGE
	@# Contents of the data image
	$(hide) $(call package_files-copy-root, \
	    $(TARGET_OUT_DATA),$(zip_root)/DATA)
endif
ifdef BUILDING_VENDOR_IMAGE
>>>>>>> 724451f8
	@# Contents of the vendor image
	$(hide) $(call package_files-copy-root, \
	    $(TARGET_OUT_VENDOR),$(zip_root)/VENDOR)
endif
ifdef BUILDING_PRODUCT_IMAGE
	@# Contents of the product image
	$(hide) $(call package_files-copy-root, \
	    $(TARGET_OUT_PRODUCT),$(zip_root)/PRODUCT)
endif
<<<<<<< HEAD
ifdef BOARD_PRODUCT_SERVICESIMAGE_FILE_SYSTEM_TYPE
=======
ifdef BUILDING_PRODUCT_SERVICES_IMAGE
>>>>>>> 724451f8
	@# Contents of the product_services image
	$(hide) $(call package_files-copy-root, \
	    $(TARGET_OUT_PRODUCT_SERVICES),$(zip_root)/PRODUCT_SERVICES)
endif
<<<<<<< HEAD
ifdef BOARD_ODMIMAGE_FILE_SYSTEM_TYPE
=======
ifdef BUILDING_ODM_IMAGE
>>>>>>> 724451f8
	@# Contents of the odm image
	$(hide) $(call package_files-copy-root, \
	    $(TARGET_OUT_ODM),$(zip_root)/ODM)
endif
ifdef BUILDING_SYSTEM_OTHER_IMAGE
	@# Contents of the system_other image
	$(hide) $(call package_files-copy-root, \
	    $(TARGET_OUT_SYSTEM_OTHER),$(zip_root)/SYSTEM_OTHER)
endif
	@# Extra contents of the OTA package
	$(hide) mkdir -p $(zip_root)/OTA
	$(hide) cp $(INSTALLED_ANDROID_INFO_TXT_TARGET) $(zip_root)/OTA/
ifneq ($(AB_OTA_UPDATER),true)
ifneq ($(built_ota_tools),)
	$(hide) mkdir -p $(zip_root)/OTA/bin
	$(hide) cp $(PRIVATE_OTA_TOOLS) $(zip_root)/OTA/bin/
endif
endif
	@# Files that do not end up in any images, but are necessary to
	@# build them.
	$(hide) mkdir -p $(zip_root)/META
	$(hide) cp $(APKCERTS_FILE) $(zip_root)/META/apkcerts.txt
ifneq ($(tool_extension),)
	$(hide) cp $(PRIVATE_TOOL_EXTENSION) $(zip_root)/META/
endif
	$(hide) echo "$(PRODUCT_OTA_PUBLIC_KEYS)" > $(zip_root)/META/otakeys.txt
	$(hide) cp $(SELINUX_FC) $(zip_root)/META/file_contexts.bin
	$(hide) echo "recovery_api_version=$(PRIVATE_RECOVERY_API_VERSION)" > $(zip_root)/META/misc_info.txt
	$(hide) echo "fstab_version=$(PRIVATE_RECOVERY_FSTAB_VERSION)" >> $(zip_root)/META/misc_info.txt
ifdef BOARD_FLASH_BLOCK_SIZE
	$(hide) echo "blocksize=$(BOARD_FLASH_BLOCK_SIZE)" >> $(zip_root)/META/misc_info.txt
endif
ifdef BOARD_BOOTIMAGE_PARTITION_SIZE
	$(hide) echo "boot_size=$(BOARD_BOOTIMAGE_PARTITION_SIZE)" >> $(zip_root)/META/misc_info.txt
endif
ifeq ($(INSTALLED_RECOVERYIMAGE_TARGET),)
	$(hide) echo "no_recovery=true" >> $(zip_root)/META/misc_info.txt
endif
ifdef BOARD_INCLUDE_RECOVERY_DTBO
	$(hide) echo "include_recovery_dtbo=true" >> $(zip_root)/META/misc_info.txt
endif
ifdef BOARD_INCLUDE_RECOVERY_ACPIO
	$(hide) echo "include_recovery_acpio=true" >> $(zip_root)/META/misc_info.txt
endif
ifdef BOARD_RECOVERYIMAGE_PARTITION_SIZE
	$(hide) echo "recovery_size=$(BOARD_RECOVERYIMAGE_PARTITION_SIZE)" >> $(zip_root)/META/misc_info.txt
endif
ifdef TARGET_RECOVERY_FSTYPE_MOUNT_OPTIONS
	@# TARGET_RECOVERY_FSTYPE_MOUNT_OPTIONS can be empty to indicate that nothing but defaults should be used.
	$(hide) echo "recovery_mount_options=$(TARGET_RECOVERY_FSTYPE_MOUNT_OPTIONS)" >> $(zip_root)/META/misc_info.txt
else
	$(hide) echo "recovery_mount_options=$(DEFAULT_TARGET_RECOVERY_FSTYPE_MOUNT_OPTIONS)" >> $(zip_root)/META/misc_info.txt
endif
	$(hide) echo "tool_extensions=$(PRIVATE_TOOL_EXTENSIONS)" >> $(zip_root)/META/misc_info.txt
	$(hide) echo "default_system_dev_certificate=$(DEFAULT_SYSTEM_DEV_CERTIFICATE)" >> $(zip_root)/META/misc_info.txt
ifdef PRODUCT_EXTRA_RECOVERY_KEYS
	$(hide) echo "extra_recovery_keys=$(PRODUCT_EXTRA_RECOVERY_KEYS)" >> $(zip_root)/META/misc_info.txt
endif
	$(hide) echo 'mkbootimg_args=$(BOARD_MKBOOTIMG_ARGS)' >> $(zip_root)/META/misc_info.txt
	$(hide) echo 'mkbootimg_version_args=$(INTERNAL_MKBOOTIMG_VERSION_ARGS)' >> $(zip_root)/META/misc_info.txt
	$(hide) echo "multistage_support=1" >> $(zip_root)/META/misc_info.txt
	$(hide) echo "blockimgdiff_versions=3,4" >> $(zip_root)/META/misc_info.txt
ifneq ($(OEM_THUMBPRINT_PROPERTIES),)
	# OTA scripts are only interested in fingerprint related properties
	$(hide) echo "oem_fingerprint_properties=$(OEM_THUMBPRINT_PROPERTIES)" >> $(zip_root)/META/misc_info.txt
endif
ifneq ($(PRODUCTS.$(INTERNAL_PRODUCT).PRODUCT_SYSTEM_BASE_FS_PATH),)
	$(hide) cp $(PRODUCTS.$(INTERNAL_PRODUCT).PRODUCT_SYSTEM_BASE_FS_PATH) \
	  $(zip_root)/META/$(notdir $(PRODUCTS.$(INTERNAL_PRODUCT).PRODUCT_SYSTEM_BASE_FS_PATH))
endif
ifneq ($(PRODUCTS.$(INTERNAL_PRODUCT).PRODUCT_VENDOR_BASE_FS_PATH),)
	$(hide) cp $(PRODUCTS.$(INTERNAL_PRODUCT).PRODUCT_VENDOR_BASE_FS_PATH) \
	  $(zip_root)/META/$(notdir $(PRODUCTS.$(INTERNAL_PRODUCT).PRODUCT_VENDOR_BASE_FS_PATH))
endif
ifneq ($(PRODUCTS.$(INTERNAL_PRODUCT).PRODUCT_PRODUCT_BASE_FS_PATH),)
	$(hide) cp $(PRODUCTS.$(INTERNAL_PRODUCT).PRODUCT_PRODUCT_BASE_FS_PATH) \
	  $(zip_root)/META/$(notdir $(PRODUCTS.$(INTERNAL_PRODUCT).PRODUCT_PRODUCT_BASE_FS_PATH))
endif
ifneq ($(PRODUCTS.$(INTERNAL_PRODUCT).PRODUCT_PRODUCT_SERVICES_BASE_FS_PATH),)
	$(hide) cp $(PRODUCTS.$(INTERNAL_PRODUCT).PRODUCT_PRODUCT_SERVICES_BASE_FS_PATH) \
	  $(zip_root)/META/$(notdir $(PRODUCTS.$(INTERNAL_PRODUCT).PRODUCT_PRODUCT_SERVICES_BASE_FS_PATH))
endif
ifneq ($(PRODUCTS.$(INTERNAL_PRODUCT).PRODUCT_ODM_BASE_FS_PATH),)
	$(hide) cp $(PRODUCTS.$(INTERNAL_PRODUCT).PRODUCT_ODM_BASE_FS_PATH) \
	  $(zip_root)/META/$(notdir $(PRODUCTS.$(INTERNAL_PRODUCT).PRODUCT_ODM_BASE_FS_PATH))
endif
<<<<<<< HEAD
ifneq ($(strip $(SANITIZE_TARGET)),)
=======
ifneq (,$(filter address, $(SANITIZE_TARGET)))
>>>>>>> 724451f8
	# We need to create userdata.img with real data because the instrumented libraries are in userdata.img.
	$(hide) echo "userdata_img_with_data=true" >> $(zip_root)/META/misc_info.txt
endif
ifeq ($(BOARD_USES_FULL_RECOVERY_IMAGE),true)
	$(hide) echo "full_recovery_image=true" >> $(zip_root)/META/misc_info.txt
endif
ifeq ($(BOARD_AVB_ENABLE),true)
	$(hide) echo "avb_enable=true" >> $(zip_root)/META/misc_info.txt
	$(hide) echo "avb_vbmeta_key_path=$(BOARD_AVB_KEY_PATH)" >> $(zip_root)/META/misc_info.txt
	$(hide) echo "avb_vbmeta_algorithm=$(BOARD_AVB_ALGORITHM)" >> $(zip_root)/META/misc_info.txt
	$(hide) echo "avb_vbmeta_args=$(BOARD_AVB_MAKE_VBMETA_IMAGE_ARGS)" >> $(zip_root)/META/misc_info.txt
	$(hide) echo "avb_boot_add_hash_footer_args=$(BOARD_AVB_BOOT_ADD_HASH_FOOTER_ARGS)" >> $(zip_root)/META/misc_info.txt
ifdef BOARD_AVB_BOOT_KEY_PATH
	$(hide) echo "avb_boot_key_path=$(BOARD_AVB_BOOT_KEY_PATH)" >> $(zip_root)/META/misc_info.txt
	$(hide) echo "avb_boot_algorithm=$(BOARD_AVB_BOOT_ALGORITHM)" >> $(zip_root)/META/misc_info.txt
	$(hide) echo "avb_boot_rollback_index_location=$(BOARD_AVB_BOOT_ROLLBACK_INDEX_LOCATION)" >> $(zip_root)/META/misc_info.txt
endif # BOARD_AVB_BOOT_KEY_PATH
	$(hide) echo "avb_recovery_add_hash_footer_args=$(BOARD_AVB_RECOVERY_ADD_HASH_FOOTER_ARGS)" >> $(zip_root)/META/misc_info.txt
ifdef BOARD_AVB_RECOVERY_KEY_PATH
	$(hide) echo "avb_recovery_key_path=$(BOARD_AVB_RECOVERY_KEY_PATH)" >> $(zip_root)/META/misc_info.txt
	$(hide) echo "avb_recovery_algorithm=$(BOARD_AVB_RECOVERY_ALGORITHM)" >> $(zip_root)/META/misc_info.txt
	$(hide) echo "avb_recovery_rollback_index_location=$(BOARD_AVB_RECOVERY_ROLLBACK_INDEX_LOCATION)" >> $(zip_root)/META/misc_info.txt
endif # BOARD_AVB_RECOVERY_KEY_PATH
ifneq (,$(strip $(BOARD_AVB_VBMETA_SYSTEM)))
	$(hide) echo "avb_vbmeta_system=$(BOARD_AVB_VBMETA_SYSTEM)" >> $(zip_root)/META/misc_info.txt
	$(hide) echo "avb_vbmeta_system_args=$(BOARD_AVB_MAKE_VBMETA_SYSTEM_IMAGE_ARGS)" >> $(zip_root)/META/misc_info.txt
	$(hide) echo "avb_vbmeta_system_key_path=$(BOARD_AVB_VBMETA_SYSTEM_KEY_PATH)" >> $(zip_root)/META/misc_info.txt
	$(hide) echo "avb_vbmeta_system_algorithm=$(BOARD_AVB_VBMETA_SYSTEM_ALGORITHM)" >> $(zip_root)/META/misc_info.txt
	$(hide) echo "avb_vbmeta_system_rollback_index_location=$(BOARD_AVB_VBMETA_SYSTEM_ROLLBACK_INDEX_LOCATION)" >> $(zip_root)/META/misc_info.txt
endif # BOARD_AVB_VBMETA_SYSTEM
ifneq (,$(strip $(BOARD_AVB_VBMETA_VENDOR)))
	$(hide) echo "avb_vbmeta_vendor=$(BOARD_AVB_VBMETA_VENDOR)" >> $(zip_root)/META/misc_info.txt
	$(hide) echo "avb_vbmeta_vendor_args=$(BOARD_AVB_MAKE_VBMETA_SYSTEM_IMAGE_ARGS)" >> $(zip_root)/META/misc_info.txt
	$(hide) echo "avb_vbmeta_vendor_key_path=$(BOARD_AVB_VBMETA_VENDOR_KEY_PATH)" >> $(zip_root)/META/misc_info.txt
	$(hide) echo "avb_vbmeta_vendor_algorithm=$(BOARD_AVB_VBMETA_VENDOR_ALGORITHM)" >> $(zip_root)/META/misc_info.txt
	$(hide) echo "avb_vbmeta_vendor_rollback_index_location=$(BOARD_AVB_VBMETA_VENDOR_ROLLBACK_INDEX_LOCATION)" >> $(zip_root)/META/misc_info.txt
endif # BOARD_AVB_VBMETA_VENDOR_KEY_PATH
endif # BOARD_AVB_ENABLE
ifdef BOARD_BPT_INPUT_FILES
	$(hide) echo "board_bpt_enable=true" >> $(zip_root)/META/misc_info.txt
	$(hide) echo "board_bpt_make_table_args=$(BOARD_BPT_MAKE_TABLE_ARGS)" >> $(zip_root)/META/misc_info.txt
	$(hide) echo "board_bpt_input_files=$(BOARD_BPT_INPUT_FILES)" >> $(zip_root)/META/misc_info.txt
endif
ifdef BOARD_BPT_DISK_SIZE
	$(hide) echo "board_bpt_disk_size=$(BOARD_BPT_DISK_SIZE)" >> $(zip_root)/META/misc_info.txt
endif
	$(call generate-userimage-prop-dictionary, $(zip_root)/META/misc_info.txt)
ifneq ($(INSTALLED_RECOVERYIMAGE_TARGET),)
	$(hide) PATH=$(foreach p,$(INTERNAL_USERIMAGES_BINARY_PATHS),$(p):)$$PATH MKBOOTIMG=$(MKBOOTIMG) \
	    build/make/tools/releasetools/make_recovery_patch $(zip_root) $(zip_root)
endif
ifeq ($(AB_OTA_UPDATER),true)
	@# When using the A/B updater, include the updater config files in the zip.
	$(hide) cp $(TOPDIR)system/update_engine/update_engine.conf $(zip_root)/META/update_engine_config.txt
	$(hide) for part in $(AB_OTA_PARTITIONS); do \
	  echo "$${part}" >> $(zip_root)/META/ab_partitions.txt; \
	done
	$(hide) for conf in $(AB_OTA_POSTINSTALL_CONFIG); do \
	  echo "$${conf}" >> $(zip_root)/META/postinstall_config.txt; \
	done
	@# Include the build type in META/misc_info.txt so the server can easily differentiate production builds.
	$(hide) echo "build_type=$(TARGET_BUILD_VARIANT)" >> $(zip_root)/META/misc_info.txt
	$(hide) echo "ab_update=true" >> $(zip_root)/META/misc_info.txt
ifdef OSRELEASED_DIRECTORY
	$(hide) cp $(TARGET_OUT_OEM)/$(OSRELEASED_DIRECTORY)/product_id $(zip_root)/META/product_id.txt
	$(hide) cp $(TARGET_OUT_OEM)/$(OSRELEASED_DIRECTORY)/product_version $(zip_root)/META/product_version.txt
	$(hide) cp $(TARGET_OUT_ETC)/$(OSRELEASED_DIRECTORY)/system_version $(zip_root)/META/system_version.txt
endif
endif
ifeq ($(BREAKPAD_GENERATE_SYMBOLS),true)
	@# If breakpad symbols have been generated, add them to the zip.
	$(hide) $(ACP) -r $(TARGET_OUT_BREAKPAD) $(zip_root)/BREAKPAD
endif
ifdef BOARD_PREBUILT_VENDORIMAGE
	$(hide) mkdir -p $(zip_root)/IMAGES
	$(hide) cp $(INSTALLED_VENDORIMAGE_TARGET) $(zip_root)/IMAGES/
endif
ifdef BOARD_PREBUILT_PRODUCTIMAGE
	$(hide) mkdir -p $(zip_root)/IMAGES
	$(hide) cp $(INSTALLED_PRODUCTIMAGE_TARGET) $(zip_root)/IMAGES/
endif
ifdef BOARD_PREBUILT_PRODUCT_SERVICESIMAGE
	$(hide) mkdir -p $(zip_root)/IMAGES
	$(hide) cp $(INSTALLED_PRODUCT_SERVICESIMAGE_TARGET) $(zip_root)/IMAGES/
endif
ifdef BOARD_PREBUILT_BOOTIMAGE
	$(hide) mkdir -p $(zip_root)/IMAGES
	$(hide) cp $(INSTALLED_BOOTIMAGE_TARGET) $(zip_root)/IMAGES/
endif
ifdef BOARD_PREBUILT_ODMIMAGE
	$(hide) mkdir -p $(zip_root)/IMAGES
	$(hide) cp $(INSTALLED_ODMIMAGE_TARGET) $(zip_root)/IMAGES/
endif
ifdef BOARD_PREBUILT_DTBOIMAGE
	$(hide) mkdir -p $(zip_root)/PREBUILT_IMAGES
	$(hide) cp $(INSTALLED_DTBOIMAGE_TARGET) $(zip_root)/PREBUILT_IMAGES/
	$(hide) echo "has_dtbo=true" >> $(zip_root)/META/misc_info.txt
ifeq ($(BOARD_AVB_ENABLE),true)
	$(hide) echo "dtbo_size=$(BOARD_DTBOIMG_PARTITION_SIZE)" >> $(zip_root)/META/misc_info.txt
	$(hide) echo "avb_dtbo_add_hash_footer_args=$(BOARD_AVB_DTBO_ADD_HASH_FOOTER_ARGS)" >> $(zip_root)/META/misc_info.txt
ifdef BOARD_AVB_DTBO_KEY_PATH
	$(hide) echo "avb_dtbo_key_path=$(BOARD_AVB_DTBO_KEY_PATH)" >> $(zip_root)/META/misc_info.txt
	$(hide) echo "avb_dtbo_algorithm=$(BOARD_AVB_DTBO_ALGORITHM)" >> $(zip_root)/META/misc_info.txt
	$(hide) echo "avb_dtbo_rollback_index_location=$(BOARD_AVB_DTBO_ROLLBACK_INDEX_LOCATION)" \
	    >> $(zip_root)/META/misc_info.txt
endif # BOARD_AVB_DTBO_KEY_PATH
endif # BOARD_AVB_ENABLE
endif # BOARD_PREBUILT_DTBOIMAGE
	$(call dump-dynamic-partitions-info,$(zip_root)/META/misc_info.txt)
	@# The radio images in BOARD_PACK_RADIOIMAGES will be additionally copied from RADIO/ into
	@# IMAGES/, which then will be added into <product>-img.zip. Such images must be listed in
	@# INSTALLED_RADIOIMAGE_TARGET.
	$(hide) $(foreach part,$(BOARD_PACK_RADIOIMAGES), \
	    echo $(part) >> $(zip_root)/META/pack_radioimages.txt;)
	@# Run fs_config on all the system, vendor, boot ramdisk,
	@# and recovery ramdisk files in the zip, and save the output
ifdef BUILDING_SYSTEM_IMAGE
	$(hide) $(call fs_config,$(zip_root)/SYSTEM,system/) > $(zip_root)/META/filesystem_config.txt
endif
ifdef BUILDING_VENDOR_IMAGE
	$(hide) $(call fs_config,$(zip_root)/VENDOR,vendor/) > $(zip_root)/META/vendor_filesystem_config.txt
endif
ifdef BUILDING_PRODUCT_IMAGE
	$(hide) $(call fs_config,$(zip_root)/PRODUCT,product/) > $(zip_root)/META/product_filesystem_config.txt
endif
<<<<<<< HEAD
ifdef BOARD_PRODUCT_SERVICESIMAGE_FILE_SYSTEM_TYPE
	$(hide) $(call fs_config,$(zip_root)/PRODUCT_SERVICES,product_services/) > $(zip_root)/META/product_services_filesystem_config.txt
endif
ifdef BOARD_ODMIMAGE_FILE_SYSTEM_TYPE
=======
ifdef BUILDING_PRODUCT_SERVICES_IMAGE
	$(hide) $(call fs_config,$(zip_root)/PRODUCT_SERVICES,product_services/) > $(zip_root)/META/product_services_filesystem_config.txt
endif
ifdef BUILDING_ODM_IMAGE
>>>>>>> 724451f8
	$(hide) $(call fs_config,$(zip_root)/ODM,odm/) > $(zip_root)/META/odm_filesystem_config.txt
endif
	@# ROOT always contains the files for the root under normal boot.
	$(hide) $(call fs_config,$(zip_root)/ROOT,) > $(zip_root)/META/root_filesystem_config.txt
ifeq ($(BOARD_USES_RECOVERY_AS_BOOT),true)
	@# BOOT/RAMDISK exists and contains the ramdisk for recovery if using BOARD_USES_RECOVERY_AS_BOOT.
	$(hide) $(call fs_config,$(zip_root)/BOOT/RAMDISK,) > $(zip_root)/META/boot_filesystem_config.txt
endif
ifneq ($(BOARD_BUILD_SYSTEM_ROOT_IMAGE),true)
	@# BOOT/RAMDISK also exists and contains the first stage ramdisk if not using BOARD_BUILD_SYSTEM_ROOT_IMAGE.
	$(hide) $(call fs_config,$(zip_root)/BOOT/RAMDISK,) > $(zip_root)/META/boot_filesystem_config.txt
endif
ifneq ($(INSTALLED_RECOVERYIMAGE_TARGET),)
	$(hide) $(call fs_config,$(zip_root)/RECOVERY/RAMDISK,) > $(zip_root)/META/recovery_filesystem_config.txt
endif
ifdef BUILDING_SYSTEM_OTHER_IMAGE
	$(hide) $(call fs_config,$(zip_root)/SYSTEM_OTHER,system/) > $(zip_root)/META/system_other_filesystem_config.txt
endif
	@# Metadata for compatibility verification.
	$(hide) cp $(BUILT_SYSTEM_MATRIX) $(zip_root)/META/system_matrix.xml
	$(hide) cp $(BUILT_ASSEMBLED_SYSTEM_MANIFEST) $(zip_root)/META/system_manifest.xml
ifdef BUILT_ASSEMBLED_VENDOR_MANIFEST
	$(hide) cp $(BUILT_ASSEMBLED_VENDOR_MANIFEST) $(zip_root)/META/vendor_manifest.xml
endif
ifdef BUILT_VENDOR_MATRIX
	$(hide) cp $(BUILT_VENDOR_MATRIX) $(zip_root)/META/vendor_matrix.xml
endif
ifneq ($(BOARD_SUPER_PARTITION_GROUPS),)
	$(hide) echo "super_partition_groups=$(BOARD_SUPER_PARTITION_GROUPS)" > $(zip_root)/META/dynamic_partitions_info.txt
	@# Remove 'vendor' from the group partition list if the image is not available. This should only
	@# happen to AOSP targets built without vendor.img. We can't remove the partition from the
	@# BoardConfig file, as it's still needed elsewhere (e.g. when creating super_empty.img).
	$(foreach group,$(BOARD_SUPER_PARTITION_GROUPS), \
	    $(eval _group_partition_list := $(BOARD_$(call to-upper,$(group))_PARTITION_LIST)) \
	    $(if $(INSTALLED_VENDORIMAGE_TARGET),,$(eval _group_partition_list := $(filter-out vendor,$(_group_partition_list)))) \
	    echo "$(group)_size=$(BOARD_$(call to-upper,$(group))_SIZE)" >> $(zip_root)/META/dynamic_partitions_info.txt; \
	    $(if $(_group_partition_list), \
	        echo "$(group)_partition_list=$(_group_partition_list)" >> $(zip_root)/META/dynamic_partitions_info.txt;))
endif # BOARD_SUPER_PARTITION_GROUPS
	$(hide) PATH=$(foreach p,$(INTERNAL_USERIMAGES_BINARY_PATHS),$(p):)$$PATH MKBOOTIMG=$(MKBOOTIMG) \
	    build/make/tools/releasetools/add_img_to_target_files -a -v -p $(HOST_OUT) $(zip_root)
	@# Zip everything up, preserving symlinks and placing META/ files first to
	@# help early validation of the .zip file while uploading it.
	$(hide) find $(zip_root)/META | sort >$@.list
	$(hide) find $(zip_root) -path $(zip_root)/META -prune -o -print | sort >>$@.list
	$(hide) $(SOONG_ZIP) -d -o $@ -C $(zip_root) -l $@.list

.PHONY: target-files-package
target-files-package: $(BUILT_TARGET_FILES_PACKAGE)

ifneq ($(filter $(MAKECMDGOALS),target-files-package),)
$(call dist-for-goals, target-files-package, $(BUILT_TARGET_FILES_PACKAGE))
endif

# -----------------------------------------------------------------
# NDK Sysroot Package
NDK_SYSROOT_TARGET := $(PRODUCT_OUT)/ndk_sysroot.tar.bz2
$(NDK_SYSROOT_TARGET): $(SOONG_OUT_DIR)/ndk.timestamp
	@echo Package NDK sysroot...
	$(hide) tar cjf $@ -C $(SOONG_OUT_DIR) ndk

$(call dist-for-goals,sdk,$(NDK_SYSROOT_TARGET))

ifeq ($(build_ota_package),true)
# -----------------------------------------------------------------
# OTA update package

# $(1): output file
# $(2): additional args
define build-ota-package-target
PATH=$(foreach p,$(INTERNAL_USERIMAGES_BINARY_PATHS),$(p):)$$PATH MKBOOTIMG=$(MKBOOTIMG) \
   build/make/tools/releasetools/ota_from_target_files -v \
   --block \
   --extracted_input_target_files $(patsubst %.zip,%,$(BUILT_TARGET_FILES_PACKAGE)) \
   -p $(HOST_OUT) \
   $(if $(OEM_OTA_CONFIG), -o $(OEM_OTA_CONFIG)) \
   $(2) \
   $(BUILT_TARGET_FILES_PACKAGE) $(1)
endef

name := $(TARGET_PRODUCT)
ifeq ($(TARGET_BUILD_TYPE),debug)
  name := $(name)_debug
endif
name := $(name)-ota-$(FILE_NAME_TAG)

INTERNAL_OTA_PACKAGE_TARGET := $(PRODUCT_OUT)/$(name).zip

$(INTERNAL_OTA_PACKAGE_TARGET): KEY_CERT_PAIR := $(DEFAULT_KEY_CERT_PAIR)

ifeq ($(AB_OTA_UPDATER),true)
$(INTERNAL_OTA_PACKAGE_TARGET): $(BRILLO_UPDATE_PAYLOAD)
else
$(INTERNAL_OTA_PACKAGE_TARGET): $(BROTLI)
endif

$(INTERNAL_OTA_PACKAGE_TARGET): $(BUILT_TARGET_FILES_PACKAGE) \
	    build/make/tools/releasetools/ota_from_target_files
	@echo "Package OTA: $@"
	$(call build-ota-package-target,$@,-k $(KEY_CERT_PAIR))

.PHONY: otapackage
otapackage: $(INTERNAL_OTA_PACKAGE_TARGET)

<<<<<<< HEAD
ifeq ($(PRODUCT_RETROFIT_DYNAMIC_PARTITIONS),true)
=======
ifeq ($(BOARD_BUILD_RETROFIT_DYNAMIC_PARTITIONS_OTA_PACKAGE),true)
>>>>>>> 724451f8
name := $(TARGET_PRODUCT)
ifeq ($(TARGET_BUILD_TYPE),debug)
  name := $(name)_debug
endif
name := $(name)-ota-retrofit-$(FILE_NAME_TAG)

INTERNAL_OTA_RETROFIT_DYNAMIC_PARTITIONS_PACKAGE_TARGET := $(PRODUCT_OUT)/$(name).zip

$(INTERNAL_OTA_RETROFIT_DYNAMIC_PARTITIONS_PACKAGE_TARGET): KEY_CERT_PAIR := $(DEFAULT_KEY_CERT_PAIR)

ifeq ($(AB_OTA_UPDATER),true)
$(INTERNAL_OTA_RETROFIT_DYNAMIC_PARTITIONS_PACKAGE_TARGET): $(BRILLO_UPDATE_PAYLOAD)
else
$(INTERNAL_OTA_RETROFIT_DYNAMIC_PARTITIONS_PACKAGE_TARGET): $(BROTLI)
endif

$(INTERNAL_OTA_RETROFIT_DYNAMIC_PARTITIONS_PACKAGE_TARGET): $(BUILT_TARGET_FILES_PACKAGE) \
	    build/make/tools/releasetools/ota_from_target_files
	@echo "Package OTA (retrofit dynamic partitions): $@"
	$(call build-ota-package-target,$@,-k $(KEY_CERT_PAIR) --retrofit_dynamic_partitions)

.PHONY: otardppackage

otapackage otardppackage: $(INTERNAL_OTA_RETROFIT_DYNAMIC_PARTITIONS_PACKAGE_TARGET)

<<<<<<< HEAD
endif # PRODUCT_RETROFIT_DYNAMIC_PARTITIONS
=======
endif # BOARD_BUILD_RETROFIT_DYNAMIC_PARTITIONS_OTA_PACKAGE
>>>>>>> 724451f8

endif    # build_ota_package

# -----------------------------------------------------------------
# The update package

name := $(TARGET_PRODUCT)
ifeq ($(TARGET_BUILD_TYPE),debug)
  name := $(name)_debug
endif
name := $(name)-img-$(FILE_NAME_TAG)

INTERNAL_UPDATE_PACKAGE_TARGET := $(PRODUCT_OUT)/$(name).zip

$(INTERNAL_UPDATE_PACKAGE_TARGET): $(BUILT_TARGET_FILES_PACKAGE) $(ZIP2ZIP)
	@echo "Package: $@"
	$(hide) $(ZIP2ZIP) -i $(BUILT_TARGET_FILES_PACKAGE) -o $@ \
	   OTA/android-info.txt:android-info.txt "IMAGES/*.img:."

.PHONY: updatepackage
updatepackage: $(INTERNAL_UPDATE_PACKAGE_TARGET)

# -----------------------------------------------------------------
# A zip of the appcompat directory containing logs
APPCOMPAT_ZIP := $(PRODUCT_OUT)/appcompat.zip
# For apps_only build we'll establish the dependency later in build/make/core/main.mk.
ifndef TARGET_BUILD_APPS
$(APPCOMPAT_ZIP): $(INSTALLED_SYSTEMIMAGE_TARGET) \
	    $(INSTALLED_RAMDISK_TARGET) \
	    $(INSTALLED_BOOTIMAGE_TARGET) \
	    $(INSTALLED_USERDATAIMAGE_TARGET) \
	    $(INSTALLED_VENDORIMAGE_TARGET) \
	    $(INSTALLED_PRODUCTIMAGE_TARGET) \
	    $(INSTALLED_PRODUCT_SERVICESIMAGE_TARGET)
endif
$(APPCOMPAT_ZIP): PRIVATE_LIST_FILE := $(call intermediates-dir-for,PACKAGING,appcompat)/filelist
$(APPCOMPAT_ZIP): $(SOONG_ZIP)
	@echo "appcompat logs: $@"
	$(hide) rm -rf $@ $(PRIVATE_LIST_FILE)
	$(hide) mkdir -p $(dir $@) $(PRODUCT_OUT)/appcompat $(dir $(PRIVATE_LIST_FILE))
	$(hide) find $(PRODUCT_OUT)/appcompat | sort >$(PRIVATE_LIST_FILE)
	$(hide) $(SOONG_ZIP) -d -o $@ -C $(PRODUCT_OUT)/appcompat -l $(PRIVATE_LIST_FILE)


# -----------------------------------------------------------------
# A zip of the symbols directory.  Keep the full paths to make it
# more obvious where these files came from.
#
name := $(TARGET_PRODUCT)
ifeq ($(TARGET_BUILD_TYPE),debug)
  name := $(name)_debug
endif
name := $(name)-symbols-$(FILE_NAME_TAG)

SYMBOLS_ZIP := $(PRODUCT_OUT)/$(name).zip
# For apps_only build we'll establish the dependency later in build/make/core/main.mk.
ifndef TARGET_BUILD_APPS
$(SYMBOLS_ZIP): $(INSTALLED_SYSTEMIMAGE_TARGET) \
	    $(INSTALLED_RAMDISK_TARGET) \
	    $(INSTALLED_BOOTIMAGE_TARGET) \
	    $(INSTALLED_USERDATAIMAGE_TARGET) \
	    $(INSTALLED_VENDORIMAGE_TARGET) \
	    $(INSTALLED_PRODUCTIMAGE_TARGET) \
	    $(INSTALLED_PRODUCT_SERVICESIMAGE_TARGET) \
	    $(INSTALLED_ODMIMAGE_TARGET) \
	    $(updater_dep)
endif
$(SYMBOLS_ZIP): PRIVATE_LIST_FILE := $(call intermediates-dir-for,PACKAGING,symbols)/filelist
$(SYMBOLS_ZIP): $(SOONG_ZIP)
	@echo "Package symbols: $@"
	$(hide) rm -rf $@ $(PRIVATE_LIST_FILE)
	$(hide) mkdir -p $(dir $@) $(TARGET_OUT_UNSTRIPPED) $(dir $(PRIVATE_LIST_FILE))
	$(hide) find $(TARGET_OUT_UNSTRIPPED) | sort >$(PRIVATE_LIST_FILE)
	$(hide) $(SOONG_ZIP) -d -o $@ -C $(OUT_DIR)/.. -l $(PRIVATE_LIST_FILE)
# -----------------------------------------------------------------
# A zip of the coverage directory.
#
name := $(TARGET_PRODUCT)
ifeq ($(TARGET_BUILD_TYPE),debug)
name := $(name)_debug
endif
name := $(name)-coverage-$(FILE_NAME_TAG)
COVERAGE_ZIP := $(PRODUCT_OUT)/$(name).zip
ifndef TARGET_BUILD_APPS
$(COVERAGE_ZIP): $(INSTALLED_SYSTEMIMAGE_TARGET) \
	    $(INSTALLED_RAMDISK_TARGET) \
	    $(INSTALLED_BOOTIMAGE_TARGET) \
	    $(INSTALLED_USERDATAIMAGE_TARGET) \
	    $(INSTALLED_VENDORIMAGE_TARGET) \
	    $(INSTALLED_PRODUCTIMAGE_TARGET) \
	    $(INSTALLED_PRODUCT_SERVICESIMAGE_TARGET) \
	    $(INSTALLED_ODMIMAGE_TARGET)
endif
$(COVERAGE_ZIP): PRIVATE_LIST_FILE := $(call intermediates-dir-for,PACKAGING,coverage)/filelist
$(COVERAGE_ZIP): $(SOONG_ZIP)
	@echo "Package coverage: $@"
	$(hide) rm -rf $@ $(PRIVATE_LIST_FILE)
	$(hide) mkdir -p $(dir $@) $(TARGET_OUT_COVERAGE) $(dir $(PRIVATE_LIST_FILE))
	$(hide) find $(TARGET_OUT_COVERAGE) | sort >$(PRIVATE_LIST_FILE)
	$(hide) $(SOONG_ZIP) -d -o $@ -C $(TARGET_OUT_COVERAGE) -l $(PRIVATE_LIST_FILE)

# -----------------------------------------------------------------
# A zip of the Android Apps. Not keeping full path so that we don't
# include product names when distributing
#
name := $(TARGET_PRODUCT)
ifeq ($(TARGET_BUILD_TYPE),debug)
  name := $(name)_debug
endif
name := $(name)-apps-$(FILE_NAME_TAG)

APPS_ZIP := $(PRODUCT_OUT)/$(name).zip
$(APPS_ZIP): $(INSTALLED_SYSTEMIMAGE_TARGET)
	@echo "Package apps: $@"
	$(hide) rm -rf $@
	$(hide) mkdir -p $(dir $@)
	$(hide) apps_to_zip=`find $(TARGET_OUT_APPS) $(TARGET_OUT_APPS_PRIVILEGED) -mindepth 2 -maxdepth 3 -name "*.apk"`; \
	if [ -z "$$apps_to_zip" ]; then \
	    echo "No apps to zip up. Generating empty apps archive." ; \
	    a=$$(mktemp /tmp/XXXXXXX) && touch $$a && zip $@ $$a && zip -d $@ $$a; \
	else \
	    zip -qjX $@ $$apps_to_zip; \
	fi

ifeq (true,$(EMMA_INSTRUMENT))
#------------------------------------------------------------------
# An archive of classes for use in generating code-coverage reports
# These are the uninstrumented versions of any classes that were
# to be instrumented.
# Any dependencies are set up later in build/make/core/main.mk.

JACOCO_REPORT_CLASSES_ALL := $(PRODUCT_OUT)/jacoco-report-classes-all.jar
$(JACOCO_REPORT_CLASSES_ALL) :
	@echo "Collecting uninstrumented classes"
	$(hide) find $(TARGET_COMMON_OUT_ROOT) $(HOST_COMMON_OUT_ROOT) -name "jacoco-report-classes.jar" | \
	    zip -@ -0 -q -X $@
# Meaning of these options:
# -@ scan stdin for file paths to add to the zip
# -0 don't do any compression
# -q supress most output
# -X skip storing extended file attributes

endif # EMMA_INSTRUMENT=true


#------------------------------------------------------------------
# A zip of Proguard obfuscation dictionary files.
# Only for apps_only build.
#
ifdef TARGET_BUILD_APPS
PROGUARD_DICT_ZIP := $(PRODUCT_OUT)/$(TARGET_PRODUCT)-proguard-dict-$(FILE_NAME_TAG).zip
# the dependency will be set up later in build/make/core/main.mk.
$(PROGUARD_DICT_ZIP) :
	@echo "Packaging Proguard obfuscation dictionary files."
	$(hide) dict_files=`find $(TARGET_OUT_COMMON_INTERMEDIATES)/APPS -name proguard_dictionary`; \
	    if [ -n "$$dict_files" ]; then \
	      unobfuscated_jars=$${dict_files//proguard_dictionary/classes.jar}; \
	      zip -qX $@ $$dict_files $$unobfuscated_jars; \
	    else \
	      touch $(dir $@)/zipdummy; \
	      (cd $(dir $@) && zip -q $(notdir $@) zipdummy); \
	      zip -qd $@ zipdummy; \
	      rm $(dir $@)/zipdummy; \
	    fi

endif # TARGET_BUILD_APPS

# -----------------------------------------------------------------
# super partition image

ifeq (true,$(PRODUCT_BUILD_SUPER_PARTITION))

# BOARD_SUPER_PARTITION_SIZE must be defined to build super image.
ifneq ($(BOARD_SUPER_PARTITION_SIZE),)

ifneq (true,$(PRODUCT_RETROFIT_DYNAMIC_PARTITIONS))
INSTALLED_SUPERIMAGE_TARGET := $(PRODUCT_OUT)/super.img
$(INSTALLED_SUPERIMAGE_TARGET): extracted_input_target_files := $(patsubst %.zip,%,$(BUILT_TARGET_FILES_PACKAGE))
$(INSTALLED_SUPERIMAGE_TARGET): $(LPMAKE) $(BUILT_TARGET_FILES_PACKAGE) $(BUILD_SUPER_IMAGE)
	$(call pretty,"Target super fs image: $@")
	PATH=$(dir $(LPMAKE)):$$PATH \
	    $(BUILD_SUPER_IMAGE) -v $(extracted_input_target_files) $@
endif

$(call dist-for-goals,dist_files,$(INSTALLED_SUPERIMAGE_TARGET))

INSTALLED_SUPERIMAGE_EMPTY_TARGET := $(PRODUCT_OUT)/super_empty.img
$(INSTALLED_SUPERIMAGE_EMPTY_TARGET): intermediates := $(call intermediates-dir-for,PACKAGING,super_empty)
$(INSTALLED_SUPERIMAGE_EMPTY_TARGET): $(LPMAKE) $(BUILD_SUPER_IMAGE)
	$(call pretty,"Target empty super fs image: $@")
	mkdir -p $(intermediates)
	rm -rf $(intermediates)/misc_info.txt
	$(call dump-dynamic-partitions-info,$(intermediates)/misc_info.txt)
ifeq ($(AB_OTA_UPDATER),true)
	echo "ab_update=true" >> $(intermediates)/misc_info.txt
endif
	PATH=$(dir $(LPMAKE)):$$PATH \
	    $(BUILD_SUPER_IMAGE) -v $(intermediates)/misc_info.txt $@

$(call dist-for-goals,dist_files,$(INSTALLED_SUPERIMAGE_EMPTY_TARGET))

endif # BOARD_SUPER_PARTITION_SIZE != ""
endif # PRODUCT_BUILD_SUPER_PARTITION == "true"

# -----------------------------------------------------------------
# dalvik something
.PHONY: dalvikfiles
dalvikfiles: $(INTERNAL_DALVIK_MODULES)

ifeq ($(BUILD_QEMU_IMAGES),true)
INSTALLED_QEMU_SYSTEMIMAGE := $(PRODUCT_OUT)/system-qemu.img
MK_QEMU_IMAGE_SH := device/generic/goldfish/tools/mk_qemu_image.sh
SGDISK_HOST := $(HOST_OUT_EXECUTABLES)/sgdisk
$(INSTALLED_QEMU_SYSTEMIMAGE): $(INSTALLED_SYSTEMIMAGE_TARGET) $(MK_QEMU_IMAGE_SH) $(SGDISK_HOST) $(SIMG2IMG)
	@echo Create system-qemu.img
	(export SGDISK=$(SGDISK_HOST) SIMG2IMG=$(SIMG2IMG); $(MK_QEMU_IMAGE_SH) ${PRODUCT_OUT}/system.img)

systemimage: $(INSTALLED_QEMU_SYSTEMIMAGE)
droidcore: $(INSTALLED_QEMU_SYSTEMIMAGE)
ifdef INSTALLED_VENDORIMAGE_TARGET
INSTALLED_QEMU_VENDORIMAGE := $(PRODUCT_OUT)/vendor-qemu.img
$(INSTALLED_QEMU_VENDORIMAGE): $(INSTALLED_VENDORIMAGE_TARGET) $(MK_QEMU_IMAGE_SH) $(SGDISK_HOST) $(SIMG2IMG)
	@echo Create vendor-qemu.img
	(export SGDISK=$(SGDISK_HOST) SIMG2IMG=$(SIMG2IMG); $(MK_QEMU_IMAGE_SH) ${PRODUCT_OUT}/vendor.img)

vendorimage: $(INSTALLED_QEMU_VENDORIMAGE)
droidcore: $(INSTALLED_QEMU_VENDORIMAGE)
endif
ifdef INSTALLED_PRODUCTIMAGE_TARGET
INSTALLED_QEMU_PRODUCTIMAGE := $(PRODUCT_OUT)/product-qemu.img
$(INSTALLED_QEMU_PRODUCTIMAGE): $(INSTALLED_PRODUCTIMAGE_TARGET) $(MK_QEMU_IMAGE_SH) $(SGDISK_HOST) $(SIMG2IMG)
	@echo Create product-qemu.img
	(export SGDISK=$(SGDISK_HOST) SIMG2IMG=$(SIMG2IMG); $(MK_QEMU_IMAGE_SH) ${PRODUCT_OUT}/product.img)

productimage: $(INSTALLED_QEMU_PRODUCTIMAGE)
droidcore: $(INSTALLED_QEMU_PRODUCTIMAGE)
endif
<<<<<<< HEAD
ifeq ($(BOARD_USES_PRODUCT_SERVICESIMAGE),true)
=======
ifdef INSTALLED_PRODUCT_SERVICESIMAGE_TARGET
>>>>>>> 724451f8
INSTALLED_QEMU_PRODUCT_SERVICESIMAGE := $(PRODUCT_OUT)/product_services-qemu.img
$(INSTALLED_QEMU_PRODUCT_SERVICESIMAGE): $(INSTALLED_PRODUCT_SERVICESIMAGE_TARGET) $(MK_QEMU_IMAGE_SH) $(SGDISK_HOST) $(SIMG2IMG)
	@echo Create product_services-qemu.img
	(export SGDISK=$(SGDISK_HOST) SIMG2IMG=$(SIMG2IMG); $(MK_QEMU_IMAGE_SH) ${PRODUCT_OUT}/product_services.img)

productservicesimage: $(INSTALLED_QEMU_PRODUCT_SERVICESIMAGE)
droidcore: $(INSTALLED_QEMU_PRODUCT_SERVICESIMAGE)
endif
<<<<<<< HEAD
ifeq ($(BOARD_USES_ODMIMAGE),true)
=======
ifdef INSTALLED_ODMIMAGE_TARGET
>>>>>>> 724451f8
INSTALLED_QEMU_ODMIMAGE := $(PRODUCT_OUT)/odm-qemu.img
$(INSTALLED_QEMU_ODMIMAGE): $(INSTALLED_ODMIMAGE_TARGET) $(MK_QEMU_IMAGE_SH) $(SGDISK_HOST)
	@echo Create odm-qemu.img
	(export SGDISK=$(SGDISK_HOST); $(MK_QEMU_IMAGE_SH) ${PRODUCT_OUT}/odm.img)

odmimage: $(INSTALLED_QEMU_ODMIMAGE)
droidcore: $(INSTALLED_QEMU_ODMIMAGE)
endif

ifeq ($(BOARD_AVB_ENABLE),true)
QEMU_VERIFIED_BOOT_PARAMS := $(PRODUCT_OUT)/VerifiedBootParams.textproto
MK_VERIFIED_BOOT_KERNEL_CMDLINE_SH := device/generic/goldfish/tools/mk_verified_boot_params.sh
$(QEMU_VERIFIED_BOOT_PARAMS): $(INSTALLED_QEMU_SYSTEMIMAGE) $(MK_VERIFIED_BOOT_KERNEL_CMDLINE_SH) $(INSTALLED_VBMETAIMAGE_TARGET) $(SGDISK_HOST) $(AVBTOOL)
	@echo Creating $@
	(export SGDISK=$(SGDISK_HOST) AVBTOOL=$(AVBTOOL); $(MK_VERIFIED_BOOT_KERNEL_CMDLINE_SH) $(INSTALLED_VBMETAIMAGE_TARGET) $(INSTALLED_QEMU_SYSTEMIMAGE) $(QEMU_VERIFIED_BOOT_PARAMS))


systemimage: $(QEMU_VERIFIED_BOOT_PARAMS)
droidcore: $(QEMU_VERIFIED_BOOT_PARAMS)
endif
endif
# -----------------------------------------------------------------
# The emulator package
ifeq ($(BUILD_EMULATOR),true)
INTERNAL_EMULATOR_PACKAGE_FILES += \
        $(HOST_OUT_EXECUTABLES)/emulator$(HOST_EXECUTABLE_SUFFIX) \
        prebuilts/qemu-kernel/$(TARGET_ARCH)/kernel-qemu \
        $(INSTALLED_RAMDISK_TARGET) \
        $(INSTALLED_SYSTEMIMAGE_TARGET) \
        $(INSTALLED_USERDATAIMAGE_TARGET)

name := $(TARGET_PRODUCT)-emulator-$(FILE_NAME_TAG)

INTERNAL_EMULATOR_PACKAGE_TARGET := $(PRODUCT_OUT)/$(name).zip

$(INTERNAL_EMULATOR_PACKAGE_TARGET): $(INTERNAL_EMULATOR_PACKAGE_FILES)
	@echo "Package: $@"
	$(hide) zip -qjX $@ $(INTERNAL_EMULATOR_PACKAGE_FILES)

endif
# -----------------------------------------------------------------
# Old PDK stuffs, retired
# The pdk package (Platform Development Kit)

#ifneq (,$(filter pdk,$(MAKECMDGOALS)))
#  include development/pdk/Pdk.mk
#endif


# -----------------------------------------------------------------
# The SDK

# The SDK includes host-specific components, so it belongs under HOST_OUT.
sdk_dir := $(HOST_OUT)/sdk/$(TARGET_PRODUCT)

# Build a name that looks like:
#
#     linux-x86   --> android-sdk_12345_linux-x86
#     darwin-x86  --> android-sdk_12345_mac-x86
#     windows-x86 --> android-sdk_12345_windows
#
sdk_name := android-sdk_$(FILE_NAME_TAG)
ifeq ($(HOST_OS),darwin)
  INTERNAL_SDK_HOST_OS_NAME := mac
else
  INTERNAL_SDK_HOST_OS_NAME := $(HOST_OS)
endif
ifneq ($(HOST_OS),windows)
  INTERNAL_SDK_HOST_OS_NAME := $(INTERNAL_SDK_HOST_OS_NAME)-$(SDK_HOST_ARCH)
endif
sdk_name := $(sdk_name)_$(INTERNAL_SDK_HOST_OS_NAME)

sdk_dep_file := $(sdk_dir)/sdk_deps.mk

ATREE_FILES :=
-include $(sdk_dep_file)

# if we don't have a real list, then use "everything"
ifeq ($(strip $(ATREE_FILES)),)
ATREE_FILES := \
	$(ALL_DEFAULT_INSTALLED_MODULES) \
	$(INSTALLED_RAMDISK_TARGET) \
	$(ALL_DOCS) \
	$(TARGET_OUT_COMMON_INTERMEDIATES)/PACKAGING/api-stubs-docs_annotations.zip \
	$(ALL_SDK_FILES)
endif

atree_dir := development/build


sdk_atree_files := \
	$(atree_dir)/sdk.exclude.atree \
	$(atree_dir)/sdk-$(HOST_OS)-$(SDK_HOST_ARCH).atree

# development/build/sdk-android-<abi>.atree is used to differentiate
# between architecture models (e.g. ARMv5TE versus ARMv7) when copying
# files like the kernel image. We use TARGET_CPU_ABI because we don't
# have a better way to distinguish between CPU models.
ifneq (,$(strip $(wildcard $(atree_dir)/sdk-android-$(TARGET_CPU_ABI).atree)))
  sdk_atree_files += $(atree_dir)/sdk-android-$(TARGET_CPU_ABI).atree
endif

ifneq ($(PRODUCTS.$(INTERNAL_PRODUCT).PRODUCT_SDK_ATREE_FILES),)
sdk_atree_files += $(PRODUCTS.$(INTERNAL_PRODUCT).PRODUCT_SDK_ATREE_FILES)
else
sdk_atree_files += $(atree_dir)/sdk.atree
endif

include $(BUILD_SYSTEM)/sdk_font.mk

deps := \
	$(target_notice_file_txt) \
	$(tools_notice_file_txt) \
	$(OUT_DOCS)/offline-sdk-timestamp \
	$(SYMBOLS_ZIP) \
	$(COVERAGE_ZIP) \
	$(APPCOMPAT_ZIP) \
	$(INSTALLED_SYSTEMIMAGE_TARGET) \
	$(INSTALLED_QEMU_SYSTEMIMAGE) \
	$(INSTALLED_QEMU_VENDORIMAGE) \
	$(QEMU_VERIFIED_BOOT_PARAMS) \
	$(INSTALLED_USERDATAIMAGE_TARGET) \
	$(INSTALLED_RAMDISK_TARGET) \
	$(INSTALLED_SDK_BUILD_PROP_TARGET) \
	$(INSTALLED_BUILD_PROP_TARGET) \
	$(ATREE_FILES) \
	$(sdk_atree_files) \
	$(HOST_OUT_EXECUTABLES)/atree \
	$(HOST_OUT_EXECUTABLES)/line_endings \
	$(SDK_FONT_DEPS)

INTERNAL_SDK_TARGET := $(sdk_dir)/$(sdk_name).zip
$(INTERNAL_SDK_TARGET): PRIVATE_NAME := $(sdk_name)
$(INTERNAL_SDK_TARGET): PRIVATE_DIR := $(sdk_dir)/$(sdk_name)
$(INTERNAL_SDK_TARGET): PRIVATE_DEP_FILE := $(sdk_dep_file)
$(INTERNAL_SDK_TARGET): PRIVATE_INPUT_FILES := $(sdk_atree_files)

# Set SDK_GNU_ERROR to non-empty to fail when a GNU target is built.
#
#SDK_GNU_ERROR := true

$(INTERNAL_SDK_TARGET): $(deps)
	@echo "Package SDK: $@"
	$(hide) rm -rf $(PRIVATE_DIR) $@
	$(hide) for f in $(target_gnu_MODULES); do \
	  if [ -f $$f ]; then \
	    echo SDK: $(if $(SDK_GNU_ERROR),ERROR:,warning:) \
	        including GNU target $$f >&2; \
	    FAIL=$(SDK_GNU_ERROR); \
	  fi; \
	done; \
	if [ $$FAIL ]; then exit 1; fi
	$(hide) echo $(notdir $(SDK_FONT_DEPS)) | tr " " "\n"  > $(SDK_FONT_TEMP)/fontsInSdk.txt
	$(hide) ( \
	    ATREE_STRIP="$(HOST_STRIP) -x" \
	    $(HOST_OUT_EXECUTABLES)/atree \
	    $(addprefix -f ,$(PRIVATE_INPUT_FILES)) \
	        -m $(PRIVATE_DEP_FILE) \
	        -I . \
	        -I $(PRODUCT_OUT) \
	        -I $(HOST_OUT) \
	        -I $(TARGET_COMMON_OUT_ROOT) \
	        -v "PLATFORM_NAME=android-$(PLATFORM_VERSION)" \
	        -v "OUT_DIR=$(OUT_DIR)" \
	        -v "HOST_OUT=$(HOST_OUT)" \
	        -v "TARGET_ARCH=$(TARGET_ARCH)" \
	        -v "TARGET_CPU_ABI=$(TARGET_CPU_ABI)" \
	        -v "DLL_EXTENSION=$(HOST_SHLIB_SUFFIX)" \
	        -v "FONT_OUT=$(SDK_FONT_TEMP)" \
	        -o $(PRIVATE_DIR) && \
	    cp -f $(target_notice_file_txt) \
	            $(PRIVATE_DIR)/system-images/android-$(PLATFORM_VERSION)/$(TARGET_CPU_ABI)/NOTICE.txt && \
	    cp -f $(tools_notice_file_txt) $(PRIVATE_DIR)/platform-tools/NOTICE.txt && \
	    HOST_OUT_EXECUTABLES=$(HOST_OUT_EXECUTABLES) HOST_OS=$(HOST_OS) \
	        development/build/tools/sdk_clean.sh $(PRIVATE_DIR) && \
	    chmod -R ug+rwX $(PRIVATE_DIR) && \
	    cd $(dir $@) && zip -rqX $(notdir $@) $(PRIVATE_NAME) \
	) || ( rm -rf $(PRIVATE_DIR) $@ && exit 44 )


# Is a Windows SDK requested? If so, we need some definitions from here
# in order to find the Linux SDK used to create the Windows one.
MAIN_SDK_NAME := $(sdk_name)
MAIN_SDK_DIR  := $(sdk_dir)
MAIN_SDK_ZIP  := $(INTERNAL_SDK_TARGET)
ifneq ($(filter win_sdk winsdk-tools,$(MAKECMDGOALS)),)
include $(TOPDIR)development/build/tools/windows_sdk.mk
endif

# -----------------------------------------------------------------
# Findbugs
INTERNAL_FINDBUGS_XML_TARGET := $(PRODUCT_OUT)/findbugs.xml
INTERNAL_FINDBUGS_HTML_TARGET := $(PRODUCT_OUT)/findbugs.html
$(INTERNAL_FINDBUGS_XML_TARGET): $(ALL_FINDBUGS_FILES)
	@echo UnionBugs: $@
	$(hide) $(FINDBUGS_DIR)/unionBugs $(ALL_FINDBUGS_FILES) \
	> $@
$(INTERNAL_FINDBUGS_HTML_TARGET): $(INTERNAL_FINDBUGS_XML_TARGET)
	@echo ConvertXmlToText: $@
	$(hide) $(FINDBUGS_DIR)/convertXmlToText -html:fancy.xsl \
	$(INTERNAL_FINDBUGS_XML_TARGET) > $@

# -----------------------------------------------------------------
# Findbugs

# -----------------------------------------------------------------
# These are some additional build tasks that need to be run.
ifneq ($(dont_bother),true)
include $(sort $(wildcard $(BUILD_SYSTEM)/tasks/*.mk))
-include $(sort $(wildcard vendor/*/build/tasks/*.mk))
-include $(sort $(wildcard device/*/build/tasks/*.mk))
-include $(sort $(wildcard product/*/build/tasks/*.mk))
# Also the project-specific tasks
-include $(sort $(wildcard vendor/*/*/build/tasks/*.mk))
-include $(sort $(wildcard device/*/*/build/tasks/*.mk))
-include $(sort $(wildcard product/*/*/build/tasks/*.mk))
# Also add test specifc tasks
include $(sort $(wildcard platform_testing/build/tasks/*.mk))
include $(sort $(wildcard test/vts/tools/build/tasks/*.mk))
endif

include $(BUILD_SYSTEM)/product-graph.mk

# -----------------------------------------------------------------
# Create SDK repository packages. Must be done after tasks/* since
# we need the addon rules defined.
ifneq ($(sdk_repo_goal),)
include $(TOPDIR)development/build/tools/sdk_repo.mk
endif

#------------------------------------------------------------------
# Find lsdump paths
FIND_LSDUMPS_FILE := $(PRODUCT_OUT)/lsdump_paths.txt
$(FIND_LSDUMPS_FILE) : $(LSDUMP_PATHS)
	$(hide) rm -rf $@ && echo "$^" | sed -e 's/ /\n/g' > $@<|MERGE_RESOLUTION|>--- conflicted
+++ resolved
@@ -420,11 +420,8 @@
 	        BUILD_ID="$(BUILD_ID)" \
 	        BUILD_DISPLAY_ID="$(BUILD_DISPLAY_ID)" \
 	        DATE="$(DATE_FROM_FILE)" \
-<<<<<<< HEAD
-=======
 	        BUILD_USERNAME="$(BUILD_USERNAME)" \
 	        BUILD_HOSTNAME="$(BUILD_HOSTNAME)" \
->>>>>>> 724451f8
 	        BUILD_NUMBER="$(BUILD_NUMBER_FROM_FILE)" \
 	        BOARD_BUILD_SYSTEM_ROOT_IMAGE="$(BOARD_BUILD_SYSTEM_ROOT_IMAGE)" \
 	        AB_OTA_UPDATER="$(AB_OTA_UPDATER)" \
@@ -507,12 +504,9 @@
 	$(hide) echo ro.product.board="$(TARGET_BOOTLOADER_BOARD_NAME)">>$@
 	$(hide) echo ro.board.platform="$(TARGET_BOARD_PLATFORM)">>$@
 	$(hide) echo ro.hwui.use_vulkan="$(TARGET_USES_VULKAN)">>$@
-<<<<<<< HEAD
-=======
 ifdef TARGET_SCREEN_DENSITY
 	$(hide) echo ro.sf.lcd_density="$(TARGET_SCREEN_DENSITY)">>$@
 endif
->>>>>>> 724451f8
 	$(hide) $(call generate-common-build-props,vendor,$@)
 ifdef property_overrides_split_enabled
 	$(hide) echo "#" >> $@; \
@@ -845,10 +839,7 @@
 
 # -----------------------------------------------------------------
 # the ramdisk
-<<<<<<< HEAD
-=======
 ifdef BUILDING_RAMDISK_IMAGE
->>>>>>> 724451f8
 INTERNAL_RAMDISK_FILES := $(filter $(TARGET_RAMDISK_OUT)/%, \
 	$(ALL_GENERATED_SOURCES) \
 	$(ALL_DEFAULT_INSTALLED_MODULES))
@@ -876,12 +867,9 @@
 ramdisk-nodeps: $(MKBOOTFS) | $(MINIGZIP)
 	@echo "make $@: ignoring dependencies"
 	$(hide) $(MKBOOTFS) -d $(TARGET_OUT) $(TARGET_RAMDISK_OUT) | $(MINIGZIP) > $(INSTALLED_RAMDISK_TARGET)
-<<<<<<< HEAD
-=======
 
 endif # BUILDING_RAMDISK_IMAGE
 
->>>>>>> 724451f8
 
 INSTALLED_BOOTIMAGE_TARGET := $(PRODUCT_OUT)/boot.img
 
@@ -1167,21 +1155,12 @@
   ALL_DEFAULT_INSTALLED_MODULES += $(installed_vendor_notice_xml_gz)
   ALL_DEFAULT_INSTALLED_MODULES += $(installed_product_notice_xml_gz)
   ALL_DEFAULT_INSTALLED_MODULES += $(installed_product_services_notice_xml_gz)
-<<<<<<< HEAD
 endif
 endif # PRODUCT_NOTICE_SPLIT
 
 ifeq ($(ONE_SHOT_MAKEFILE),)
   ALL_DEFAULT_INSTALLED_MODULES += $(installed_notice_html_or_xml_gz)
 endif
-=======
-endif
-endif # PRODUCT_NOTICE_SPLIT
-
-ifeq ($(ONE_SHOT_MAKEFILE),)
-  ALL_DEFAULT_INSTALLED_MODULES += $(installed_notice_html_or_xml_gz)
-endif
->>>>>>> 724451f8
 
 $(eval $(call combine-notice-files, html, \
 	        $(tools_notice_file_txt), \
@@ -1314,15 +1293,6 @@
   $(error vboot 1.0 doesn't support logical partition)
 endif
 
-<<<<<<< HEAD
-ifeq (true,$(PRODUCT_USE_DYNAMIC_PARTITIONS))
-
-ifeq ($(PRODUCTS.$(INTERNAL_PRODUCT).PRODUCT_SUPPORTS_VERITY),true)
-  $(error vboot 1.0 doesn't support logical partition)
-endif
-
-=======
->>>>>>> 724451f8
 # TODO(b/80195851): Should not define BOARD_AVB_SYSTEM_KEY_PATH without
 # BOARD_AVB_SYSTEM_DETACHED_VBMETA.
 
@@ -1562,17 +1532,6 @@
 recovery_ramdisk := $(PRODUCT_OUT)/ramdisk-recovery.img
 recovery_resources_common := $(call include-path-for, recovery)/res
 
-<<<<<<< HEAD
-# Set recovery_density to a density bucket based on PRODUCT_AAPT_PREF_CONFIG if set. Otherwise use
-# the default medium density.
-ifneq (,$(PRODUCT_AAPT_PREF_CONFIG))
-# If PRODUCT_AAPT_PREF_CONFIG includes a non-numeric dpi bucket, always perfer that value.
-recovery_density := $(filter %dpi,$(PRODUCT_AAPT_PREF_CONFIG))
-ifeq (,$(filter xxxhdpi xxhdpi xhdpi hdpi mdpi,$(recovery_density)))
-recovery_density_value := $(patsubst %dpi,%,$(recovery_density))
-# Map the numeric dpi value to a bucket. We roughly use the medium point between the primary
-# densities to split buckets.
-=======
 # Set recovery_density to a density bucket based on TARGET_SCREEN_DENSITY, PRODUCT_AAPT_PREF_CONFIG,
 # or mdpi, in order of preference. We support both specific buckets (e.g. xdpi) and numbers,
 # which get remapped to a bucket.
@@ -1580,7 +1539,6 @@
 ifeq (,$(filter xxxhdpi xxhdpi xhdpi hdpi mdpi,$(recovery_density)))
 recovery_density_value := $(patsubst %dpi,%,$(recovery_density))
 # We roughly use the medium point between the primary densities to split buckets.
->>>>>>> 724451f8
 # ------160------240------320----------480------------640------
 #       mdpi     hdpi    xhdpi        xxhdpi        xxxhdpi
 recovery_density := $(strip \
@@ -1589,12 +1547,6 @@
        $(if $(filter $(shell echo $$(($(recovery_density_value) >= 280))),1),xhdpi),\
        $(if $(filter $(shell echo $$(($(recovery_density_value) >= 200))),1),hdpi,mdpi)))
 endif
-<<<<<<< HEAD
-else # PRODUCT_AAPT_PREF_CONFIG is empty
-recovery_density := mdpi
-endif # PRODUCT_AAPT_PREF_CONFIG
-=======
->>>>>>> 724451f8
 
 ifneq (,$(wildcard $(recovery_resources_common)-$(recovery_density)))
 recovery_resources_common := $(recovery_resources_common)-$(recovery_density)
@@ -2007,28 +1959,6 @@
 
 FULL_SYSTEMIMAGE_DEPS += $(INTERNAL_ROOT_FILES) $(INSTALLED_FILES_FILE_ROOT)
 
-<<<<<<< HEAD
-# -----------------------------------------------------------------
-# Final System VINTF manifest including fragments. This is not assembled
-# on the device because it depends on everything in a given device
-# image which defines a vintf_fragment.
-
-BUILT_ASSEMBLED_SYSTEM_MANIFEST := $(PRODUCT_OUT)/verified_assembled_system_manifest.xml
-$(BUILT_ASSEMBLED_SYSTEM_MANIFEST): $(HOST_OUT_EXECUTABLES)/assemble_vintf
-$(BUILT_ASSEMBLED_SYSTEM_MANIFEST): $(BUILT_VENDOR_MATRIX)
-$(BUILT_ASSEMBLED_SYSTEM_MANIFEST): $(BUILT_SYSTEM_MANIFEST)
-$(BUILT_ASSEMBLED_SYSTEM_MANIFEST): $(FULL_SYSTEMIMAGE_DEPS)
-	@echo "Verifying system VINTF manifest."
-	PRODUCT_ENFORCE_VINTF_MANIFEST=$(PRODUCT_ENFORCE_VINTF_MANIFEST) \
-	$(HOST_OUT_EXECUTABLES)/assemble_vintf \
-	    -c $(BUILT_VENDOR_MATRIX) \
-	    -i $(BUILT_SYSTEM_MANIFEST) \
-	    $$([ -d $(TARGET_OUT)/etc/vintf/manifest ] && \
-	        find $(TARGET_OUT)/etc/vintf/manifest -type f -name "*.xml" | \
-	        sed "s/^/-i /" | tr '\n' ' ') -o $@
-
-=======
->>>>>>> 724451f8
 # -----------------------------------------------------------------
 # Final System VINTF manifest including fragments. This is not assembled
 # on the device because it depends on everything in a given device
@@ -2216,7 +2146,8 @@
 endif
 endif
 
-<<<<<<< HEAD
+endif # BUILDING_SYSTEM_IMAGE
+
 .PHONY: sync syncsys
 sync syncsys: $(INTERNAL_SYSTEMIMAGE_FILES)
 
@@ -2224,12 +2155,6 @@
 INSTALLED_SYSTEMIMAGE_TARGET := $(PRODUCT_OUT)/system.img
 $(eval $(call copy-one-file,$(BOARD_PREBUILT_SYSTEMIMAGE),$(INSTALLED_SYSTEMIMAGE_TARGET)))
 endif
-=======
-endif # BUILDING_SYSTEM_IMAGE
-
-.PHONY: sync syncsys
-sync syncsys: $(INTERNAL_SYSTEMIMAGE_FILES)
->>>>>>> 724451f8
 
 #######
 ## system tarball
@@ -2318,18 +2243,6 @@
 	echo "-D $(TARGET_OUT)" >> $@.lst
 	echo "-D $(TARGET_OUT_NOTICE_FILES)" >> $@.lst
 	echo "$(addprefix -f $(TARGET_OUT_UNSTRIPPED)/,$(PDK_SYMBOL_FILES_LIST))" >> $@.lst
-<<<<<<< HEAD
-ifdef BOARD_VENDORIMAGE_FILE_SYSTEM_TYPE
-	echo "-D $(TARGET_OUT_VENDOR)" >> $@.lst
-endif
-ifdef BOARD_PRODUCTIMAGE_FILE_SYSTEM_TYPE
-	echo "-D $(TARGET_OUT_PRODUCT)" >> $@.lst
-endif
-ifdef BOARD_PRODUCT_SERVICESIMAGE_FILE_SYSTEM_TYPE
-	echo "-D $(TARGET_OUT_PRODUCT_SERVICES)" >> $@.lst
-endif
-ifdef BOARD_ODMIMAGE_FILE_SYSTEM_TYPE
-=======
 ifdef BUILDING_VENDOR_IMAGE
 	echo "-D $(TARGET_OUT_VENDOR)" >> $@.lst
 endif
@@ -2340,7 +2253,6 @@
 	echo "-D $(TARGET_OUT_PRODUCT_SERVICES)" >> $@.lst
 endif
 ifdef BUILDING_ODM_IMAGE
->>>>>>> 724451f8
 	echo "-D $(TARGET_OUT_ODM)" >> $@.lst
 endif
 ifneq ($(PDK_PLATFORM_JAVA_ZIP_CONTENTS),)
@@ -2605,14 +2517,10 @@
 systemotherimage-nodeps: | $(INTERNAL_USERIMAGES_DEPS)
 	$(build-systemotherimage-target)
 
-<<<<<<< HEAD
 else ifdef BOARD_PREBUILT_SYSTEMOTHERIMAGE
 INSTALLED_SYSTEMOTHERIMAGE_TARGET := $(PRODUCT_OUT)/system_other.img
 $(eval $(call copy-one-file,$(BOARD_PREBUILT_SYSTEMOTHERIMAGE),$(INSTALLED_SYSTEMOTHERIMAGE_TARGET)))
 endif # BOARD_USES_SYSTEM_OTHER
-=======
-endif # BUILDING_SYSTEM_OTHER_IMAGE
->>>>>>> 724451f8
 
 
 # -----------------------------------------------------------------
@@ -2759,11 +2667,7 @@
 
 # -----------------------------------------------------------------
 # product_services partition image
-<<<<<<< HEAD
-ifdef BOARD_PRODUCT_SERVICESIMAGE_FILE_SYSTEM_TYPE
-=======
 ifdef BUILDING_PRODUCT_SERVICES_IMAGE
->>>>>>> 724451f8
 INTERNAL_PRODUCT_SERVICESIMAGE_FILES := \
     $(filter $(TARGET_OUT_PRODUCT_SERVICES)/%,\
       $(ALL_DEFAULT_INSTALLED_MODULES)\
@@ -2818,11 +2722,7 @@
 
 # -----------------------------------------------------------------
 # odm partition image
-<<<<<<< HEAD
-ifdef BOARD_ODMIMAGE_FILE_SYSTEM_TYPE
-=======
 ifdef BUILDING_ODM_IMAGE
->>>>>>> 724451f8
 INTERNAL_ODMIMAGE_FILES := \
     $(filter $(TARGET_OUT_ODM)/%,\
       $(ALL_DEFAULT_INSTALLED_MODULES)\
@@ -3222,11 +3122,7 @@
   else \
     echo "The sum of sizes of [$(strip $(3))] is within $(strip $(1)):"; \
     echo $${sum_sizes_expr} '==' $$(( $${sum_sizes_expr} )) '<=' "$(2)" '==' $$(( $(2) )); \
-<<<<<<< HEAD
-  fi
-=======
   fi;
->>>>>>> 724451f8
 endef
 
 define check-all-partition-sizes-target
@@ -3530,11 +3426,8 @@
   echo "lpmake=$(notdir $(LPMAKE))" >> $(1)
   $(if $(filter true,$(PRODUCT_BUILD_SUPER_PARTITION)), $(if $(BOARD_SUPER_PARTITION_SIZE), \
     echo "build_super_partition=true" >> $(1)))
-<<<<<<< HEAD
-=======
   $(if $(filter true,$(BOARD_BUILD_RETROFIT_DYNAMIC_PARTITIONS_OTA_PACKAGE)), \
     echo "build_retrofit_dynamic_partitions_ota_package=true" >> $(1))
->>>>>>> 724451f8
   echo "super_metadata_device=$(BOARD_SUPER_PARTITION_METADATA_DEVICE)" >> $(1)
   $(if $(BOARD_SUPER_PARTITION_BLOCK_DEVICES), \
     echo "super_block_devices=$(BOARD_SUPER_PARTITION_BLOCK_DEVICES)" >> $(1))
@@ -3659,12 +3552,6 @@
 	@# Contents of the system image
 	$(hide) $(call package_files-copy-root, \
 	    $(SYSTEMIMAGE_SOURCE_DIR),$(zip_root)/SYSTEM)
-<<<<<<< HEAD
-	@# Contents of the data image
-	$(hide) $(call package_files-copy-root, \
-	    $(TARGET_OUT_DATA),$(zip_root)/DATA)
-ifdef BOARD_VENDORIMAGE_FILE_SYSTEM_TYPE
-=======
 endif
 ifdef BUILDING_USERDATA_IMAGE
 	@# Contents of the data image
@@ -3672,7 +3559,6 @@
 	    $(TARGET_OUT_DATA),$(zip_root)/DATA)
 endif
 ifdef BUILDING_VENDOR_IMAGE
->>>>>>> 724451f8
 	@# Contents of the vendor image
 	$(hide) $(call package_files-copy-root, \
 	    $(TARGET_OUT_VENDOR),$(zip_root)/VENDOR)
@@ -3682,20 +3568,12 @@
 	$(hide) $(call package_files-copy-root, \
 	    $(TARGET_OUT_PRODUCT),$(zip_root)/PRODUCT)
 endif
-<<<<<<< HEAD
-ifdef BOARD_PRODUCT_SERVICESIMAGE_FILE_SYSTEM_TYPE
-=======
 ifdef BUILDING_PRODUCT_SERVICES_IMAGE
->>>>>>> 724451f8
 	@# Contents of the product_services image
 	$(hide) $(call package_files-copy-root, \
 	    $(TARGET_OUT_PRODUCT_SERVICES),$(zip_root)/PRODUCT_SERVICES)
 endif
-<<<<<<< HEAD
-ifdef BOARD_ODMIMAGE_FILE_SYSTEM_TYPE
-=======
 ifdef BUILDING_ODM_IMAGE
->>>>>>> 724451f8
 	@# Contents of the odm image
 	$(hide) $(call package_files-copy-root, \
 	    $(TARGET_OUT_ODM),$(zip_root)/ODM)
@@ -3782,11 +3660,7 @@
 	$(hide) cp $(PRODUCTS.$(INTERNAL_PRODUCT).PRODUCT_ODM_BASE_FS_PATH) \
 	  $(zip_root)/META/$(notdir $(PRODUCTS.$(INTERNAL_PRODUCT).PRODUCT_ODM_BASE_FS_PATH))
 endif
-<<<<<<< HEAD
-ifneq ($(strip $(SANITIZE_TARGET)),)
-=======
 ifneq (,$(filter address, $(SANITIZE_TARGET)))
->>>>>>> 724451f8
 	# We need to create userdata.img with real data because the instrumented libraries are in userdata.img.
 	$(hide) echo "userdata_img_with_data=true" >> $(zip_root)/META/misc_info.txt
 endif
@@ -3912,17 +3786,10 @@
 ifdef BUILDING_PRODUCT_IMAGE
 	$(hide) $(call fs_config,$(zip_root)/PRODUCT,product/) > $(zip_root)/META/product_filesystem_config.txt
 endif
-<<<<<<< HEAD
-ifdef BOARD_PRODUCT_SERVICESIMAGE_FILE_SYSTEM_TYPE
-	$(hide) $(call fs_config,$(zip_root)/PRODUCT_SERVICES,product_services/) > $(zip_root)/META/product_services_filesystem_config.txt
-endif
-ifdef BOARD_ODMIMAGE_FILE_SYSTEM_TYPE
-=======
 ifdef BUILDING_PRODUCT_SERVICES_IMAGE
 	$(hide) $(call fs_config,$(zip_root)/PRODUCT_SERVICES,product_services/) > $(zip_root)/META/product_services_filesystem_config.txt
 endif
 ifdef BUILDING_ODM_IMAGE
->>>>>>> 724451f8
 	$(hide) $(call fs_config,$(zip_root)/ODM,odm/) > $(zip_root)/META/odm_filesystem_config.txt
 endif
 	@# ROOT always contains the files for the root under normal boot.
@@ -4027,11 +3894,7 @@
 .PHONY: otapackage
 otapackage: $(INTERNAL_OTA_PACKAGE_TARGET)
 
-<<<<<<< HEAD
-ifeq ($(PRODUCT_RETROFIT_DYNAMIC_PARTITIONS),true)
-=======
 ifeq ($(BOARD_BUILD_RETROFIT_DYNAMIC_PARTITIONS_OTA_PACKAGE),true)
->>>>>>> 724451f8
 name := $(TARGET_PRODUCT)
 ifeq ($(TARGET_BUILD_TYPE),debug)
   name := $(name)_debug
@@ -4057,11 +3920,7 @@
 
 otapackage otardppackage: $(INTERNAL_OTA_RETROFIT_DYNAMIC_PARTITIONS_PACKAGE_TARGET)
 
-<<<<<<< HEAD
-endif # PRODUCT_RETROFIT_DYNAMIC_PARTITIONS
-=======
 endif # BOARD_BUILD_RETROFIT_DYNAMIC_PARTITIONS_OTA_PACKAGE
->>>>>>> 724451f8
 
 endif    # build_ota_package
 
@@ -4299,11 +4158,7 @@
 productimage: $(INSTALLED_QEMU_PRODUCTIMAGE)
 droidcore: $(INSTALLED_QEMU_PRODUCTIMAGE)
 endif
-<<<<<<< HEAD
-ifeq ($(BOARD_USES_PRODUCT_SERVICESIMAGE),true)
-=======
 ifdef INSTALLED_PRODUCT_SERVICESIMAGE_TARGET
->>>>>>> 724451f8
 INSTALLED_QEMU_PRODUCT_SERVICESIMAGE := $(PRODUCT_OUT)/product_services-qemu.img
 $(INSTALLED_QEMU_PRODUCT_SERVICESIMAGE): $(INSTALLED_PRODUCT_SERVICESIMAGE_TARGET) $(MK_QEMU_IMAGE_SH) $(SGDISK_HOST) $(SIMG2IMG)
 	@echo Create product_services-qemu.img
@@ -4312,11 +4167,7 @@
 productservicesimage: $(INSTALLED_QEMU_PRODUCT_SERVICESIMAGE)
 droidcore: $(INSTALLED_QEMU_PRODUCT_SERVICESIMAGE)
 endif
-<<<<<<< HEAD
-ifeq ($(BOARD_USES_ODMIMAGE),true)
-=======
 ifdef INSTALLED_ODMIMAGE_TARGET
->>>>>>> 724451f8
 INSTALLED_QEMU_ODMIMAGE := $(PRODUCT_OUT)/odm-qemu.img
 $(INSTALLED_QEMU_ODMIMAGE): $(INSTALLED_ODMIMAGE_TARGET) $(MK_QEMU_IMAGE_SH) $(SGDISK_HOST)
 	@echo Create odm-qemu.img
