# Put some miscellaneous rules here

# Pick a reasonable string to use to identify files.
ifneq "" "$(filter eng.%,$(BUILD_NUMBER))"
  # BUILD_NUMBER has a timestamp in it, which means that
  # it will change every time.  Pick a stable value.
  FILE_NAME_TAG := eng.$(USER)
else
  FILE_NAME_TAG := $(BUILD_NUMBER)
endif

# -----------------------------------------------------------------
# Define rules to copy PRODUCT_COPY_FILES defined by the product.
# PRODUCT_COPY_FILES contains words like <source file>:<dest file>.
# <dest file> is relative to $(PRODUCT_OUT), so it should look like,
# e.g., "system/etc/file.xml".
# The filter part means "only eval the copy-one-file rule if this
# src:dest pair is the first one to match %:dest"
$(foreach cf,$(PRODUCT_COPY_FILES), \
  $(eval _src := $(call word-colon,1,$(cf))) \
  $(eval _dest := $(call word-colon,2,$(cf))) \
  $(eval _fulldest := $(call append-path,$(PRODUCT_OUT),$(_dest))) \
  $(if $(filter $(_src):$(_dest),$(firstword $(filter %:$(_dest),$(PRODUCT_COPY_FILES)))), \
    $(eval $(call copy-one-file,$(_src),$(_fulldest))),) \
  $(eval ALL_DEFAULT_INSTALLED_MODULES += $(_fulldest)) \
 )

# -----------------------------------------------------------------
# docs/index.html
gen := $(OUT_DOCS)/index.html
ALL_DOCS += $(gen)
$(gen): frameworks/base/docs/docs-redirect-index.html
	@mkdir -p $(dir $@)
	@cp -f $< $@

# -----------------------------------------------------------------
# default.prop
INSTALLED_DEFAULT_PROP_TARGET := $(TARGET_ROOT_OUT)/default.prop
ALL_DEFAULT_INSTALLED_MODULES += $(INSTALLED_DEFAULT_PROP_TARGET)
ADDITIONAL_DEFAULT_PROPERTIES := \
	$(call collapse-pairs, $(ADDITIONAL_DEFAULT_PROPERTIES))

$(INSTALLED_DEFAULT_PROP_TARGET):
	@echo Target buildinfo: $@
	@mkdir -p $(dir $@)
	$(hide) echo "#" > $@; \
	        echo "# ADDITIONAL_DEFAULT_PROPERTIES" >> $@; \
	        echo "#" >> $@;
	$(hide) $(foreach line,$(ADDITIONAL_DEFAULT_PROPERTIES), \
		echo "$(line)" >> $@;)

# -----------------------------------------------------------------
# build.prop
INSTALLED_BUILD_PROP_TARGET := $(TARGET_OUT)/build.prop
ALL_DEFAULT_INSTALLED_MODULES += $(INSTALLED_BUILD_PROP_TARGET)
ADDITIONAL_BUILD_PROPERTIES := \
	$(call collapse-pairs, $(ADDITIONAL_BUILD_PROPERTIES))

# A list of arbitrary tags describing the build configuration.
# Force ":=" so we can use +=
BUILD_VERSION_TAGS := $(BUILD_VERSION_TAGS)
ifeq ($(TARGET_BUILD_TYPE),debug)
  BUILD_VERSION_TAGS += debug
endif
# Apps are always signed with test keys, and may be re-signed in a post-build
# step.  If that happens, the "test-keys" tag will be removed by that step.
BUILD_VERSION_TAGS += test-keys
BUILD_VERSION_TAGS := $(subst $(space),$(comma),$(sort $(BUILD_VERSION_TAGS)))

# A human-readable string that descibes this build in detail.
build_desc := $(TARGET_PRODUCT)-$(TARGET_BUILD_VARIANT) $(PLATFORM_VERSION) $(BUILD_ID) $(BUILD_NUMBER) $(BUILD_VERSION_TAGS)
$(INSTALLED_BUILD_PROP_TARGET): PRIVATE_BUILD_DESC := $(build_desc)

# The string used to uniquely identify this build;  used by the OTA server.
ifeq (,$(strip $(BUILD_FINGERPRINT)))
  BUILD_FINGERPRINT := $(PRODUCT_BRAND)/$(TARGET_PRODUCT)/$(TARGET_DEVICE)/$(TARGET_BOOTLOADER_BOARD_NAME):$(PLATFORM_VERSION)/$(BUILD_ID)/$(BUILD_NUMBER):$(TARGET_BUILD_VARIANT)/$(BUILD_VERSION_TAGS)
endif
ifneq ($(words $(BUILD_FINGERPRINT)),1)
  $(error BUILD_FINGERPRINT cannot contain spaces: "$(BUILD_FINGERPRINT)")
endif

# Display parameters shown under Settings -> About Phone
ifeq ($(TARGET_BUILD_VARIANT),user)
  # User builds should show:
  # release build number or branch.buld_number non-release builds

  # Dev. branches should have DISPLAY_BUILD_NUMBER set
  ifeq "true" "$(DISPLAY_BUILD_NUMBER)"
    BUILD_DISPLAY_ID := $(BUILD_ID).$(BUILD_NUMBER)
  else
    BUILD_DISPLAY_ID := $(BUILD_ID)
  endif
else
  # Non-user builds should show detailed build information
  BUILD_DISPLAY_ID := $(build_desc)
endif

# Whether there is default locale set in PRODUCT_PROPERTY_OVERRIDES
product_property_override_locale_language := $(strip \
    $(patsubst ro.product.locale.language=%,%,\
    $(filter ro.product.locale.language=%,$(PRODUCT_PROPERTY_OVERRIDES))))
product_property_overrides_locale_region := $(strip \
    $(patsubst ro.product.locale.region=%,%,\
    $(filter ro.product.locale.region=%,$(PRODUCT_PROPERTY_OVERRIDES))))

# Selects the first locale in the list given as the argument,
# and splits it into language and region, which each may be
# empty.
define default-locale
$(subst _, , $(firstword $(1)))
endef

# Selects the first locale in the list given as the argument
# and returns the language (or the region), if it's not set in PRODUCT_PROPERTY_OVERRIDES;
# Return empty string if it's already set in PRODUCT_PROPERTY_OVERRIDES.
define default-locale-language
$(if $(product_property_override_locale_language),,$(word 1, $(call default-locale, $(1))))
endef
define default-locale-region
$(if $(product_property_overrides_locale_region),,$(word 2, $(call default-locale, $(1))))
endef

BUILDINFO_SH := build/tools/buildinfo.sh
$(INSTALLED_BUILD_PROP_TARGET): $(BUILDINFO_SH) $(INTERNAL_BUILD_ID_MAKEFILE) $(wildcard $(TARGET_DEVICE_DIR)/system.prop)
	@echo Target buildinfo: $@
	@mkdir -p $(dir $@)
	$(hide) TARGET_BUILD_TYPE="$(TARGET_BUILD_VARIANT)" \
			TARGET_DEVICE="$(TARGET_DEVICE)" \
			PRODUCT_NAME="$(TARGET_PRODUCT)" \
			PRODUCT_BRAND="$(PRODUCT_BRAND)" \
			PRODUCT_DEFAULT_LANGUAGE="$(call default-locale-language,$(PRODUCT_LOCALES))" \
			PRODUCT_DEFAULT_REGION="$(call default-locale-region,$(PRODUCT_LOCALES))" \
			PRODUCT_DEFAULT_WIFI_CHANNELS="$(PRODUCT_DEFAULT_WIFI_CHANNELS)" \
			PRODUCT_MODEL="$(PRODUCT_MODEL)" \
			PRODUCT_MANUFACTURER="$(PRODUCT_MANUFACTURER)" \
			PRIVATE_BUILD_DESC="$(PRIVATE_BUILD_DESC)" \
			BUILD_ID="$(BUILD_ID)" \
			BUILD_DISPLAY_ID="$(BUILD_DISPLAY_ID)" \
			BUILD_NUMBER="$(BUILD_NUMBER)" \
			PLATFORM_VERSION="$(PLATFORM_VERSION)" \
			PLATFORM_SDK_VERSION="$(PLATFORM_SDK_VERSION)" \
			PLATFORM_VERSION_CODENAME="$(PLATFORM_VERSION_CODENAME)" \
			BUILD_VERSION_TAGS="$(BUILD_VERSION_TAGS)" \
			TARGET_BOOTLOADER_BOARD_NAME="$(TARGET_BOOTLOADER_BOARD_NAME)" \
			BUILD_FINGERPRINT="$(BUILD_FINGERPRINT)" \
			TARGET_BOARD_PLATFORM="$(TARGET_BOARD_PLATFORM)" \
			TARGET_CPU_ABI="$(TARGET_CPU_ABI)" \
			TARGET_CPU_ABI2="$(TARGET_CPU_ABI2)" \
	        bash $(BUILDINFO_SH) > $@
	$(hide) if [ -f $(TARGET_DEVICE_DIR)/system.prop ]; then \
	          cat $(TARGET_DEVICE_DIR)/system.prop >> $@; \
	        fi
	$(if $(ADDITIONAL_BUILD_PROPERTIES), \
		$(hide) echo >> $@; \
		        echo "#" >> $@; \
		        echo "# ADDITIONAL_BUILD_PROPERTIES" >> $@; \
		        echo "#" >> $@; )
	$(hide) $(foreach line,$(ADDITIONAL_BUILD_PROPERTIES), \
		echo "$(line)" >> $@;)

build_desc :=

# -----------------------------------------------------------------
# sdk-build.prop
#
# There are certain things in build.prop that we don't want to
# ship with the sdk; remove them.

# This must be a list of entire property keys followed by
# "=" characters, without any internal spaces.
sdk_build_prop_remove := \
	ro.build.user= \
	ro.build.host= \
	ro.product.brand= \
	ro.product.manufacturer= \
	ro.product.device=
# TODO: Remove this soon-to-be obsolete property
sdk_build_prop_remove += ro.build.product=
INSTALLED_SDK_BUILD_PROP_TARGET := $(PRODUCT_OUT)/sdk/sdk-build.prop
$(INSTALLED_SDK_BUILD_PROP_TARGET): $(INSTALLED_BUILD_PROP_TARGET)
	@echo SDK buildinfo: $@
	@mkdir -p $(dir $@)
	$(hide) grep -v "$(subst $(space),\|,$(strip \
				$(sdk_build_prop_remove)))" $< > $@.tmp
	$(hide) for x in $(sdk_build_prop_remove); do \
				echo "$$x"generic >> $@.tmp; done
	$(hide) mv $@.tmp $@

# -----------------------------------------------------------------
# package stats
PACKAGE_STATS_FILE := $(PRODUCT_OUT)/package-stats.txt
PACKAGES_TO_STAT := \
    $(sort $(filter $(TARGET_OUT)/% $(TARGET_OUT_DATA)/%, \
	$(filter %.jar %.apk, $(ALL_DEFAULT_INSTALLED_MODULES))))
$(PACKAGE_STATS_FILE): $(PACKAGES_TO_STAT)
	@echo Package stats: $@
	@mkdir -p $(dir $@)
	$(hide) rm -f $@
	$(hide) build/tools/dump-package-stats $^ > $@

.PHONY: package-stats
package-stats: $(PACKAGE_STATS_FILE)

# -----------------------------------------------------------------
# Cert-to-package mapping.  Used by the post-build signing tools.
name := $(TARGET_PRODUCT)
ifeq ($(TARGET_BUILD_TYPE),debug)
  name := $(name)_debug
endif
name := $(name)-apkcerts-$(FILE_NAME_TAG)
intermediates := \
	$(call intermediates-dir-for,PACKAGING,apkcerts)
APKCERTS_FILE := $(intermediates)/$(name).txt
# Depending on the built packages isn't exactly right,
# but it should guarantee that the apkcerts file is rebuilt
# if any packages change which certs they're signed with.
all_built_packages := $(foreach p,$(PACKAGES),$(ALL_MODULES.$(p).BUILT))
ifneq ($(TARGET_BUILD_APPS),)
# We don't need to really build all the modules for apps_only build.
$(APKCERTS_FILE):
else
$(APKCERTS_FILE): $(all_built_packages)
endif
	@echo APK certs list: $@
	@mkdir -p $(dir $@)
	@rm -f $@
	$(hide) $(foreach p,$(PACKAGES),\
          $(if $(PACKAGES.$(p).EXTERNAL_KEY),\
	    echo 'name="$(p).apk" certificate="EXTERNAL" \
	         private_key=""' >> $@;,\
	    echo 'name="$(p).apk" certificate="$(PACKAGES.$(p).CERTIFICATE)" \
	         private_key="$(PACKAGES.$(p).PRIVATE_KEY)"' >> $@;))

.PHONY: apkcerts-list
apkcerts-list: $(APKCERTS_FILE)

$(call dist-for-goals, apps_only, $(APKCERTS_FILE):apkcerts.txt)

# -----------------------------------------------------------------
# module info file
ifdef CREATE_MODULE_INFO_FILE
  MODULE_INFO_FILE := $(PRODUCT_OUT)/module-info.txt
  $(info Generating $(MODULE_INFO_FILE)...)
  $(shell rm -f $(MODULE_INFO_FILE))
  $(foreach m,$(ALL_MODULES), \
    $(shell echo "NAME=\"$(m)\"" \
	"PATH=\"$(strip $(ALL_MODULES.$(m).PATH))\"" \
	"TAGS=\"$(strip $(filter-out _%,$(ALL_MODULES.$(m).TAGS)))\"" \
	"BUILT=\"$(strip $(ALL_MODULES.$(m).BUILT))\"" \
	"INSTALLED=\"$(strip $(ALL_MODULES.$(m).INSTALLED))\"" >> $(MODULE_INFO_FILE)))
endif

# -----------------------------------------------------------------

# The test key is used to sign this package, and as the key required
# for future OTA packages installed by this system.  Actual product
# deliverables will be re-signed by hand.  We expect this file to
# exist with the suffixes ".x509.pem" and ".pk8".
DEFAULT_KEY_CERT_PAIR := $(SRC_TARGET_DIR)/product/security/testkey


# Rules that need to be present for the simulator, even
# if they don't do anything.
.PHONY: systemimage
systemimage:

# -----------------------------------------------------------------

.PHONY: event-log-tags

# Produce an event logs tag file for everything we know about, in order
# to properly allocate numbers.  Then produce a file that's filtered
# for what's going to be installed.

all_event_log_tags_file := $(TARGET_OUT_COMMON_INTERMEDIATES)/all-event-log-tags.txt

# Include tags from all packages that we know about
all_event_log_tags_src := \
    $(sort $(foreach m, $(ALL_MODULES), $(ALL_MODULES.$(m).EVENT_LOG_TAGS)))

$(all_event_log_tags_file): PRIVATE_SRC_FILES := $(all_event_log_tags_src)
$(all_event_log_tags_file): $(all_event_log_tags_src)
	$(hide) mkdir -p $(dir $@)
	$(hide) build/tools/merge-event-log-tags.py -o $@ $(PRIVATE_SRC_FILES)


event_log_tags_file := $(TARGET_OUT)/etc/event-log-tags

# Include tags from all packages included in this product.
event_log_tags_src := \
    $(sort $(foreach m,\
      $(PRODUCTS.$(INTERNAL_PRODUCT).PRODUCT_PACKAGES) \
      $(call module-names-for-tag-list,user), \
      $(ALL_MODULES.$(m).EVENT_LOG_TAGS)))

$(event_log_tags_file): PRIVATE_SRC_FILES := $(event_log_tags_src)
$(event_log_tags_file): PRIVATE_MERGED_FILE := $(all_event_log_tags_file)
$(event_log_tags_file): $(event_log_tags_src) $(all_event_log_tags_file)
	$(hide) mkdir -p $(dir $@)
	$(hide) build/tools/merge-event-log-tags.py -o $@ -m $(PRIVATE_MERGED_FILE) $(PRIVATE_SRC_FILES)

event-log-tags: $(event_log_tags_file)

ALL_DEFAULT_INSTALLED_MODULES += $(event_log_tags_file)


ifneq ($(TARGET_SIMULATOR),true)

# #################################################################
# Targets for boot/OS images
# #################################################################

# -----------------------------------------------------------------
# the ramdisk
INTERNAL_RAMDISK_FILES := $(filter $(TARGET_ROOT_OUT)/%, \
	$(ALL_PREBUILT) \
	$(ALL_COPIED_HEADERS) \
	$(ALL_GENERATED_SOURCES) \
	$(ALL_DEFAULT_INSTALLED_MODULES))

BUILT_RAMDISK_TARGET := $(PRODUCT_OUT)/ramdisk.img

# We just build this directly to the install location.
INSTALLED_RAMDISK_TARGET := $(BUILT_RAMDISK_TARGET)
$(INSTALLED_RAMDISK_TARGET): $(MKBOOTFS) $(INTERNAL_RAMDISK_FILES) | $(MINIGZIP)
	$(call pretty,"Target ram disk: $@")
	$(hide) $(MKBOOTFS) $(TARGET_ROOT_OUT) | $(MINIGZIP) > $@


ifneq ($(strip $(TARGET_NO_KERNEL)),true)

# -----------------------------------------------------------------
# the boot image, which is a collection of other images.
INTERNAL_BOOTIMAGE_ARGS := \
	$(addprefix --second ,$(INSTALLED_2NDBOOTLOADER_TARGET)) \
	--kernel $(INSTALLED_KERNEL_TARGET) \
	--ramdisk $(INSTALLED_RAMDISK_TARGET)

INTERNAL_BOOTIMAGE_FILES := $(filter-out --%,$(INTERNAL_BOOTIMAGE_ARGS))

BOARD_KERNEL_CMDLINE := $(strip $(BOARD_KERNEL_CMDLINE))
ifdef BOARD_KERNEL_CMDLINE
  INTERNAL_BOOTIMAGE_ARGS += --cmdline "$(BOARD_KERNEL_CMDLINE)"
endif

BOARD_KERNEL_BASE := $(strip $(BOARD_KERNEL_BASE))
ifdef BOARD_KERNEL_BASE
  INTERNAL_BOOTIMAGE_ARGS += --base $(BOARD_KERNEL_BASE)
endif

BOARD_KERNEL_PAGESIZE := $(strip $(BOARD_KERNEL_PAGESIZE))
ifdef BOARD_KERNEL_PAGESIZE
  INTERNAL_BOOTIMAGE_ARGS += --pagesize $(BOARD_KERNEL_PAGESIZE)
endif

INSTALLED_BOOTIMAGE_TARGET := $(PRODUCT_OUT)/boot.img

ifeq ($(TARGET_BOOTIMAGE_USE_EXT2),true)
tmp_dir_for_image := $(call intermediates-dir-for,EXECUTABLES,boot_img)/bootimg
INTERNAL_BOOTIMAGE_ARGS += --tmpdir $(tmp_dir_for_image)
INTERNAL_BOOTIMAGE_ARGS += --genext2fs $(MKEXT2IMG)
$(INSTALLED_BOOTIMAGE_TARGET): $(MKEXT2IMG) $(INTERNAL_BOOTIMAGE_FILES)
	$(call pretty,"Target boot image: $@")
	$(hide) $(MKEXT2BOOTIMG) $(INTERNAL_BOOTIMAGE_ARGS) --output $@

else # TARGET_BOOTIMAGE_USE_EXT2 != true

$(INSTALLED_BOOTIMAGE_TARGET): $(MKBOOTIMG) $(INTERNAL_BOOTIMAGE_FILES)
	$(call pretty,"Target boot image: $@")
	$(hide) $(MKBOOTIMG) $(INTERNAL_BOOTIMAGE_ARGS) --output $@
	$(hide) $(call assert-max-image-size,$@,$(BOARD_BOOTIMAGE_PARTITION_SIZE),raw)
endif # TARGET_BOOTIMAGE_USE_EXT2

else	# TARGET_NO_KERNEL
# HACK: The top-level targets depend on the bootimage.  Not all targets
# can produce a bootimage, though, and emulator targets need the ramdisk
# instead.  Fake it out by calling the ramdisk the bootimage.
# TODO: make the emulator use bootimages, and make mkbootimg accept
#       kernel-less inputs.
INSTALLED_BOOTIMAGE_TARGET := $(INSTALLED_RAMDISK_TARGET)
endif

# -----------------------------------------------------------------
# NOTICE files
#
# This needs to be before the systemimage rules, because it adds to
# ALL_DEFAULT_INSTALLED_MODULES, which those use to pick which files
# go into the systemimage.

.PHONY: notice_files

# Create the rule to combine the files into text and html forms
# $(1) - Plain text output file
# $(2) - HTML output file
# $(3) - File title
# $(4) - Directory to use.  Notice files are all $(4)/src.  Other
#		 directories in there will be used for scratch
# $(5) - Dependencies for the output files
#
# The algorithm here is that we go collect a hash for each of the notice
# files and write the names of the files that match that hash.  Then
# to generate the real files, we go print out all of the files and their
# hashes.
#
# These rules are fairly complex, so they depend on this makefile so if
# it changes, they'll run again.
#
# TODO: We could clean this up so that we just record the locations of the
# original notice files instead of making rules to copy them somwehere.
# Then we could traverse that without quite as much bash drama.
define combine-notice-files
$(1) $(2): PRIVATE_MESSAGE := $(3)
$(1) $(2) $(4)/hash-timestamp: PRIVATE_DIR := $(4)
$(4)/hash-timestamp: $(5) $(BUILD_SYSTEM)/Makefile
	@echo Finding NOTICE files: $$@
	$$(hide) rm -rf $$@ $$(PRIVATE_DIR)/hash
	$$(hide) mkdir -p $$(PRIVATE_DIR)/hash
	$$(hide) for file in $$$$(find $$(PRIVATE_DIR)/src -type f); do \
			hash=$$$$($(MD5SUM) $$$$file | sed -e "s/ .*//"); \
			hashfile=$$(PRIVATE_DIR)/hash/$$$$hash; \
			echo $$$$file >> $$$$hashfile; \
		done
	$$(hide) touch $$@
$(1): $(4)/hash-timestamp
	@echo Combining NOTICE files: $$@
	$$(hide) mkdir -p $$(dir $$@)
	$$(hide) echo $$(PRIVATE_MESSAGE) > $$@
	$$(hide) find $$(PRIVATE_DIR)/hash -type f | xargs cat | sort | \
		sed -e "s:$$(PRIVATE_DIR)/src\(.*\)\.txt:  \1:" >> $$@
	$$(hide) echo >> $$@
	$$(hide) echo >> $$@
	$$(hide) echo >> $$@
	$$(hide) for hashfile in $$$$(find $$(PRIVATE_DIR)/hash -type f); do \
			echo "============================================================"\
				>> $$@; \
			echo "Notices for file(s):" >> $$@; \
			cat $$$$hashfile | sort | \
				sed -e "s:$$(PRIVATE_DIR)/src\(.*\)\.txt:  \1:" >> \
				$$@; \
			echo "------------------------------------------------------------"\
				>> $$@; \
			echo >> $$@; \
			orig=$$$$(head -n 1 $$$$hashfile); \
			cat $$$$orig >> $$@; \
			echo >> $$@; \
			echo >> $$@; \
			echo >> $$@; \
		done
$(2): $(4)/hash-timestamp
	@echo Combining NOTICE files: $$@
	$$(hide) mkdir -p $$(dir $$@)
	$$(hide) echo "<html><head>" > $$@
	$$(hide) echo "<style type=\"text/css\">" >> $$@
	$$(hide) echo "body { padding: 0; font-family: sans-serif; }" >> $$@
	$$(hide) echo ".same-license { background-color: #eeeeee; border-top: 20px solid white; padding: 10px; }" >> $$@
	$$(hide) echo ".label { font-weight: bold; }" >> $$@
	$$(hide) echo ".file-list { margin-left: 1em; font-color: blue; }" >> $$@
	$$(hide) echo "</style>" >> $$@
	$$(hide) echo "</head><body topmargin=\"0\" leftmargin=\"0\" rightmargin=\"0\" bottommargin=\"0\">" >> $$@
	$$(hide) echo "<table cellpading=\"0\" cellspacing=\"0\" border=\"0\">" \
		>> $$@
	$$(hide) for hashfile in $$$$(find $$(PRIVATE_DIR)/hash -type f); do \
			cat $$$$hashfile | sort | \
				sed -e "s:$$(PRIVATE_DIR)/src\(.*\)\.txt:  <a name=\"\1\"></a>:" >> \
				$$@; \
			echo "<tr><td class=\"same-license\">" >> $$@; \
			echo "<div class=\"label\">Notices for file(s):</div>" >> $$@; \
			echo "<div class=\"file-list\">" >> $$@; \
			cat $$$$hashfile | sort | \
				sed -e "s:$$(PRIVATE_DIR)/src\(.*\)\.txt:  \1<br/>:" >> $$@; \
			echo "</div><!-- file-list -->" >> $$@; \
			echo >> $$@; \
			orig=$$$$(head -n 1 $$$$hashfile); \
			echo "<pre class=\"license-text\">" >> $$@; \
			cat $$$$orig | sed -e "s/\&/\&amp;/g" | sed -e "s/</\&lt;/g" \
					| sed -e "s/>/\&gt;/g" >> $$@; \
			echo "</pre><!-- license-text -->" >> $$@; \
			echo "</td></tr><!-- same-license -->" >> $$@; \
			echo >> $$@; \
			echo >> $$@; \
			echo >> $$@; \
		done
	$$(hide) echo "</table>" >> $$@
	$$(hide) echo "</body></html>" >> $$@
notice_files: $(1) $(2)
endef

# TODO These intermediate NOTICE.txt/NOTICE.html files should go into
# TARGET_OUT_NOTICE_FILES now that the notice files are gathered from
# the src subdirectory.

target_notice_file_txt := $(TARGET_OUT_INTERMEDIATES)/NOTICE.txt
target_notice_file_html := $(TARGET_OUT_INTERMEDIATES)/NOTICE.html
target_notice_file_html_gz := $(TARGET_OUT_INTERMEDIATES)/NOTICE.html.gz
tools_notice_file_txt := $(HOST_OUT_INTERMEDIATES)/NOTICE.txt
tools_notice_file_html := $(HOST_OUT_INTERMEDIATES)/NOTICE.html

kernel_notice_file := $(TARGET_OUT_NOTICE_FILES)/src/kernel.txt

$(eval $(call combine-notice-files, \
			$(target_notice_file_txt), \
			$(target_notice_file_html), \
			"Notices for files contained in the filesystem images in this directory:", \
			$(TARGET_OUT_NOTICE_FILES), \
			$(ALL_DEFAULT_INSTALLED_MODULES) $(kernel_notice_file)))

$(eval $(call combine-notice-files, \
			$(tools_notice_file_txt), \
			$(tools_notice_file_html), \
			"Notices for files contained in the tools directory:", \
			$(HOST_OUT_NOTICE_FILES), \
			$(ALL_DEFAULT_INSTALLED_MODULES)))

# Install the html file at /system/etc/NOTICE.html.gz.
# This is not ideal, but this is very late in the game, after a lot of
# the module processing has already been done -- in fact, we used the
# fact that all that has been done to get the list of modules that we
# need notice files for.
$(target_notice_file_html_gz): $(target_notice_file_html) | $(MINIGZIP)
	$(hide) $(MINIGZIP) -9 < $< > $@
installed_notice_html_gz := $(TARGET_OUT)/etc/NOTICE.html.gz
$(installed_notice_html_gz): $(target_notice_file_html_gz) | $(ACP)
	$(copy-file-to-target)

# if we've been run my mm, mmm, etc, don't reinstall this every time
ifeq ($(ONE_SHOT_MAKEFILE),)
ALL_DEFAULT_INSTALLED_MODULES += $(installed_notice_html_gz)
endif

# The kernel isn't really a module, so to get its module file in there, we
# make the target NOTICE files depend on this particular file too, which will
# then be in the right directory for the find in combine-notice-files to work.
$(kernel_notice_file): \
	    prebuilt/$(TARGET_PREBUILT_TAG)/kernel/LINUX_KERNEL_COPYING \
	    | $(ACP)
	@echo Copying: $@
	$(hide) mkdir -p $(dir $@)
	$(hide) $(ACP) $< $@


# -----------------------------------------------------------------
# Build a keystore with the authorized keys in it, used to verify the
# authenticity of downloaded OTA packages.
#
# This rule adds to ALL_DEFAULT_INSTALLED_MODULES, so it needs to come
# before the rules that use that variable to build the image.
ALL_DEFAULT_INSTALLED_MODULES += $(TARGET_OUT_ETC)/security/otacerts.zip
$(TARGET_OUT_ETC)/security/otacerts.zip: KEY_CERT_PAIR := $(DEFAULT_KEY_CERT_PAIR)
$(TARGET_OUT_ETC)/security/otacerts.zip: $(addsuffix .x509.pem,$(DEFAULT_KEY_CERT_PAIR))
	$(hide) rm -f $@
	$(hide) mkdir -p $(dir $@)
	$(hide) zip -qj $@ $<

.PHONY: otacerts
otacerts: $(TARGET_OUT_ETC)/security/otacerts.zip


# #################################################################
# Targets for user images
# #################################################################

INTERNAL_USERIMAGES_EXT_VARIANT :=
ifeq ($(TARGET_USERIMAGES_USE_EXT2),true)
INTERNAL_USERIMAGES_USE_EXT := true
INTERNAL_USERIMAGES_EXT_VARIANT := ext2
else
ifeq ($(TARGET_USERIMAGES_USE_EXT3),true)
INTERNAL_USERIMAGES_USE_EXT := true
INTERNAL_USERIMAGES_EXT_VARIANT := ext3
else
ifeq ($(TARGET_USERIMAGES_USE_EXT4),true)
INTERNAL_USERIMAGES_USE_EXT := true
INTERNAL_USERIMAGES_EXT_VARIANT := ext4
endif
endif
endif

ifeq ($(INTERNAL_USERIMAGES_USE_EXT),true)
INTERNAL_USERIMAGES_DEPS := $(MKEXT2USERIMG) $(MAKE_EXT4FS)
INTERNAL_USERIMAGES_BINARY_PATHS := $(sort $(dir $(INTERNAL_USERIMAGES_DEPS)))

# $(1): src directory
# $(2): output file
# $(3): label
# $(4): ext variant (ext2, ext3, ext4)
# $(5): size of the partition
define build-userimage-ext-target
  @mkdir -p $(dir $(2))
  $(hide) PATH=$(foreach p,$(INTERNAL_USERIMAGES_BINARY_PATHS),$(p):)$(PATH) \
	  $(MKEXT2USERIMG) $(1) $(2) $(4) $(3) $(5)
endef
else
INTERNAL_USERIMAGES_DEPS := $(MKYAFFS2)
endif

# -----------------------------------------------------------------
# Recovery image

# If neither TARGET_NO_KERNEL nor TARGET_NO_RECOVERY are true
ifeq (,$(filter true, $(TARGET_NO_KERNEL) $(TARGET_NO_RECOVERY) $(BUILD_TINY_ANDROID)))

INSTALLED_RECOVERYIMAGE_TARGET := $(PRODUCT_OUT)/recovery.img

recovery_initrc := $(call include-path-for, recovery)/etc/init.rc
recovery_kernel := $(INSTALLED_KERNEL_TARGET) # same as a non-recovery system
recovery_ramdisk := $(PRODUCT_OUT)/ramdisk-recovery.img
recovery_build_prop := $(INSTALLED_BUILD_PROP_TARGET)
recovery_binary := $(call intermediates-dir-for,EXECUTABLES,recovery)/recovery
recovery_resources_common := $(call include-path-for, recovery)/res
recovery_resources_private := $(strip $(wildcard $(TARGET_DEVICE_DIR)/recovery/res))
recovery_resource_deps := $(shell find $(recovery_resources_common) \
  $(recovery_resources_private) -type f)

ifeq ($(recovery_resources_private),)
  $(info No private recovery resources for TARGET_DEVICE $(TARGET_DEVICE))
endif

INTERNAL_RECOVERYIMAGE_ARGS := \
	$(addprefix --second ,$(INSTALLED_2NDBOOTLOADER_TARGET)) \
	--kernel $(recovery_kernel) \
	--ramdisk $(recovery_ramdisk)

# Assumes this has already been stripped
ifdef BOARD_KERNEL_CMDLINE
  INTERNAL_RECOVERYIMAGE_ARGS += --cmdline "$(BOARD_KERNEL_CMDLINE)"
endif
ifdef BOARD_KERNEL_BASE
  INTERNAL_RECOVERYIMAGE_ARGS += --base $(BOARD_KERNEL_BASE)
endif
BOARD_KERNEL_PAGESIZE := $(strip $(BOARD_KERNEL_PAGESIZE))
ifdef BOARD_KERNEL_PAGESIZE
  INTERNAL_RECOVERYIMAGE_ARGS += --pagesize $(BOARD_KERNEL_PAGESIZE)
endif

# Keys authorized to sign OTA packages this build will accept.  The
# build always uses test-keys for this; release packaging tools will
# substitute other keys for this one.
OTA_PUBLIC_KEYS := $(SRC_TARGET_DIR)/product/security/testkey.x509.pem

# Generate a file containing the keys that will be read by the
# recovery binary.
RECOVERY_INSTALL_OTA_KEYS := \
	$(call intermediates-dir-for,PACKAGING,ota_keys)/keys
DUMPKEY_JAR := $(HOST_OUT_JAVA_LIBRARIES)/dumpkey.jar
$(RECOVERY_INSTALL_OTA_KEYS): PRIVATE_OTA_PUBLIC_KEYS := $(OTA_PUBLIC_KEYS)
$(RECOVERY_INSTALL_OTA_KEYS): $(OTA_PUBLIC_KEYS) $(DUMPKEY_JAR)
	@echo "DumpPublicKey: $@ <= $(PRIVATE_OTA_PUBLIC_KEYS)"
	@rm -rf $@
	@mkdir -p $(dir $@)
	java -jar $(DUMPKEY_JAR) $(PRIVATE_OTA_PUBLIC_KEYS) > $@

$(INSTALLED_RECOVERYIMAGE_TARGET): $(MKBOOTFS) $(MKBOOTIMG) $(MINIGZIP) \
		$(INSTALLED_RAMDISK_TARGET) \
		$(INSTALLED_BOOTIMAGE_TARGET) \
		$(recovery_binary) \
		$(recovery_initrc) $(recovery_kernel) \
		$(INSTALLED_2NDBOOTLOADER_TARGET) \
		$(recovery_build_prop) $(recovery_resource_deps) \
		$(RECOVERY_INSTALL_OTA_KEYS)
	@echo ----- Making recovery image ------
	rm -rf $(TARGET_RECOVERY_OUT)
	mkdir -p $(TARGET_RECOVERY_OUT)
	mkdir -p $(TARGET_RECOVERY_ROOT_OUT)
	mkdir -p $(TARGET_RECOVERY_ROOT_OUT)/etc
	mkdir -p $(TARGET_RECOVERY_ROOT_OUT)/tmp
	echo Copying baseline ramdisk...
	cp -R $(TARGET_ROOT_OUT) $(TARGET_RECOVERY_OUT)
	rm $(TARGET_RECOVERY_ROOT_OUT)/init*.rc
	echo Modifying ramdisk contents...
	cp -f $(recovery_initrc) $(TARGET_RECOVERY_ROOT_OUT)/
	cp -f $(recovery_binary) $(TARGET_RECOVERY_ROOT_OUT)/sbin/
	cp -rf $(recovery_resources_common) $(TARGET_RECOVERY_ROOT_OUT)/
	$(foreach item,$(recovery_resources_private), \
	  cp -rf $(item) $(TARGET_RECOVERY_ROOT_OUT)/)
	cp $(RECOVERY_INSTALL_OTA_KEYS) $(TARGET_RECOVERY_ROOT_OUT)/res/keys
	cat $(INSTALLED_DEFAULT_PROP_TARGET) $(recovery_build_prop) \
	        > $(TARGET_RECOVERY_ROOT_OUT)/default.prop
	$(MKBOOTFS) $(TARGET_RECOVERY_ROOT_OUT) | $(MINIGZIP) > $(recovery_ramdisk)
	$(MKBOOTIMG) $(INTERNAL_RECOVERYIMAGE_ARGS) --output $@
	@echo ----- Made recovery image -------- $@
	$(hide) $(call assert-max-image-size,$@,$(BOARD_RECOVERYIMAGE_PARTITION_SIZE),raw)

else
INSTALLED_RECOVERYIMAGE_TARGET :=
endif

.PHONY: recoveryimage
recoveryimage: $(INSTALLED_RECOVERYIMAGE_TARGET)

ifneq ($(BOARD_NAND_PAGE_SIZE),)
mkyaffs2_extra_flags := -c $(BOARD_NAND_PAGE_SIZE)
else
mkyaffs2_extra_flags :=
endif


# -----------------------------------------------------------------
# system yaffs image
#
# First, the "unoptimized" image, which contains .apk/.jar files
# that contain regular, unoptimized/unverified .dex entries.
#
systemimage_unopt_intermediates := \
	$(call intermediates-dir-for,PACKAGING,systemimage_unopt)
BUILT_SYSTEMIMAGE_UNOPT := $(systemimage_unopt_intermediates)/system.img

INTERNAL_SYSTEMIMAGE_FILES := $(filter $(TARGET_OUT)/%, \
	$(ALL_PREBUILT) \
	$(ALL_COPIED_HEADERS) \
	$(ALL_GENERATED_SOURCES) \
	$(ALL_DEFAULT_INSTALLED_MODULES))

ifeq ($(INTERNAL_USERIMAGES_USE_EXT),true)
## generate an ext image
# $(1): output file
define build-systemimage-target
    @echo "Target system fs image: $(1)"
    $(call build-userimage-ext-target,$(TARGET_OUT),$(1),system,$(INTERNAL_USERIMAGES_EXT_VARIANT),$(BOARD_SYSTEMIMAGE_PARTITION_SIZE))
endef

else # INTERNAL_USERIMAGES_USE_EXT != true

## generate a yaffs2 image
# $(1): output file
define build-systemimage-target
    @echo "Target system fs image: $(1)"
    @mkdir -p $(dir $(1))
    $(hide) $(MKYAFFS2) -f $(mkyaffs2_extra_flags) $(TARGET_OUT) $(1)
endef
endif # INTERNAL_USERIMAGES_USE_EXT

$(BUILT_SYSTEMIMAGE_UNOPT): $(INTERNAL_SYSTEMIMAGE_FILES) \
                            $(INTERNAL_USERIMAGES_DEPS)
	$(call build-systemimage-target,$@)

# The installed image, which may be optimized or unoptimized.
#
INSTALLED_SYSTEMIMAGE := $(PRODUCT_OUT)/system.img

ifdef WITH_DEXPREOPT
  ifndef DISABLE_DEXPREOPT
    with_dexpreopt := true
  endif
endif
ifdef with_dexpreopt
  # This file will set BUILT_SYSTEMIMAGE and SYSTEMIMAGE_SOURCE_DIR
  include build/tools/dexpreopt/Config.mk
else
  BUILT_SYSTEMIMAGE := $(BUILT_SYSTEMIMAGE_UNOPT)
  SYSTEMIMAGE_SOURCE_DIR := $(TARGET_OUT)
endif

# The system partition needs room for the recovery image as well.  We
# now store the recovery image as a binary patch using the boot image
# as the source (since they are very similar).  Generate the patch so
# we can see how big it's going to be, and include that in the system
# image size check calculation.
ifneq ($(INSTALLED_RECOVERYIMAGE_TARGET),)
intermediates := $(call intermediates-dir-for,PACKAGING,recovery_patch)
RECOVERY_FROM_BOOT_PATCH := $(intermediates)/recovery_from_boot.p
$(RECOVERY_FROM_BOOT_PATCH): $(INSTALLED_RECOVERYIMAGE_TARGET) \
                             $(INSTALLED_BOOTIMAGE_TARGET) \
			     $(HOST_OUT_EXECUTABLES)/imgdiff \
	                     $(HOST_OUT_EXECUTABLES)/bsdiff
	@echo "Construct recovery from boot"
	mkdir -p $(dir $@)
	PATH=$(HOST_OUT_EXECUTABLES):$$PATH $(HOST_OUT_EXECUTABLES)/imgdiff $(INSTALLED_BOOTIMAGE_TARGET) $(INSTALLED_RECOVERYIMAGE_TARGET) $@
endif


$(INSTALLED_SYSTEMIMAGE): $(BUILT_SYSTEMIMAGE) $(RECOVERY_FROM_BOOT_PATCH) | $(ACP)
	@echo "Install system fs image: $@"
	$(copy-file-to-target)
	$(hide) $(call assert-max-image-size,$@ $(RECOVERY_FROM_BOOT_PATCH),$(BOARD_SYSTEMIMAGE_PARTITION_SIZE),yaffs)

systemimage: $(INSTALLED_SYSTEMIMAGE)

.PHONY: systemimage-nodeps snod
systemimage-nodeps snod: $(filter-out systemimage-nodeps snod,$(MAKECMDGOALS)) \
	            | $(INTERNAL_USERIMAGES_DEPS)
	@echo "make $@: ignoring dependencies"
	$(call build-systemimage-target,$(INSTALLED_SYSTEMIMAGE))
	$(hide) $(call assert-max-image-size,$(INSTALLED_SYSTEMIMAGE),$(BOARD_SYSTEMIMAGE_PARTITION_SIZE),yaffs)

#######
## system tarball
define build-systemtarball-target
    $(call pretty,"Target system fs tarball: $(INSTALLED_SYSTEMTARBALL_TARGET)")
    $(MKTARBALL) $(FS_GET_STATS) \
		$(PRODUCT_OUT) system $(PRIVATE_SYSTEM_TAR) \
		$(INSTALLED_SYSTEMTARBALL_TARGET)
endef

ifndef SYSTEM_TARBALL_FORMAT
    SYSTEM_TARBALL_FORMAT := bz2
endif

system_tar := $(PRODUCT_OUT)/system.tar
INSTALLED_SYSTEMTARBALL_TARGET := $(system_tar).$(SYSTEM_TARBALL_FORMAT)
$(INSTALLED_SYSTEMTARBALL_TARGET): PRIVATE_SYSTEM_TAR := $(system_tar)
$(INSTALLED_SYSTEMTARBALL_TARGET): $(FS_GET_STATS) $(INTERNAL_SYSTEMIMAGE_FILES)
	$(build-systemtarball-target)

.PHONY: systemtarball-nodeps
systemtarball-nodeps: $(FS_GET_STATS) \
                      $(filter-out systemtarball-nodeps stnod,$(MAKECMDGOALS))
	$(build-systemtarball-target)

.PHONY: stnod
stnod: systemtarball-nodeps


#######
## boot tarball
define build-boottarball-target
    $(hide) echo "Target boot fs tarball: $(INSTALLED_BOOTTARBALL_TARGET)"
    $(hide) mkdir -p $(PRODUCT_OUT)/boot
    $(hide) cp -f $(INTERNAL_BOOTIMAGE_FILES) $(PRODUCT_OUT)/boot/.
    $(hide) echo $(BOARD_KERNEL_CMDLINE) > $(PRODUCT_OUT)/boot/cmdline
    $(hide) $(MKTARBALL) $(FS_GET_STATS) \
                 $(PRODUCT_OUT) boot $(PRIVATE_BOOT_TAR) \
                 $(INSTALLED_BOOTTARBALL_TARGET)
endef

ifndef BOOT_TARBALL_FORMAT
    BOOT_TARBALL_FORMAT := bz2
endif

boot_tar := $(PRODUCT_OUT)/boot.tar
INSTALLED_BOOTTARBALL_TARGET := $(boot_tar).$(BOOT_TARBALL_FORMAT)
$(INSTALLED_BOOTTARBALL_TARGET): PRIVATE_BOOT_TAR := $(boot_tar)
$(INSTALLED_BOOTTARBALL_TARGET): $(FS_GET_STATS) $(INTERNAL_BOOTIMAGE_FILES)
	$(build-boottarball-target)

.PHONY: boottarball-nodeps btnod
boottarball-nodeps btnod: $(FS_GET_STATS) \
                      $(filter-out boottarball-nodeps btnod,$(MAKECMDGOALS))
	$(build-boottarball-target)


# -----------------------------------------------------------------
# data partition image
INTERNAL_USERDATAIMAGE_FILES := \
	$(filter $(TARGET_OUT_DATA)/%,$(ALL_DEFAULT_INSTALLED_MODULES))

ifeq ($(INTERNAL_USERIMAGES_USE_EXT),true)
## Generate an ext2 image
define build-userdataimage-target
    $(call pretty,"Target userdata fs image: $(INSTALLED_USERDATAIMAGE_TARGET)")
    @mkdir -p $(TARGET_OUT_DATA)
    $(call build-userimage-ext-target,$(TARGET_OUT_DATA),$(INSTALLED_USERDATAIMAGE_TARGET),userdata,$(INTERNAL_USERIMAGES_EXT_VARIANT),$(BOARD_USERDATAIMAGE_PARTITION_SIZE))
    $(hide) $(call assert-max-image-size,$(INSTALLED_USERDATAIMAGE_TARGET),$(BOARD_USERDATAIMAGE_PARTITION_SIZE),yaffs)
endef

else # INTERNAL_USERIMAGES_USE_EXT != true

## Generate a yaffs2 image
define build-userdataimage-target
    $(call pretty,"Target userdata fs image: $(INSTALLED_USERDATAIMAGE_TARGET)")
    @mkdir -p $(TARGET_OUT_DATA)
    $(hide) $(MKYAFFS2) -f $(mkyaffs2_extra_flags) $(TARGET_OUT_DATA) $(INSTALLED_USERDATAIMAGE_TARGET)
    $(hide) $(call assert-max-image-size,$(INSTALLED_USERDATAIMAGE_TARGET),$(BOARD_USERDATAIMAGE_PARTITION_SIZE),yaffs)
endef
endif # INTERNAL_USERIMAGES_USE_EXT

BUILT_USERDATAIMAGE_TARGET := $(PRODUCT_OUT)/userdata.img

# We just build this directly to the install location.
INSTALLED_USERDATAIMAGE_TARGET := $(BUILT_USERDATAIMAGE_TARGET)
$(INSTALLED_USERDATAIMAGE_TARGET): $(INTERNAL_USERIMAGES_DEPS) \
                                   $(INTERNAL_USERDATAIMAGE_FILES)
	$(build-userdataimage-target)

.PHONY: userdataimage-nodeps
userdataimage-nodeps: | $(INTERNAL_USERIMAGES_DEPS)
	$(build-userdataimage-target)

#######
## data partition tarball
define build-userdatatarball-target
    $(call pretty,"Target userdata fs tarball: " \
                  "$(INSTALLED_USERDATATARBALL_TARGET)")
    $(MKTARBALL) $(FS_GET_STATS) \
		$(PRODUCT_OUT) data $(PRIVATE_USERDATA_TAR) \
		$(INSTALLED_USERDATATARBALL_TARGET)
endef

userdata_tar := $(PRODUCT_OUT)/userdata.tar
INSTALLED_USERDATATARBALL_TARGET := $(userdata_tar).bz2
$(INSTALLED_USERDATATARBALL_TARGET): PRIVATE_USERDATA_TAR := $(userdata_tar)
$(INSTALLED_USERDATATARBALL_TARGET): $(FS_GET_STATS) $(INTERNAL_USERDATAIMAGE_FILES)
	$(build-userdatatarball-target)

.PHONY: userdatatarball-nodeps
userdatatarball-nodeps: $(FS_GET_STATS)
	$(build-userdatatarball-target)


# -----------------------------------------------------------------
# bring in the installer image generation defines if necessary
ifeq ($(TARGET_USE_DISKINSTALLER),true)
include bootable/diskinstaller/config.mk
endif

# -----------------------------------------------------------------
# host tools needed to build OTA packages

OTATOOLS :=  $(HOST_OUT_EXECUTABLES)/minigzip \
	  $(HOST_OUT_EXECUTABLES)/mkbootfs \
	  $(HOST_OUT_EXECUTABLES)/mkbootimg \
	  $(HOST_OUT_EXECUTABLES)/fs_config \
	  $(HOST_OUT_EXECUTABLES)/mkyaffs2image \
	  $(HOST_OUT_EXECUTABLES)/zipalign \
	  $(HOST_OUT_EXECUTABLES)/aapt \
	  $(HOST_OUT_EXECUTABLES)/bsdiff \
	  $(HOST_OUT_EXECUTABLES)/imgdiff \
	  $(HOST_OUT_JAVA_LIBRARIES)/dumpkey.jar \
	  $(HOST_OUT_JAVA_LIBRARIES)/signapk.jar \
	  $(HOST_OUT_EXECUTABLES)/mkuserimg.sh \
	  $(HOST_OUT_EXECUTABLES)/genext2fs \
	  $(HOST_OUT_EXECUTABLES)/tune2fs \
	  $(HOST_OUT_EXECUTABLES)/e2fsck


.PHONY: otatools
otatools: $(OTATOOLS)

# -----------------------------------------------------------------
# A zip of the directories that map to the target filesystem.
# This zip can be used to create an OTA package or filesystem image
# as a post-build step.
#
name := $(TARGET_PRODUCT)
ifeq ($(TARGET_BUILD_TYPE),debug)
  name := $(name)_debug
endif
name := $(name)-target_files-$(FILE_NAME_TAG)

intermediates := $(call intermediates-dir-for,PACKAGING,target_files)
BUILT_TARGET_FILES_PACKAGE := $(intermediates)/$(name).zip
$(BUILT_TARGET_FILES_PACKAGE): intermediates := $(intermediates)
$(BUILT_TARGET_FILES_PACKAGE): \
		zip_root := $(intermediates)/$(name)

# $(1): Directory to copy
# $(2): Location to copy it to
# The "ls -A" is to prevent "acp s/* d" from failing if s is empty.
define package_files-copy-root
  if [ -d "$(strip $(1))" -a "$$(ls -A $(1))" ]; then \
    mkdir -p $(2) && \
    $(ACP) -rd $(strip $(1))/* $(2); \
  fi
endef

built_ota_tools := \
	$(call intermediates-dir-for,EXECUTABLES,applypatch)/applypatch \
	$(call intermediates-dir-for,EXECUTABLES,applypatch_static)/applypatch_static \
	$(call intermediates-dir-for,EXECUTABLES,check_prereq)/check_prereq \
	$(call intermediates-dir-for,EXECUTABLES,updater)/updater
$(BUILT_TARGET_FILES_PACKAGE): PRIVATE_OTA_TOOLS := $(built_ota_tools)

$(BUILT_TARGET_FILES_PACKAGE): PRIVATE_RECOVERY_API_VERSION := $(RECOVERY_API_VERSION)

ifeq ($(TARGET_RELEASETOOLS_EXTENSIONS),)
# default to common dir for device vendor
$(BUILT_TARGET_FILES_PACKAGE): tool_extensions := $(TARGET_DEVICE_DIR)/../common
else
$(BUILT_TARGET_FILES_PACKAGE): tool_extensions := $(TARGET_RELEASETOOLS_EXTENSIONS)
endif

# Depending on the various images guarantees that the underlying
# directories are up-to-date.
$(BUILT_TARGET_FILES_PACKAGE): \
		$(INSTALLED_BOOTIMAGE_TARGET) \
		$(INSTALLED_RADIOIMAGE_TARGET) \
		$(INSTALLED_RECOVERYIMAGE_TARGET) \
		$(INSTALLED_SYSTEMIMAGE) \
		$(INSTALLED_USERDATAIMAGE_TARGET) \
		$(INSTALLED_ANDROID_INFO_TXT_TARGET) \
		$(built_ota_tools) \
		$(APKCERTS_FILE) \
		$(HOST_OUT_EXECUTABLES)/fs_config \
		| $(ACP)
	@echo "Package target files: $@"
	$(hide) rm -rf $@ $(zip_root)
	$(hide) mkdir -p $(dir $@) $(zip_root)
	@# Components of the recovery image
	$(hide) mkdir -p $(zip_root)/RECOVERY
	$(hide) $(call package_files-copy-root, \
		$(TARGET_RECOVERY_ROOT_OUT),$(zip_root)/RECOVERY/RAMDISK)
ifdef INSTALLED_KERNEL_TARGET
	$(hide) $(ACP) $(INSTALLED_KERNEL_TARGET) $(zip_root)/RECOVERY/kernel
endif
ifdef INSTALLED_2NDBOOTLOADER_TARGET
	$(hide) $(ACP) \
		$(INSTALLED_2NDBOOTLOADER_TARGET) $(zip_root)/RECOVERY/second
endif
ifdef BOARD_KERNEL_CMDLINE
	$(hide) echo "$(BOARD_KERNEL_CMDLINE)" > $(zip_root)/RECOVERY/cmdline
endif
ifdef BOARD_KERNEL_BASE
	$(hide) echo "$(BOARD_KERNEL_BASE)" > $(zip_root)/RECOVERY/base
endif
ifdef BOARD_KERNEL_PAGESIZE
	$(hide) echo "$(BOARD_KERNEL_PAGESIZE)" > $(zip_root)/RECOVERY/pagesize
endif
	@# Components of the boot image
	$(hide) mkdir -p $(zip_root)/BOOT
	$(hide) $(call package_files-copy-root, \
		$(TARGET_ROOT_OUT),$(zip_root)/BOOT/RAMDISK)
ifdef INSTALLED_KERNEL_TARGET
	$(hide) $(ACP) $(INSTALLED_KERNEL_TARGET) $(zip_root)/BOOT/kernel
endif
ifdef INSTALLED_2NDBOOTLOADER_TARGET
	$(hide) $(ACP) \
		$(INSTALLED_2NDBOOTLOADER_TARGET) $(zip_root)/BOOT/second
endif
ifdef BOARD_KERNEL_CMDLINE
	$(hide) echo "$(BOARD_KERNEL_CMDLINE)" > $(zip_root)/BOOT/cmdline
endif
ifdef BOARD_KERNEL_BASE
	$(hide) echo "$(BOARD_KERNEL_BASE)" > $(zip_root)/BOOT/base
endif
ifdef BOARD_KERNEL_PAGESIZE
	$(hide) echo "$(BOARD_KERNEL_PAGESIZE)" > $(zip_root)/BOOT/pagesize
endif
	$(hide) $(foreach t,$(INSTALLED_RADIOIMAGE_TARGET),\
	            mkdir -p $(zip_root)/RADIO; \
	            $(ACP) $(t) $(zip_root)/RADIO/$(notdir $(t));)
	@# Contents of the system image
	$(hide) $(call package_files-copy-root, \
		$(SYSTEMIMAGE_SOURCE_DIR),$(zip_root)/SYSTEM)
	@# Contents of the data image
	$(hide) $(call package_files-copy-root, \
		$(TARGET_OUT_DATA),$(zip_root)/DATA)
	@# Extra contents of the OTA package
	$(hide) mkdir -p $(zip_root)/OTA/bin
	$(hide) $(ACP) $(INSTALLED_ANDROID_INFO_TXT_TARGET) $(zip_root)/OTA/
	$(hide) $(ACP) $(PRIVATE_OTA_TOOLS) $(zip_root)/OTA/bin/
	@# Files that do not end up in any images, but are necessary to
	@# build them.
	$(hide) mkdir -p $(zip_root)/META
	$(hide) $(ACP) $(APKCERTS_FILE) $(zip_root)/META/apkcerts.txt
	$(hide)	echo "$(PRODUCT_OTA_PUBLIC_KEYS)" > $(zip_root)/META/otakeys.txt
	$(hide) echo "$(PRIVATE_RECOVERY_API_VERSION)" > $(zip_root)/META/recovery-api-version.txt
ifdef BOARD_FLASH_BLOCK_SIZE
	$(hide) echo "blocksize=$(BOARD_FLASH_BLOCK_SIZE)" > $(zip_root)/META/misc_info.txt
endif
ifdef BOARD_BOOTIMAGE_PARTITION_SIZE
	$(hide) echo "boot_size=$(call image-size-from-data-size,$(BOARD_BOOTIMAGE_PARTITION_SIZE))" >> $(zip_root)/META/misc_info.txt
endif
ifdef BOARD_RECOVERYIMAGE_PARTITION_SIZE
	$(hide) echo "recovery_size=$(call image-size-from-data-size,$(BOARD_RECOVERYIMAGE_PARTITION_SIZE))" >> $(zip_root)/META/misc_info.txt
endif
ifdef BOARD_SYSTEMIMAGE_PARTITION_SIZE
	$(hide) echo "system_size=$(call image-size-from-data-size,$(BOARD_SYSTEMIMAGE_PARTITION_SIZE))" >> $(zip_root)/META/misc_info.txt
endif
ifdef BOARD_USERDATAIMAGE_PARTITION_SIZE
	$(hide) echo "userdata_size=$(call image-size-from-data-size,$(BOARD_USERDATAIMAGE_PARTITION_SIZE))" >> $(zip_root)/META/misc_info.txt
endif
ifeq ($(TARGET_USERIMAGES_USE_EXT4), true)
	$(hide) echo "fs_type=ext4" >> $(zip_root)/META/misc_info.txt
	$(hide) echo "partition_type=EMMC" >> $(zip_root)/META/misc_info.txt
	@# TODO: where is the right place to get this path from?  BoardConfig.mk?
	$(hide) echo "partition_path=/dev/block/platform/sdhci-tegra.3/by-name/" >> $(zip_root)/META/misc_info.txt
else
	$(hide) echo "fs_type=yaffs2" >> $(zip_root)/META/misc_info.txt
	$(hide) echo "partition_type=MTD" >> $(zip_root)/META/misc_info.txt
endif
	$(hide) echo "$(tool_extensions)" > $(zip_root)/META/tool-extensions.txt
	@# Zip everything up, preserving symlinks
	$(hide) (cd $(zip_root) && zip -qry ../$(notdir $@) .)
	@# Run fs_config on all the system files in the zip, and save the output
	$(hide) zipinfo -1 $@ | awk -F/ 'BEGIN { OFS="/" } /^SYSTEM\// {$$1 = "system"; print}' | $(HOST_OUT_EXECUTABLES)/fs_config > $(zip_root)/META/filesystem_config.txt
	$(hide) (cd $(zip_root) && zip -q ../$(notdir $@) META/filesystem_config.txt)


target-files-package: $(BUILT_TARGET_FILES_PACKAGE)

# -----------------------------------------------------------------
# OTA update package

ifneq ($(TARGET_SIMULATOR),true)
ifneq ($(TARGET_PRODUCT),sdk)
ifneq ($(TARGET_DEVICE),generic)

name := $(TARGET_PRODUCT)
ifeq ($(TARGET_BUILD_TYPE),debug)
  name := $(name)_debug
endif
name := $(name)-ota-$(FILE_NAME_TAG)

INTERNAL_OTA_PACKAGE_TARGET := $(PRODUCT_OUT)/$(name).zip

$(INTERNAL_OTA_PACKAGE_TARGET): KEY_CERT_PAIR := $(DEFAULT_KEY_CERT_PAIR)

$(INTERNAL_OTA_PACKAGE_TARGET): $(BUILT_TARGET_FILES_PACKAGE) $(OTATOOLS)
	@echo "Package OTA: $@"
<<<<<<< HEAD
	$(hide) ./build/tools/releasetools/ota_from_target_files \
=======
	$(hide) ./build/tools/releasetools/ota_from_target_files -v \
	   -m $(scriptmode) \
>>>>>>> 480250d3
	   -p $(HOST_OUT) \
           -k $(KEY_CERT_PAIR) \
           $(BUILT_TARGET_FILES_PACKAGE) $@

.PHONY: otapackage
otapackage: $(INTERNAL_OTA_PACKAGE_TARGET)

endif    # TARGET_DEVICE != generic
endif    # TARGET_PRODUCT != sdk
endif    # TARGET_SIMULATOR != true

# -----------------------------------------------------------------
# installed file list
# Depending on $(INSTALLED_SYSTEMIMAGE) ensures that it
# gets the DexOpt one if we're doing that.
INSTALLED_FILES_FILE := $(PRODUCT_OUT)/installed-files.txt
$(INSTALLED_FILES_FILE): $(INSTALLED_SYSTEMIMAGE)
	@echo Installed file list: $@
	@mkdir -p $(dir $@)
	@rm -f $@
	$(hide) build/tools/fileslist.py $(TARGET_OUT) $(TARGET_OUT_DATA) > $@

.PHONY: installed-file-list
installed-file-list: $(INSTALLED_FILES_FILE)
ifneq ($(filter sdk,$(MAKECMDGOALS)),)
$(call dist-for-goals, sdk, $(INSTALLED_FILES_FILE))
endif
ifneq ($(filter sdk_addon,$(MAKECMDGOALS)),)
$(call dist-for-goals, sdk_addon, $(INSTALLED_FILES_FILE))
endif

# -----------------------------------------------------------------
# A zip of the tests that are built when running "make tests".
# This is very similar to BUILT_TARGET_FILES_PACKAGE, but we
# only grab SYSTEM and DATA, and it's called "*-tests-*.zip".
#
name := $(TARGET_PRODUCT)
ifeq ($(TARGET_BUILD_TYPE),debug)
  name := $(name)_debug
endif
name := $(name)-tests-$(FILE_NAME_TAG)

intermediates := $(call intermediates-dir-for,PACKAGING,tests_zip)
BUILT_TESTS_ZIP_PACKAGE := $(intermediates)/$(name).zip
$(BUILT_TESTS_ZIP_PACKAGE): intermediates := $(intermediates)
$(BUILT_TESTS_ZIP_PACKAGE): zip_root := $(intermediates)/$(name)

# Depending on the images guarantees that the underlying
# directories are up-to-date.
$(BUILT_TESTS_ZIP_PACKAGE): \
		$(BUILT_SYSTEMIMAGE) \
		$(INSTALLED_USERDATAIMAGE_TARGET) \
		| $(ACP)
	@echo "Package test files: $@"
	$(hide) rm -rf $@ $(zip_root)
	$(hide) mkdir -p $(dir $@) $(zip_root)
	@# Some parts of the system image
	$(hide) $(call package_files-copy-root, \
		$(SYSTEMIMAGE_SOURCE_DIR)/xbin,$(zip_root)/SYSTEM/xbin)
	$(hide) $(call package_files-copy-root, \
		$(SYSTEMIMAGE_SOURCE_DIR)/lib,$(zip_root)/SYSTEM/lib)
	$(hide) $(call package_files-copy-root, \
		$(SYSTEMIMAGE_SOURCE_DIR)/framework, \
		$(zip_root)/SYSTEM/framework)
	$(hide) $(ACP) $(SYSTEMIMAGE_SOURCE_DIR)/build.prop $(zip_root)/SYSTEM
	@# Contents of the data image
	$(hide) $(call package_files-copy-root, \
		$(TARGET_OUT_DATA),$(zip_root)/DATA)
	$(hide) (cd $(zip_root) && zip -qry ../$(notdir $@) .)

tests-zip-package: $(BUILT_TESTS_ZIP_PACKAGE)

# -----------------------------------------------------------------
# A zip of the symbols directory.  Keep the full paths to make it
# more obvious where these files came from.
#
name := $(TARGET_PRODUCT)
ifeq ($(TARGET_BUILD_TYPE),debug)
  name := $(name)_debug
endif
name := $(name)-symbols-$(FILE_NAME_TAG)

SYMBOLS_ZIP := $(PRODUCT_OUT)/$(name).zip
$(SYMBOLS_ZIP): $(INSTALLED_SYSTEMIMAGE) $(INSTALLED_BOOTIMAGE_TARGET)
	@echo "Package symbols: $@"
	$(hide) rm -rf $@
	$(hide) mkdir -p $(dir $@)
	$(hide) zip -qr $@ $(TARGET_OUT_UNSTRIPPED)

# -----------------------------------------------------------------
# A zip of the Android Apps. Not keeping full path so that we don't
# include product names when distributing
#
name := $(TARGET_PRODUCT)
ifeq ($(TARGET_BUILD_TYPE),debug)
  name := $(name)_debug
endif
name := $(name)-apps-$(FILE_NAME_TAG)

APPS_ZIP := $(PRODUCT_OUT)/$(name).zip
$(APPS_ZIP): $(INSTALLED_SYSTEMIMAGE)
	@echo "Package apps: $@"
	$(hide) rm -rf $@
	$(hide) mkdir -p $(dir $@)
	$(hide) zip -qj $@ $(TARGET_OUT_APPS)/*


#------------------------------------------------------------------
# A zip of emma code coverage meta files. Generated for fully emma
# instrumented build.
#
EMMA_META_ZIP := $(PRODUCT_OUT)/emma_meta.zip
$(EMMA_META_ZIP): $(INSTALLED_SYSTEMIMAGE)
	@echo "Collecting Emma coverage meta files."
	$(hide) find $(TARGET_COMMON_OUT_ROOT) -name "coverage.em" | \
		zip -@ -q $@

endif	# TARGET_SIMULATOR != true

# -----------------------------------------------------------------
# dalvik something
.PHONY: dalvikfiles
dalvikfiles: $(INTERNAL_DALVIK_MODULES)

# -----------------------------------------------------------------
# The update package

ifneq ($(TARGET_SIMULATOR),true)
ifneq ($(TARGET_PRODUCT),sdk)

name := $(TARGET_PRODUCT)
ifeq ($(TARGET_BUILD_TYPE),debug)
  name := $(name)_debug
endif
name := $(name)-img-$(FILE_NAME_TAG)

INTERNAL_UPDATE_PACKAGE_TARGET := $(PRODUCT_OUT)/$(name).zip

ifeq ($(TARGET_RELEASETOOLS_EXTENSIONS),)
# default to common dir for device vendor
$(INTERNAL_UPDATE_PACKAGE_TARGET): extensions := $(TARGET_DEVICE_DIR)/../common
else
$(INTERNAL_UPDATE_PACKAGE_TARGET): extensions := $(TARGET_RELEASETOOLS_EXTENSIONS)
endif

$(INTERNAL_UPDATE_PACKAGE_TARGET): $(BUILT_TARGET_FILES_PACKAGE) $(OTATOOLS)
	@echo "Package: $@"
	$(hide) ./build/tools/releasetools/img_from_target_files -v \
	   -s $(extensions) \
	   -p $(HOST_OUT) \
	   $(addprefix --fs_type ,$(INTERNAL_USERIMAGES_EXT_VARIANT)) \
	   $(BUILT_TARGET_FILES_PACKAGE) $@

.PHONY: updatepackage
updatepackage: $(INTERNAL_UPDATE_PACKAGE_TARGET)

endif    # TARGET_PRODUCT != sdk
endif    # TARGET_SIMULATOR != true

# -----------------------------------------------------------------
# The emulator package

ifneq ($(TARGET_SIMULATOR),true)

INTERNAL_EMULATOR_PACKAGE_FILES += \
        $(HOST_OUT_EXECUTABLES)/emulator$(HOST_EXECUTABLE_SUFFIX) \
        prebuilt/android-arm/kernel/kernel-qemu \
        $(INSTALLED_RAMDISK_TARGET) \
		$(INSTALLED_SYSTEMIMAGE) \
		$(INSTALLED_USERDATAIMAGE_TARGET)

name := $(TARGET_PRODUCT)-emulator-$(FILE_NAME_TAG)

INTERNAL_EMULATOR_PACKAGE_TARGET := $(PRODUCT_OUT)/$(name).zip

$(INTERNAL_EMULATOR_PACKAGE_TARGET): $(INTERNAL_EMULATOR_PACKAGE_FILES)
	@echo "Package: $@"
	$(hide) zip -qj $@ $(INTERNAL_EMULATOR_PACKAGE_FILES)

endif

# -----------------------------------------------------------------
# The pdk package (Platform Development Kit)

ifneq (,$(filter pdk,$(MAKECMDGOALS)))
  include development/pdk/Pdk.mk
endif

# -----------------------------------------------------------------
# The SDK

ifneq ($(TARGET_SIMULATOR),true)

# The SDK includes host-specific components, so it belongs under HOST_OUT.
sdk_dir := $(HOST_OUT)/sdk

# Build a name that looks like:
#
#     linux-x86   --> android-sdk_12345_linux-x86
#     darwin-x86  --> android-sdk_12345_mac-x86
#     windows-x86 --> android-sdk_12345_windows
#
sdk_name := android-sdk_$(FILE_NAME_TAG)
ifeq ($(HOST_OS),darwin)
  INTERNAL_SDK_HOST_OS_NAME := mac
else
  INTERNAL_SDK_HOST_OS_NAME := $(HOST_OS)
endif
ifneq ($(HOST_OS),windows)
  INTERNAL_SDK_HOST_OS_NAME := $(INTERNAL_SDK_HOST_OS_NAME)-$(HOST_ARCH)
endif
sdk_name := $(sdk_name)_$(INTERNAL_SDK_HOST_OS_NAME)

sdk_dep_file := $(sdk_dir)/sdk_deps.mk

ATREE_FILES :=
-include $(sdk_dep_file)

# if we don't have a real list, then use "everything"
ifeq ($(strip $(ATREE_FILES)),)
ATREE_FILES := \
	$(ALL_PREBUILT) \
	$(ALL_COPIED_HEADERS) \
	$(ALL_GENERATED_SOURCES) \
	$(ALL_DEFAULT_INSTALLED_MODULES) \
	$(INSTALLED_RAMDISK_TARGET) \
	$(ALL_DOCS) \
	$(ALL_SDK_FILES)
endif

atree_dir := development/build

sdk_atree_files := \
	$(atree_dir)/sdk.exclude.atree \
	$(atree_dir)/sdk.atree \
	$(atree_dir)/sdk-$(HOST_OS)-$(HOST_ARCH).atree

deps := \
	$(target_notice_file_txt) \
	$(tools_notice_file_txt) \
	$(OUT_DOCS)/offline-sdk-timestamp \
	$(SYMBOLS_ZIP) \
	$(INSTALLED_SYSTEMIMAGE) \
	$(INSTALLED_USERDATAIMAGE_TARGET) \
	$(INSTALLED_RAMDISK_TARGET) \
	$(INSTALLED_SDK_BUILD_PROP_TARGET) \
	$(INSTALLED_BUILD_PROP_TARGET) \
	$(ATREE_FILES) \
	$(atree_dir)/sdk.atree \
	$(HOST_OUT_EXECUTABLES)/atree \
    $(HOST_OUT_EXECUTABLES)/line_endings

INTERNAL_SDK_TARGET := $(sdk_dir)/$(sdk_name).zip
$(INTERNAL_SDK_TARGET): PRIVATE_NAME := $(sdk_name)
$(INTERNAL_SDK_TARGET): PRIVATE_DIR := $(sdk_dir)/$(sdk_name)
$(INTERNAL_SDK_TARGET): PRIVATE_DEP_FILE := $(sdk_dep_file)
$(INTERNAL_SDK_TARGET): PRIVATE_INPUT_FILES := $(sdk_atree_files)

# Set SDK_GNU_ERROR to non-empty to fail when a GNU target is built.
#
#SDK_GNU_ERROR := true

$(INTERNAL_SDK_TARGET): $(deps)
	@echo "Package SDK: $@"
	$(hide) rm -rf $(PRIVATE_DIR) $@
	$(hide) for f in $(target_gnu_MODULES); do \
	  if [ -f $$f ]; then \
	    echo SDK: $(if $(SDK_GNU_ERROR),ERROR:,warning:) \
	        including GNU target $$f >&2; \
	    FAIL=$(SDK_GNU_ERROR); \
	  fi; \
	done; \
	if [ $$FAIL ]; then exit 1; fi
	$(hide) ( \
		$(HOST_OUT_EXECUTABLES)/atree \
		$(addprefix -f ,$(PRIVATE_INPUT_FILES)) \
			-m $(PRIVATE_DEP_FILE) \
			-I . \
			-I $(PRODUCT_OUT) \
			-I $(HOST_OUT) \
			-I $(TARGET_COMMON_OUT_ROOT) \
			-v "PLATFORM_NAME=android-$(PLATFORM_VERSION)" \
			-o $(PRIVATE_DIR) && \
		cp -f $(target_notice_file_txt) \
				$(PRIVATE_DIR)/platforms/android-$(PLATFORM_VERSION)/images/NOTICE.txt && \
		cp -f $(tools_notice_file_txt) $(PRIVATE_DIR)/tools/NOTICE.txt && \
		HOST_OUT_EXECUTABLES=$(HOST_OUT_EXECUTABLES) HOST_OS=$(HOST_OS) \
                development/build/tools/sdk_clean.sh $(PRIVATE_DIR) && \
		chmod -R ug+rwX $(PRIVATE_DIR) && \
		cd $(dir $@) && zip -rq $(notdir $@) $(PRIVATE_NAME) \
	) || ( rm -rf $(PRIVATE_DIR) $@ && exit 44 )


# Is a Windows SDK requested? If so, we need some definitions from here
# in order to find the Linux SDK used to create the Windows one.
ifneq ($(filter win_sdk,$(MAKECMDGOALS)),)
LINUX_SDK_NAME := $(sdk_name)
LINUX_SDK_DIR  := $(sdk_dir)
include $(TOPDIR)development/build/tools/windows_sdk.mk
endif

endif # !simulator

# -----------------------------------------------------------------
# Findbugs
INTERNAL_FINDBUGS_XML_TARGET := $(PRODUCT_OUT)/findbugs.xml
INTERNAL_FINDBUGS_HTML_TARGET := $(PRODUCT_OUT)/findbugs.html
$(INTERNAL_FINDBUGS_XML_TARGET): $(ALL_FINDBUGS_FILES)
	@echo UnionBugs: $@
	$(hide) prebuilt/common/findbugs/bin/unionBugs $(ALL_FINDBUGS_FILES) \
	> $@
$(INTERNAL_FINDBUGS_HTML_TARGET): $(INTERNAL_FINDBUGS_XML_TARGET)
	@echo ConvertXmlToText: $@
	$(hide) prebuilt/common/findbugs/bin/convertXmlToText -html:fancy.xsl \
	$(INTERNAL_FINDBUGS_XML_TARGET)	> $@

# -----------------------------------------------------------------
# Findbugs

# -----------------------------------------------------------------
# These are some additional build tasks that need to be run.
include $(sort $(wildcard $(BUILD_SYSTEM)/tasks/*.mk))<|MERGE_RESOLUTION|>--- conflicted
+++ resolved
@@ -1096,12 +1096,7 @@
 
 $(INTERNAL_OTA_PACKAGE_TARGET): $(BUILT_TARGET_FILES_PACKAGE) $(OTATOOLS)
 	@echo "Package OTA: $@"
-<<<<<<< HEAD
-	$(hide) ./build/tools/releasetools/ota_from_target_files \
-=======
 	$(hide) ./build/tools/releasetools/ota_from_target_files -v \
-	   -m $(scriptmode) \
->>>>>>> 480250d3
 	   -p $(HOST_OUT) \
            -k $(KEY_CERT_PAIR) \
            $(BUILT_TARGET_FILES_PACKAGE) $@
