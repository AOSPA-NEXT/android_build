ifndef KATI
$(warning Calling make directly is no longer supported.)
$(warning Either use 'envsetup.sh; m' or 'build/soong/soong_ui.bash --make-mode')
$(error done)
endif

$(info [1/1] initializing build system ...)

# Absolute path of the present working direcotry.
# This overrides the shell variable $PWD, which does not necessarily points to
# the top of the source tree, for example when "make -C" is used in m/mm/mmm.
PWD := $(shell pwd)

# This is the default target.  It must be the first declared target.
.PHONY: droid
DEFAULT_GOAL := droid
$(DEFAULT_GOAL): droid_targets

.PHONY: droid_targets
droid_targets:

# Set up various standard variables based on configuration
# and host information.
include build/make/core/config.mk

ifneq ($(filter $(dont_bother_goals), $(MAKECMDGOALS)),)
dont_bother := true
endif

.KATI_READONLY := SOONG_CONFIG_NAMESPACES
.KATI_READONLY := $(foreach n,$(SOONG_CONFIG_NAMESPACES),SOONG_CONFIG_$(n))
.KATI_READONLY := $(foreach n,$(SOONG_CONFIG_NAMESPACES),$(foreach k,$(SOONG_CONFIG_$(n)),SOONG_CONFIG_$(n)_$(k)))

include $(SOONG_MAKEVARS_MK)

include $(BUILD_SYSTEM)/clang/config.mk

# Write the build number to a file so it can be read back in
# without changing the command line every time.  Avoids rebuilds
# when using ninja.
$(shell mkdir -p $(SOONG_OUT_DIR) && \
    echo -n $(BUILD_NUMBER) > $(SOONG_OUT_DIR)/build_number.txt)
BUILD_NUMBER_FILE := $(SOONG_OUT_DIR)/build_number.txt
.KATI_READONLY := BUILD_NUMBER_FILE
$(KATI_obsolete_var BUILD_NUMBER,See https://android.googlesource.com/platform/build/+/master/Changes.md#BUILD_NUMBER)
$(BUILD_NUMBER_FILE):
	touch $@

DATE_FROM_FILE := date -d @$(BUILD_DATETIME_FROM_FILE)
.KATI_READONLY := DATE_FROM_FILE

# Pick a reasonable string to use to identify files.
ifeq ($(strip $(HAS_BUILD_NUMBER)),false)
  # BUILD_NUMBER has a timestamp in it, which means that
  # it will change every time.  Pick a stable value.
  FILE_NAME_TAG := eng.$(BUILD_USERNAME)
else
  FILE_NAME_TAG := $(file <$(BUILD_NUMBER_FILE))
endif
.KATI_READONLY := FILE_NAME_TAG

# Make an empty directory, which can be used to make empty jars
EMPTY_DIRECTORY := $(OUT_DIR)/empty
$(shell mkdir -p $(EMPTY_DIRECTORY) && rm -rf $(EMPTY_DIRECTORY)/*)

# CTS-specific config.
-include cts/build/config.mk
# VTS-specific config.
-include test/vts/tools/vts-tradefed/build/config.mk
# device-tests-specific-config.
-include tools/tradefederation/build/suites/device-tests/config.mk
# general-tests-specific-config.
-include tools/tradefederation/build/suites/general-tests/config.mk
# STS-specific config.
-include test/sts/tools/sts-tradefed/build/config.mk
# CTS-Instant-specific config
-include test/suite_harness/tools/cts-instant-tradefed/build/config.mk
# MTS-specific config.
-include test/mts/tools/build/config.mk
# VTS-Core-specific config.
-include test/vts/tools/vts-core-tradefed/build/config.mk

# Clean rules
.PHONY: clean-dex-files
clean-dex-files:
	$(hide) find $(OUT_DIR) -name "*.dex" | xargs rm -f
	$(hide) for i in `find $(OUT_DIR) -name "*.jar" -o -name "*.apk"` ; do ((unzip -l $$i 2> /dev/null | \
				grep -q "\.dex$$" && rm -f $$i) || continue ) ; done
	@echo "All dex files and archives containing dex files have been removed."

# Include the google-specific config
-include vendor/google/build/config.mk

# These are the modifier targets that don't do anything themselves, but
# change the behavior of the build.
# (must be defined before including definitions.make)
INTERNAL_MODIFIER_TARGETS := all

# EMMA_INSTRUMENT_STATIC merges the static jacoco library to each
# jacoco-enabled module.
ifeq (true,$(EMMA_INSTRUMENT_STATIC))
EMMA_INSTRUMENT := true
endif

ifeq (true,$(EMMA_INSTRUMENT))
# Adding the jacoco library can cause the inclusion of
# some typically banned classes
# So if the user didn't specify SKIP_BOOT_JARS_CHECK, enable it here
ifndef SKIP_BOOT_JARS_CHECK
SKIP_BOOT_JARS_CHECK := true
endif
endif

# ADDITIONAL_<partition>_PROPERTIES are properties that are determined by the
# build system itself. Don't let it be defined from outside of the core build
# system like Android.mk or <product>.mk files.
_additional_prop_var_names := \
    ADDITIONAL_SYSTEM_PROPERTIES \
    ADDITIONAL_VENDOR_PROPERTIES \
    ADDITIONAL_ODM_PROPERTIES \
    ADDITIONAL_PRODUCT_PROPERTIES

$(foreach name, $(_additional_prop_var_names),\
  $(if $($(name)),\
    $(error $(name) must not set before here. $($(name)))\
  ,)\
  $(eval $(name) :=)\
)
_additional_prop_var_names :=

$(KATI_obsolete_var ADDITIONAL_BUILD_PROPERTIES, Please use ADDITIONAL_SYSTEM_PROPERTIES)

#
# -----------------------------------------------------------------
# Add the product-defined properties to the build properties.
ifdef PRODUCT_SHIPPING_API_LEVEL
ADDITIONAL_SYSTEM_PROPERTIES += \
  ro.product.first_api_level=$(PRODUCT_SHIPPING_API_LEVEL)
endif

ifneq ($(BOARD_PROPERTY_OVERRIDES_SPLIT_ENABLED), true)
  ADDITIONAL_SYSTEM_PROPERTIES += $(PRODUCT_PROPERTY_OVERRIDES)
else
  ifndef BOARD_VENDORIMAGE_FILE_SYSTEM_TYPE
    ADDITIONAL_SYSTEM_PROPERTIES += $(PRODUCT_PROPERTY_OVERRIDES)
  endif
endif


# Bring in standard build system definitions.
include $(BUILD_SYSTEM)/definitions.mk

ifneq ($(filter user userdebug eng,$(MAKECMDGOALS)),)
$(info ***************************************************************)
$(info ***************************************************************)
$(info Do not pass '$(filter user userdebug eng,$(MAKECMDGOALS))' on \
       the make command line.)
$(info Set TARGET_BUILD_VARIANT in buildspec.mk, or use lunch or)
$(info choosecombo.)
$(info ***************************************************************)
$(info ***************************************************************)
$(error stopping)
endif

# These are the valid values of TARGET_BUILD_VARIANT.
INTERNAL_VALID_VARIANTS := user userdebug eng
ifneq ($(filter-out $(INTERNAL_VALID_VARIANTS),$(TARGET_BUILD_VARIANT)),)
$(info ***************************************************************)
$(info ***************************************************************)
$(info Invalid variant: $(TARGET_BUILD_VARIANT))
$(info Valid values are: $(INTERNAL_VALID_VARIANTS))
$(info ***************************************************************)
$(info ***************************************************************)
$(error stopping)
endif

# -----------------------------------------------------------------
# PDK builds are no longer supported, this is always platform
TARGET_BUILD_JAVA_SUPPORT_LEVEL :=$= platform

# -----------------------------------------------------------------

ADDITIONAL_SYSTEM_PROPERTIES += ro.treble.enabled=${PRODUCT_FULL_TREBLE}

$(KATI_obsolete_var PRODUCT_FULL_TREBLE,\
	Code should be written to work regardless of a device being Treble or \
	variables like PRODUCT_SEPOLICY_SPLIT should be used until that is \
	possible.)

# Sets ro.actionable_compatible_property.enabled to know on runtime whether the
# allowed list of actionable compatible properties is enabled or not.
ifeq ($(PRODUCT_ACTIONABLE_COMPATIBLE_PROPERTY_DISABLE),true)
ADDITIONAL_SYSTEM_PROPERTIES += ro.actionable_compatible_property.enabled=false
else
ADDITIONAL_SYSTEM_PROPERTIES += ro.actionable_compatible_property.enabled=${PRODUCT_COMPATIBLE_PROPERTY}
endif

# Add the system server compiler filter if they are specified for the product.
ifneq (,$(PRODUCT_SYSTEM_SERVER_COMPILER_FILTER))
ADDITIONAL_PRODUCT_PROPERTIES += dalvik.vm.systemservercompilerfilter=$(PRODUCT_SYSTEM_SERVER_COMPILER_FILTER)
endif

# Enable core platform API violation warnings on userdebug and eng builds.
ifneq ($(TARGET_BUILD_VARIANT),user)
ADDITIONAL_SYSTEM_PROPERTIES += persist.debug.dalvik.vm.core_platform_api_policy=just-warn
endif

# Define ro.sanitize.<name> properties for all global sanitizers.
ADDITIONAL_SYSTEM_PROPERTIES += $(foreach s,$(SANITIZE_TARGET),ro.sanitize.$(s)=true)

# Sets the default value of ro.postinstall.fstab.prefix to /system.
# Device board config should override the value to /product when needed by:
#
#     PRODUCT_PRODUCT_PROPERTIES += ro.postinstall.fstab.prefix=/product
#
# It then uses ${ro.postinstall.fstab.prefix}/etc/fstab.postinstall to
# mount system_other partition.
ADDITIONAL_SYSTEM_PROPERTIES += ro.postinstall.fstab.prefix=/system

# -----------------------------------------------------------------
# ADDITIONAL_VENDOR_PROPERTIES will be installed in vendor/build.prop if
# property_overrides_split_enabled is true. Otherwise it will be installed in
# /system/build.prop
ifdef BOARD_VNDK_VERSION
  ifeq ($(BOARD_VNDK_VERSION),current)
    ADDITIONAL_VENDOR_PROPERTIES := ro.vndk.version=$(PLATFORM_VNDK_VERSION)
  else
    ADDITIONAL_VENDOR_PROPERTIES := ro.vndk.version=$(BOARD_VNDK_VERSION)
  endif
endif

# Add cpu properties for bionic and ART.
ADDITIONAL_VENDOR_PROPERTIES += ro.bionic.arch=$(TARGET_ARCH)
ADDITIONAL_VENDOR_PROPERTIES += ro.bionic.cpu_variant=$(TARGET_CPU_VARIANT_RUNTIME)
ADDITIONAL_VENDOR_PROPERTIES += ro.bionic.2nd_arch=$(TARGET_2ND_ARCH)
ADDITIONAL_VENDOR_PROPERTIES += ro.bionic.2nd_cpu_variant=$(TARGET_2ND_CPU_VARIANT_RUNTIME)

ADDITIONAL_VENDOR_PROPERTIES += persist.sys.dalvik.vm.lib.2=libart.so
ADDITIONAL_VENDOR_PROPERTIES += dalvik.vm.isa.$(TARGET_ARCH).variant=$(DEX2OAT_TARGET_CPU_VARIANT_RUNTIME)
ifneq ($(DEX2OAT_TARGET_INSTRUCTION_SET_FEATURES),)
  ADDITIONAL_VENDOR_PROPERTIES += dalvik.vm.isa.$(TARGET_ARCH).features=$(DEX2OAT_TARGET_INSTRUCTION_SET_FEATURES)
endif

ifdef TARGET_2ND_ARCH
  ADDITIONAL_VENDOR_PROPERTIES += dalvik.vm.isa.$(TARGET_2ND_ARCH).variant=$($(TARGET_2ND_ARCH_VAR_PREFIX)DEX2OAT_TARGET_CPU_VARIANT_RUNTIME)
  ifneq ($($(TARGET_2ND_ARCH_VAR_PREFIX)DEX2OAT_TARGET_INSTRUCTION_SET_FEATURES),)
    ADDITIONAL_VENDOR_PROPERTIES += dalvik.vm.isa.$(TARGET_2ND_ARCH).features=$($(TARGET_2ND_ARCH_VAR_PREFIX)DEX2OAT_TARGET_INSTRUCTION_SET_FEATURES)
  endif
endif

# Although these variables are prefixed with TARGET_RECOVERY_, they are also needed under charger
# mode (via libminui).
ifdef TARGET_RECOVERY_DEFAULT_ROTATION
ADDITIONAL_VENDOR_PROPERTIES += \
    ro.minui.default_rotation=$(TARGET_RECOVERY_DEFAULT_ROTATION)
endif
ifdef TARGET_RECOVERY_OVERSCAN_PERCENT
ADDITIONAL_VENDOR_PROPERTIES += \
    ro.minui.overscan_percent=$(TARGET_RECOVERY_OVERSCAN_PERCENT)
endif
ifdef TARGET_RECOVERY_PIXEL_FORMAT
ADDITIONAL_VENDOR_PROPERTIES += \
    ro.minui.pixel_format=$(TARGET_RECOVERY_PIXEL_FORMAT)
endif

ifdef PRODUCT_USE_DYNAMIC_PARTITIONS
ADDITIONAL_VENDOR_PROPERTIES += \
    ro.boot.dynamic_partitions=$(PRODUCT_USE_DYNAMIC_PARTITIONS)
endif

ifdef PRODUCT_RETROFIT_DYNAMIC_PARTITIONS
ADDITIONAL_VENDOR_PROPERTIES += \
    ro.boot.dynamic_partitions_retrofit=$(PRODUCT_RETROFIT_DYNAMIC_PARTITIONS)
endif

ifdef PRODUCT_SHIPPING_API_LEVEL
ADDITIONAL_VENDOR_PROPERTIES += \
    ro.product.first_api_level=$(PRODUCT_SHIPPING_API_LEVEL)
endif

ADDITIONAL_VENDOR_PROPERTIES += \
    ro.vendor.build.security_patch=$(VENDOR_SECURITY_PATCH) \
    ro.vendor.product.cpu.abilist=$(TARGET_CPU_ABI_LIST) \
    ro.vendor.product.cpu.abilist32=$(TARGET_CPU_ABI_LIST_32_BIT) \
    ro.vendor.product.cpu.abilist64=$(TARGET_CPU_ABI_LIST_64_BIT) \
    ro.product.board=$(TARGET_BOOTLOADER_BOARD_NAME) \
    ro.board.platform=$(TARGET_BOARD_PLATFORM) \
    ro.hwui.use_vulkan=$(TARGET_USES_VULKAN)

ifdef TARGET_SCREEN_DENSITY
ADDITIONAL_VENDOR_PROPERTIES += \
    ro.sf.lcd_density=$(TARGET_SCREEN_DENSITY)
endif

ifdef AB_OTA_UPDATER
ADDITIONAL_VENDOR_PROPERTIES += \
    ro.build.ab_update=$(AB_OTA_UPDATER)
endif

ADDITIONAL_ODM_PROPERTIES += \
    ro.odm.product.cpu.abilist=$(TARGET_CPU_ABI_LIST) \
    ro.odm.product.cpu.abilist32=$(TARGET_CPU_ABI_LIST_32_BIT) \
    ro.odm.product.cpu.abilist64=$(TARGET_CPU_ABI_LIST_64_BIT)

# Set ro.product.vndk.version to know the VNDK version required by product
# modules. It uses the version in PRODUCT_PRODUCT_VNDK_VERSION. If the value
# is "current", use PLATFORM_VNDK_VERSION.
ifdef PRODUCT_PRODUCT_VNDK_VERSION
ifeq ($(PRODUCT_PRODUCT_VNDK_VERSION),current)
ADDITIONAL_PRODUCT_PROPERTIES += ro.product.vndk.version=$(PLATFORM_VNDK_VERSION)
else
ADDITIONAL_PRODUCT_PROPERTIES += ro.product.vndk.version=$(PRODUCT_PRODUCT_VNDK_VERSION)
endif
endif

ADDITIONAL_PRODUCT_PROPERTIES += ro.build.characteristics=$(TARGET_AAPT_CHARACTERISTICS)

ifeq ($(AB_OTA_UPDATER),true)
ADDITIONAL_PRODUCT_PROPERTIES += ro.product.ab_ota_partitions=$(subst $(space),$(comma),$(AB_OTA_PARTITIONS))
endif

# -----------------------------------------------------------------
###
### In this section we set up the things that are different
### between the build variants
###

is_sdk_build :=

ifneq ($(filter sdk win_sdk sdk_addon,$(MAKECMDGOALS)),)
is_sdk_build := true
endif

## user/userdebug ##

user_variant := $(filter user userdebug,$(TARGET_BUILD_VARIANT))
enable_target_debugging := true
tags_to_install :=
ifneq (,$(user_variant))
  # Target is secure in user builds.
  ADDITIONAL_SYSTEM_PROPERTIES += ro.secure=1
  ADDITIONAL_SYSTEM_PROPERTIES += security.perf_harden=1

  ifeq ($(user_variant),user)
    ADDITIONAL_SYSTEM_PROPERTIES += ro.adb.secure=1
  endif

  ifeq ($(user_variant),userdebug)
    # Pick up some extra useful tools
    tags_to_install += debug
  else
    # Disable debugging in plain user builds.
    enable_target_debugging :=
  endif

  # Disallow mock locations by default for user builds
  ADDITIONAL_SYSTEM_PROPERTIES += ro.allow.mock.location=0

else # !user_variant
  # Turn on checkjni for non-user builds.
  ADDITIONAL_SYSTEM_PROPERTIES += ro.kernel.android.checkjni=1
  # Set device insecure for non-user builds.
  ADDITIONAL_SYSTEM_PROPERTIES += ro.secure=0
  # Allow mock locations by default for non user builds
  ADDITIONAL_SYSTEM_PROPERTIES += ro.allow.mock.location=1
endif # !user_variant

ifeq (true,$(strip $(enable_target_debugging)))
  # Target is more debuggable and adbd is on by default
  ADDITIONAL_SYSTEM_PROPERTIES += ro.debuggable=1
  # Enable Dalvik lock contention logging.
  ADDITIONAL_SYSTEM_PROPERTIES += dalvik.vm.lockprof.threshold=500
else # !enable_target_debugging
  # Target is less debuggable and adbd is off by default
  ADDITIONAL_SYSTEM_PROPERTIES += ro.debuggable=0
endif # !enable_target_debugging

## eng ##

ifeq ($(TARGET_BUILD_VARIANT),eng)
tags_to_install := debug eng
ifneq ($(filter ro.setupwizard.mode=ENABLED, $(call collapse-pairs, $(ADDITIONAL_SYSTEM_PROPERTIES))),)
  # Don't require the setup wizard on eng builds
  ADDITIONAL_SYSTEM_PROPERTIES := $(filter-out ro.setupwizard.mode=%,\
          $(call collapse-pairs, $(ADDITIONAL_SYSTEM_PROPERTIES))) \
          ro.setupwizard.mode=OPTIONAL
endif
ifndef is_sdk_build
  # To speedup startup of non-preopted builds, don't verify or compile the boot image.
  ADDITIONAL_SYSTEM_PROPERTIES += dalvik.vm.image-dex2oat-filter=extract
endif
endif

## asan ##

# Install some additional tools on ASAN builds IFF we are also installing debug tools
ifneq ($(filter address,$(SANITIZE_TARGET)),)
ifneq (,$(filter debug,$(tags_to_install)))
  tags_to_install += asan
endif
endif

## java coverage ##
# Install additional tools on java coverage builds
ifeq (true,$(EMMA_INSTRUMENT))
ifneq (,$(filter debug,$(tags_to_install)))
  tags_to_install += java_coverage
endif
endif


## sdk ##

ifdef is_sdk_build

# Detect if we want to build a repository for the SDK
sdk_repo_goal := $(strip $(filter sdk_repo,$(MAKECMDGOALS)))
MAKECMDGOALS := $(strip $(filter-out sdk_repo,$(MAKECMDGOALS)))

ifneq ($(words $(sort $(filter-out $(INTERNAL_MODIFIER_TARGETS) checkbuild emulator_tests target-files-package,$(MAKECMDGOALS)))),1)
$(error The 'sdk' target may not be specified with any other targets)
endif

# TODO: this should be eng I think.  Since the sdk is built from the eng
# variant.
tags_to_install := debug eng
ADDITIONAL_SYSTEM_PROPERTIES += xmpp.auto-presence=true
ADDITIONAL_SYSTEM_PROPERTIES += ro.config.nocheckin=yes
else # !sdk
endif

BUILD_WITHOUT_PV := true

ADDITIONAL_SYSTEM_PROPERTIES += net.bt.name=Android

# ------------------------------------------------------------
# Define a function that, given a list of module tags, returns
# non-empty if that module should be installed in /system.

# For most goals, anything not tagged with the "tests" tag should
# be installed in /system.
define should-install-to-system
$(if $(filter tests,$(1)),,true)
endef

ifdef is_sdk_build
# For the sdk goal, anything with the "samples" tag should be
# installed in /data even if that module also has "eng"/"debug"/"user".
define should-install-to-system
$(if $(filter samples tests,$(1)),,true)
endef
endif


# If they only used the modifier goals (all, etc), we'll actually
# build the default target.
ifeq ($(filter-out $(INTERNAL_MODIFIER_TARGETS),$(MAKECMDGOALS)),)
.PHONY: $(INTERNAL_MODIFIER_TARGETS)
$(INTERNAL_MODIFIER_TARGETS): $(DEFAULT_GOAL)
endif

#
# Typical build; include any Android.mk files we can find.
#

# Bring in dex_preopt.mk
# This creates some modules so it needs to be included after
# should-install-to-system is defined (in order for base_rules.mk to function
# properly), but before readonly-final-product-vars is called.
include $(BUILD_SYSTEM)/dex_preopt.mk

# Strip and readonly a few more variables so they won't be modified.
$(readonly-final-product-vars)
ADDITIONAL_SYSTEM_PROPERTIES := $(strip $(ADDITIONAL_SYSTEM_PROPERTIES))
.KATI_READONLY := ADDITIONAL_SYSTEM_PROPERTIES
ADDITIONAL_PRODUCT_PROPERTIES := $(strip $(ADDITIONAL_PRODUCT_PROPERTIES))
.KATI_READONLY := ADDITIONAL_PRODUCT_PROPERTIES

ifneq ($(PRODUCT_ENFORCE_RRO_TARGETS),)
ENFORCE_RRO_SOURCES :=
endif

# Color-coded warnings including current module info
# $(1): message to print
define pretty-warning
$(shell $(call echo-warning,$(LOCAL_MODULE_MAKEFILE),$(LOCAL_MODULE): $(1)))
endef

# Color-coded errors including current module info
# $(1): message to print
define pretty-error
$(shell $(call echo-error,$(LOCAL_MODULE_MAKEFILE),$(LOCAL_MODULE): $(1)))
$(error done)
endef

subdir_makefiles_inc := .
FULL_BUILD :=

ifneq ($(dont_bother),true)
FULL_BUILD := true
#
# Include all of the makefiles in the system
#

subdir_makefiles := $(SOONG_ANDROID_MK) $(file <$(OUT_DIR)/.module_paths/Android.mk.list) $(SOONG_OUT_DIR)/late-$(TARGET_PRODUCT).mk
subdir_makefiles_total := $(words int $(subdir_makefiles) post finish)
.KATI_READONLY := subdir_makefiles_total

$(foreach mk,$(subdir_makefiles),$(info [$(call inc_and_print,subdir_makefiles_inc)/$(subdir_makefiles_total)] including $(mk) ...)$(eval include $(mk)))

droid_targets : blueprint_tools

endif # dont_bother

ifndef subdir_makefiles_total
subdir_makefiles_total := $(words init post finish)
endif

$(info [$(call inc_and_print,subdir_makefiles_inc)/$(subdir_makefiles_total)] finishing build rules ...)

# -------------------------------------------------------------------
# All module makefiles have been included at this point.
# -------------------------------------------------------------------

# -------------------------------------------------------------------
# Use basic warning/error messages now that LOCAL_MODULE_MAKEFILE
# and LOCAL_MODULE aren't useful anymore.
# -------------------------------------------------------------------
define pretty-warning
$(warning $(1))
endef

define pretty-error
$(error $(1))
endef

# -------------------------------------------------------------------
# Enforce to generate all RRO packages for modules having resource
# overlays.
# -------------------------------------------------------------------
ifneq ($(PRODUCT_ENFORCE_RRO_TARGETS),)
$(call generate_all_enforce_rro_packages)
endif

# -------------------------------------------------------------------
# Sort ALL_MODULES to remove duplicate entries.
# -------------------------------------------------------------------
ALL_MODULES := $(sort $(ALL_MODULES))
# Cannot set to readonly because Makefile extends ALL_MODULES
# .KATI_READONLY := ALL_MODULES

# -------------------------------------------------------------------
# Fix up CUSTOM_MODULES to refer to installed files rather than
# just bare module names.  Leave unknown modules alone in case
# they're actually full paths to a particular file.
known_custom_modules := $(filter $(ALL_MODULES),$(CUSTOM_MODULES))
unknown_custom_modules := $(filter-out $(ALL_MODULES),$(CUSTOM_MODULES))
CUSTOM_MODULES := \
	$(call module-installed-files,$(known_custom_modules)) \
	$(unknown_custom_modules)

# -------------------------------------------------------------------
# Define dependencies for modules that require other modules.
# This can only happen now, after we've read in all module makefiles.
#
# TODO: deal with the fact that a bare module name isn't
# unambiguous enough.  Maybe declare short targets like
# APPS:Quake or HOST:SHARED_LIBRARIES:libutils.
# BUG: the system image won't know to depend on modules that are
# brought in as requirements of other modules.
#
# Resolve the required module name to 32-bit or 64-bit variant.

# Get a list of corresponding module names for the second arch, if they exist.
# $(1): TARGET, HOST or HOST_CROSS
# $(2): A list of module names
define get-modules-for-2nd-arch
$(strip \
  $(foreach m,$(2), \
    $(if $(filter true,$(ALL_MODULES.$(m)$($(1)_2ND_ARCH_MODULE_SUFFIX).FOR_2ND_ARCH)), \
      $(m)$($(1)_2ND_ARCH_MODULE_SUFFIX) \
    ) \
  ) \
)
endef

# Resolves module bitness for PRODUCT_PACKAGES and PRODUCT_HOST_PACKAGES.
# The returned list of module names can be used to access
# ALL_MODULES.<module>.<*> variables.
# Name resolution for PRODUCT_PACKAGES / PRODUCT_HOST_PACKAGES:
#   foo:32 resolves to foo_32;
#   foo:64 resolves to foo;
#   foo resolves to both foo and foo_32 (if foo_32 is defined).
#
# Name resolution for HOST_CROSS modules:
#   foo:32 resolves to foo;
#   foo:64 resolves to foo_64;
#   foo resolves to both foo and foo_64 (if foo_64 is defined).
#
# $(1): TARGET, HOST or HOST_CROSS
# $(2): A list of simple module names with :32 and :64 suffix
define resolve-bitness-for-modules
$(strip \
  $(eval modules_32 := $(patsubst %:32,%,$(filter %:32,$(2)))) \
  $(eval modules_64 := $(patsubst %:64,%,$(filter %:64,$(2)))) \
  $(eval modules_both := $(filter-out %:32 %:64,$(2))) \
  $(eval ### For host cross modules, the primary arch is windows x86 and secondary is x86_64) \
  $(if $(filter HOST_CROSS,$(1)), \
    $(eval modules_1st_arch := $(modules_32)) \
    $(eval modules_2nd_arch := $(modules_64)), \
    $(eval modules_1st_arch := $(modules_64)) \
    $(eval modules_2nd_arch := $(modules_32))) \
  $(eval ### Note for 32-bit product, 32 and 64 will be added as their original module names.) \
  $(eval modules := $(modules_1st_arch)) \
  $(if $($(1)_2ND_ARCH), \
    $(eval modules += $(call get-modules-for-2nd-arch,$(1),$(modules_2nd_arch))), \
    $(eval modules += $(modules_2nd_arch))) \
  $(eval ### For the rest we add both) \
  $(eval modules += $(modules_both)) \
  $(if $($(1)_2ND_ARCH), \
    $(eval modules += $(call get-modules-for-2nd-arch,$(1),$(modules_both)))) \
  $(modules) \
)
endef

# Resolve the required module names to 32-bit or 64-bit variant for:
#   ALL_MODULES.<*>.REQUIRED_FROM_TARGET
#   ALL_MODULES.<*>.REQUIRED_FROM_HOST
#   ALL_MODULES.<*>.REQUIRED_FROM_HOST_CROSS
#
# If a module is for cross host OS, the required modules are also for that OS.
# Required modules explicitly suffixed with :32 or :64 resolve to that bitness.
# Otherwise if the requiring module is native and the required module is shared
# library or native test, then the required module resolves to the same bitness.
# Otherwise the required module resolves to both variants, if they exist.
# $(1): TARGET, HOST or HOST_CROSS
define select-bitness-of-required-modules
$(foreach m,$(ALL_MODULES), \
  $(eval r := $(ALL_MODULES.$(m).REQUIRED_FROM_$(1))) \
  $(if $(r), \
    $(if $(filter HOST_CROSS,$(1)), \
      $(if $(ALL_MODULES.$(m).FOR_HOST_CROSS),,$(error Only expected REQUIRED_FROM_HOST_CROSS on FOR_HOST_CROSS modules - $(m))) \
      $(eval r := $(addprefix host_cross_,$(r)))) \
    $(eval module_is_native := \
      $(filter EXECUTABLES SHARED_LIBRARIES NATIVE_TESTS,$(ALL_MODULES.$(m).CLASS))) \
    $(eval r_r := \
      $(foreach r_i,$(r), \
        $(if $(filter %:32 %:64,$(r_i)), \
          $(eval r_m := $(call resolve-bitness-for-modules,$(1),$(r_i))), \
          $(eval r_m := \
            $(eval r_i_2nd := $(call get-modules-for-2nd-arch,$(1),$(r_i))) \
            $(eval required_is_shared_library_or_native_test := \
              $(filter SHARED_LIBRARIES NATIVE_TESTS, \
                $(ALL_MODULES.$(r_i).CLASS) $(ALL_MODULES.$(r_i_2nd).CLASS))) \
            $(if $(and $(module_is_native),$(required_is_shared_library_or_native_test)), \
              $(if $(ALL_MODULES.$(m).FOR_2ND_ARCH),$(r_i_2nd),$(r_i)), \
              $(r_i) $(r_i_2nd)))) \
        $(eval r_m := $(foreach r_j,$(r_m),$(if $(ALL_MODULES.$(r_j).PATH),$(r_j)))) \
        $(if $(r_m),,$(eval _nonexistent_required += $(1)$(comma)$(m)$(comma)$(1)$(comma)$(r_i))) \
        $(r_m))) \
    $(eval ALL_MODULES.$(m).REQUIRED_FROM_$(1) := $(sort $(r_r))) \
  ) \
)
endef

# Resolve the required module names to 32-bit or 64-bit variant for:
#   ALL_MODULES.<*>.TARGET_REQUIRED_FROM_HOST
#   ALL_MODULES.<*>.HOST_REQUIRED_FROM_TARGET
#
# This is like select-bitness-of-required-modules, but it doesn't have
# complicated logic for various module types.
# Calls resolve-bitness-for-modules to resolve module names.
# $(1): TARGET or HOST
# $(2): HOST or TARGET
define select-bitness-of-target-host-required-modules
$(foreach m,$(ALL_MODULES), \
  $(eval r := $(ALL_MODULES.$(m).$(1)_REQUIRED_FROM_$(2))) \
  $(if $(r), \
    $(eval r_r := \
      $(foreach r_i,$(r), \
        $(eval r_m := $(call resolve-bitness-for-modules,$(1),$(r_i))) \
        $(eval r_m := $(foreach r_j,$(r_m),$(if $(ALL_MODULES.$(r_j).PATH),$(r_j)))) \
        $(if $(r_m),,$(eval _nonexistent_required += $(2)$(comma)$(m)$(comma)$(1)$(comma)$(r_i))) \
        $(r_m))) \
    $(eval ALL_MODULES.$(m).$(1)_REQUIRED_FROM_$(2) := $(sort $(r_r))) \
  ) \
)
endef

_nonexistent_required :=
$(call select-bitness-of-required-modules,TARGET)
$(call select-bitness-of-required-modules,HOST)
$(call select-bitness-of-required-modules,HOST_CROSS)
$(call select-bitness-of-target-host-required-modules,TARGET,HOST)
$(call select-bitness-of-target-host-required-modules,HOST,TARGET)
_nonexistent_required := $(sort $(_nonexistent_required))

<<<<<<< HEAD
=======
# HOST OS darwin build is broken, disable this check for darwin for now.
# TODO(b/162102724): Remove this
ifeq (,$(filter $(HOST_OS),darwin))
>>>>>>> 2dcabab1
ifeq (,$(filter true,$(ALLOW_MISSING_DEPENDENCIES) $(BUILD_BROKEN_MISSING_REQUIRED_MODULES)))
ifneq (,$(_nonexistent_required))
  $(warning Missing required dependencies:)
  $(foreach r_i,$(_nonexistent_required), \
    $(eval r := $(subst $(comma),$(space),$(r_i))) \
    $(info $(word 1,$(r)) module $(word 2,$(r)) requires non-existent $(word 3,$(r)) module: $(word 4,$(r))) \
  )
  $(warning Set BUILD_BROKEN_MISSING_REQUIRED_MODULES := true to bypass this check if this is intentional)
  $(error Build failed)
endif # _nonexistent_required != empty
endif # ALLOW_MISSING_DEPENDENCIES != true && BUILD_BROKEN_MISSING_REQUIRED_MODULES != true
<<<<<<< HEAD
=======
endif # HOST_OS != darwin
>>>>>>> 2dcabab1

define add-required-deps
$(1): | $(2)
endef

# Use a normal dependency instead of an order-only dependency when installing
# host dynamic binaries so that the timestamp of the final binary always
# changes, even if the toc optimization has skipped relinking the binary
# and its dependant shared libraries.
define add-required-host-so-deps
$(1): $(2)
endef

# Sets up dependencies such that whenever a host module is installed,
# any other host modules listed in $(ALL_MODULES.$(m).REQUIRED_FROM_HOST) will also be installed
define add-all-host-to-host-required-modules-deps
$(foreach m,$(ALL_MODULES), \
  $(eval r := $(ALL_MODULES.$(m).REQUIRED_FROM_HOST)) \
  $(if $(r), \
    $(eval r := $(call module-installed-files,$(r))) \
    $(eval h_m := $(filter $(HOST_OUT)/%, $(ALL_MODULES.$(m).INSTALLED))) \
    $(eval h_r := $(filter $(HOST_OUT)/%, $(r))) \
    $(eval h_m := $(filter-out $(h_r), $(h_m))) \
    $(if $(h_m), $(eval $(call add-required-deps, $(h_m),$(h_r)))) \
  ) \
)
endef
$(call add-all-host-to-host-required-modules-deps)

# Sets up dependencies such that whenever a host cross module is installed,
# any other host cross modules listed in $(ALL_MODULES.$(m).REQUIRED_FROM_HOST_CROSS) will also be installed
define add-all-host-cross-to-host-cross-required-modules-deps
$(foreach m,$(ALL_MODULES), \
  $(eval r := $(ALL_MODULES.$(m).REQUIRED_FROM_HOST_CROSS)) \
  $(if $(r), \
    $(eval r := $(call module-installed-files,$(r))) \
    $(eval hc_m := $(filter $(HOST_CROSS_OUT)/%, $(ALL_MODULES.$(m).INSTALLED))) \
    $(eval hc_r := $(filter $(HOST_CROSS_OUT)/%, $(r))) \
    $(eval hc_m := $(filter-out $(hc_r), $(hc_m))) \
    $(if $(hc_m), $(eval $(call add-required-deps, $(hc_m),$(hc_r)))) \
  ) \
)
endef
$(call add-all-host-cross-to-host-cross-required-modules-deps)

# Sets up dependencies such that whenever a target module is installed,
# any other target modules listed in $(ALL_MODULES.$(m).REQUIRED_FROM_TARGET) will also be installed
define add-all-target-to-target-required-modules-deps
$(foreach m,$(ALL_MODULES), \
  $(eval r := $(ALL_MODULES.$(m).REQUIRED_FROM_TARGET)) \
  $(if $(r), \
    $(eval r := $(call module-installed-files,$(r))) \
    $(eval t_m := $(filter $(TARGET_OUT_ROOT)/%, $(ALL_MODULES.$(m).INSTALLED))) \
    $(eval t_r := $(filter $(TARGET_OUT_ROOT)/%, $(r))) \
    $(eval t_m := $(filter-out $(t_r), $(t_m))) \
    $(if $(t_m), $(eval $(call add-required-deps, $(t_m),$(t_r)))) \
  ) \
)
endef
$(call add-all-target-to-target-required-modules-deps)

# Sets up dependencies such that whenever a host module is installed,
# any target modules listed in $(ALL_MODULES.$(m).TARGET_REQUIRED_FROM_HOST) will also be installed
define add-all-host-to-target-required-modules-deps
$(foreach m,$(ALL_MODULES), \
  $(eval req_mods := $(ALL_MODULES.$(m).TARGET_REQUIRED_FROM_HOST))\
  $(if $(req_mods), \
    $(eval req_files := )\
    $(foreach req_mod,$(req_mods), \
      $(eval req_file := $(filter $(TARGET_OUT_ROOT)/%, $(call module-installed-files,$(req_mod)))) \
      $(if $(filter true,$(ALLOW_MISSING_DEPENDENCIES)), \
        , \
        $(if $(strip $(req_file)), \
          , \
          $(error $(m).LOCAL_TARGET_REQUIRED_MODULES : illegal value $(req_mod) : not a device module. If you want to specify host modules to be required to be installed along with your host module, add those module names to LOCAL_REQUIRED_MODULES instead) \
        ) \
      ) \
      $(eval req_files := $(req_files)$(space)$(req_file))\
    )\
    $(eval req_files := $(strip $(req_files)))\
    $(eval mod_files := $(filter $(HOST_OUT)/%, $(call module-installed-files,$(m)))) \
    $(eval mod_files := $(filter-out $(req_files),$(mod_files)))\
    $(if $(mod_files),\
      $(eval $(call add-required-deps, $(mod_files),$(req_files))) \
    )\
  )\
)
endef
$(call add-all-host-to-target-required-modules-deps)

# Sets up dependencies such that whenever a target module is installed,
# any host modules listed in $(ALL_MODULES.$(m).HOST_REQUIRED_FROM_TARGET) will also be installed
define add-all-target-to-host-required-modules-deps
$(foreach m,$(ALL_MODULES), \
  $(eval req_mods := $(ALL_MODULES.$(m).HOST_REQUIRED_FROM_TARGET))\
  $(if $(req_mods), \
    $(eval req_files := )\
    $(foreach req_mod,$(req_mods), \
      $(eval req_file := $(filter $(HOST_OUT)/%, $(call module-installed-files,$(req_mod)))) \
      $(if $(filter true,$(ALLOW_MISSING_DEPENDENCIES)), \
        , \
        $(if $(strip $(req_file)), \
          , \
          $(error $(m).LOCAL_HOST_REQUIRED_MODULES : illegal value $(req_mod) : not a host module. If you want to specify target modules to be required to be installed along with your target module, add those module names to LOCAL_REQUIRED_MODULES instead) \
        ) \
      ) \
      $(eval req_files := $(req_files)$(space)$(req_file))\
    )\
    $(eval req_files := $(strip $(req_files)))\
    $(eval mod_files := $(filter $(TARGET_OUT_ROOT)/%, $(call module-installed-files,$(m))))\
    $(eval mod_files := $(filter-out $(req_files),$(mod_files)))\
    $(if $(mod_files),\
      $(eval $(call add-required-deps, $(mod_files),$(req_files))) \
    )\
  )\
)
endef
$(call add-all-target-to-host-required-modules-deps)

t_m :=
h_m :=
hc_m :=
t_r :=
h_r :=
hc_r :=

# Establish the dependencies on the shared libraries.
# It also adds the shared library module names to ALL_MODULES.$(m).REQUIRED_FROM_(TARGET|HOST|HOST_CROSS),
# so they can be expanded to product_MODULES later.
# $(1): TARGET_ or HOST_ or HOST_CROSS_.
# $(2): non-empty for 2nd arch.
# $(3): non-empty for host cross compile.
define resolve-shared-libs-depes
$(foreach m,$($(if $(2),$($(1)2ND_ARCH_VAR_PREFIX))$(1)DEPENDENCIES_ON_SHARED_LIBRARIES),\
  $(eval p := $(subst :,$(space),$(m)))\
  $(eval mod := $(firstword $(p)))\
  $(eval deps := $(subst $(comma),$(space),$(lastword $(p))))\
  $(eval root := $(1)OUT$(if $(call streq,$(1),TARGET_),_ROOT))\
  $(if $(2),$(eval deps := $(addsuffix $($(1)2ND_ARCH_MODULE_SUFFIX),$(deps))))\
  $(if $(3),$(eval deps := $(addprefix host_cross_,$(deps))))\
  $(eval r := $(filter $($(root))/%,$(call module-installed-files,\
    $(deps))))\
  $(if $(filter $(1),HOST_),\
    $(eval ALL_MODULES.$(mod).HOST_SHARED_LIBRARY_FILES := $$(ALL_MODULES.$(mod).HOST_SHARED_LIBRARY_FILES) $(word 2,$(p)) $(r))\
    $(eval ALL_MODULES.$(mod).HOST_SHARED_LIBRARIES := $$(ALL_MODULES.$(mod).HOST_SHARED_LIBRARIES) $(deps))\
    $(eval $(call add-required-host-so-deps,$(word 2,$(p)),$(r))),\
    $(eval $(call add-required-deps,$(word 2,$(p)),$(r))))\
  $(eval ALL_MODULES.$(mod).REQUIRED_FROM_$(patsubst %_,%,$(1)) += $(deps)))
endef

# Recursively resolve host shared library dependency for a given module.
# $(1): module name
# Returns all dependencies of shared library.
define get-all-shared-libs-deps
$(if $(_all_deps_for_$(1)_set_),$(_all_deps_for_$(1)_),\
  $(eval _all_deps_for_$(1)_ :=) \
  $(foreach dep,$(ALL_MODULES.$(1).HOST_SHARED_LIBRARIES),\
    $(foreach m,$(call get-all-shared-libs-deps,$(dep)),\
      $(eval _all_deps_for_$(1)_ := $$(_all_deps_for_$(1)_) $(m))\
      $(eval _all_deps_for_$(1)_ := $(sort $(_all_deps_for_$(1)_))))\
    $(eval _all_deps_for_$(1)_ := $$(_all_deps_for_$(1)_) $(dep))\
    $(eval _all_deps_for_$(1)_ := $(sort $(_all_deps_for_$(1)_) $(dep)))\
    $(eval _all_deps_for_$(1)_set_ := true))\
$(_all_deps_for_$(1)_))
endef

# Scan all modules in general-tests, device-tests and other selected suites and
# flatten the shared library dependencies.
define update-host-shared-libs-deps-for-suites
$(foreach suite,general-tests device-tests vts,\
  $(foreach m,$(COMPATIBILITY.$(suite).MODULES),\
    $(eval my_deps := $(call get-all-shared-libs-deps,$(m)))\
    $(foreach dep,$(my_deps),\
      $(foreach f,$(ALL_MODULES.$(dep).HOST_SHARED_LIBRARY_FILES),\
        $(if $(filter $(suite),device-tests general-tests),\
          $(eval my_testcases := $(HOST_OUT_TESTCASES)),\
          $(eval my_testcases := $$(COMPATIBILITY_TESTCASES_OUT_$(suite))))\
        $(eval target := $(my_testcases)/$(lastword $(subst /, ,$(dir $(f))))/$(notdir $(f)))\
        $(eval COMPATIBILITY.$(suite).HOST_SHARED_LIBRARY.FILES := \
          $$(COMPATIBILITY.$(suite).HOST_SHARED_LIBRARY.FILES) $(f):$(target))\
        $(eval COMPATIBILITY.$(suite).HOST_SHARED_LIBRARY.FILES := \
          $(sort $(COMPATIBILITY.$(suite).HOST_SHARED_LIBRARY.FILES)))))))
endef

$(call resolve-shared-libs-depes,TARGET_)
ifdef TARGET_2ND_ARCH
$(call resolve-shared-libs-depes,TARGET_,true)
endif
$(call resolve-shared-libs-depes,HOST_)
ifdef HOST_2ND_ARCH
$(call resolve-shared-libs-depes,HOST_,true)
endif
# Update host side shared library dependencies for tests in suite device-tests and general-tests.
# This should be called after calling resolve-shared-libs-depes for HOST_2ND_ARCH.
$(call update-host-shared-libs-deps-for-suites)
ifdef HOST_CROSS_OS
$(call resolve-shared-libs-depes,HOST_CROSS_,,true)
ifdef HOST_CROSS_2ND_ARCH
$(call resolve-shared-libs-depes,HOST_CROSS_,true,true)
endif
endif

# Pass the shared libraries dependencies to prebuilt ELF file check.
define add-elf-file-check-shared-lib
$(1): PRIVATE_SHARED_LIBRARY_FILES += $(2)
$(1): $(2)
endef

define resolve-shared-libs-for-elf-file-check
$(foreach m,$($(if $(2),$($(1)2ND_ARCH_VAR_PREFIX))$(1)DEPENDENCIES_ON_SHARED_LIBRARIES),\
  $(eval p := $(subst :,$(space),$(m)))\
  $(eval mod := $(firstword $(p)))\
  \
  $(eval deps := $(subst $(comma),$(space),$(lastword $(p))))\
  $(if $(2),$(eval deps := $(addsuffix $($(1)2ND_ARCH_MODULE_SUFFIX),$(deps))))\
  $(eval root := $(1)OUT$(if $(call streq,$(1),TARGET_),_ROOT))\
  $(eval deps := $(filter $($(root))/%$($(1)SHLIB_SUFFIX),$(call module-built-files,$(deps))))\
  \
  $(eval r := $(firstword $(filter \
    $($(if $(2),$($(1)2ND_ARCH_VAR_PREFIX))TARGET_OUT_INTERMEDIATES)/EXECUTABLES/%\
    $($(if $(2),$($(1)2ND_ARCH_VAR_PREFIX))TARGET_OUT_INTERMEDIATES)/NATIVE_TESTS/%\
    $($(if $(2),$($(1)2ND_ARCH_VAR_PREFIX))TARGET_OUT_INTERMEDIATES)/SHARED_LIBRARIES/%,\
    $(call module-built-files,$(mod)))))\
  \
  $(if $(and $(r),$(deps)),\
    $(eval stamp := $(dir $(r))check_elf_files.timestamp)\
    $(if $(CHECK_ELF_FILES.$(stamp)),\
      $(eval $(call add-elf-file-check-shared-lib,$(stamp),$(deps))))\
  ))
endef

$(call resolve-shared-libs-for-elf-file-check,TARGET_)
ifdef TARGET_2ND_ARCH
$(call resolve-shared-libs-for-elf-file-check,TARGET_,true)
endif

m :=
r :=
p :=
stamp :=
deps :=
add-required-deps :=

################################################################################
# Link type checking
#
# ALL_LINK_TYPES contains a list of all link type prefixes (generally one per
# module, but APKs can "link" to both java and native code). The link type
# prefix consists of all the information needed by intermediates-dir-for:
#
#  LINK_TYPE:TARGET:_:2ND:STATIC_LIBRARIES:libfoo
#
#   1: LINK_TYPE literal
#   2: prefix
#     - TARGET
#     - HOST
#     - HOST_CROSS
#   3: Whether to use the common intermediates directory or not
#     - _
#     - COMMON
#   4: Whether it's the second arch or not
#     - _
#     - 2ND_
#   5: Module Class
#     - STATIC_LIBRARIES
#     - SHARED_LIBRARIES
#     - ...
#   6: Module Name
#
# Then fields under that are separated by a period and the field name:
#   - TYPE: the link types for this module
#   - MAKEFILE: Where this module was defined
#   - BUILT: The built module location
#   - DEPS: the link type prefixes for the module's dependencies
#   - ALLOWED: the link types to allow in this module's dependencies
#   - WARN: the link types to warn about in this module's dependencies
#
# All of the dependency link types not listed in ALLOWED or WARN will become
# errors.
################################################################################

link_type_error :=

define link-type-prefix
$(word 2,$(subst :,$(space),$(1)))
endef
define link-type-common
$(patsubst _,,$(word 3,$(subst :,$(space),$(1))))
endef
define link-type-2ndarchprefix
$(patsubst _,,$(word 4,$(subst :,$(space),$(1))))
endef
define link-type-class
$(word 5,$(subst :,$(space),$(1)))
endef
define link-type-name
$(word 6,$(subst :,$(space),$(1)))
endef
define link-type-os
$(strip $(eval _p := $(link-type-prefix))\
  $(if $(filter HOST HOST_CROSS,$(_p)),\
    $($(_p)_OS),\
    android))
endef
define link-type-arch
$($(link-type-prefix)_$(link-type-2ndarchprefix)ARCH)
endef
define link-type-name-variant
$(link-type-name) ($(link-type-class) $(link-type-os)-$(link-type-arch))
endef

# $(1): the prefix of the module doing the linking
# $(2): the prefix of the linked module
define link-type-warning
$(shell $(call echo-warning,$($(1).MAKEFILE),"$(call link-type-name,$(1)) ($($(1).TYPE)) should not link against $(call link-type-name,$(2)) ($(3))"))
endef

# $(1): the prefix of the module doing the linking
# $(2): the prefix of the linked module
define link-type-error
$(shell $(call echo-error,$($(1).MAKEFILE),"$(call link-type-name,$(1)) ($($(1).TYPE)) can not link against $(call link-type-name,$(2)) ($(3))"))\
$(eval link_type_error := true)
endef

link-type-missing :=
ifneq ($(ALLOW_MISSING_DEPENDENCIES),true)
  # Print an error message if the linked-to module is missing
  # $(1): the prefix of the module doing the linking
  # $(2): the prefix of the missing module
  define link-type-missing
    $(shell $(call echo-error,$($(1).MAKEFILE),"$(call link-type-name-variant,$(1)) missing $(call link-type-name-variant,$(2))"))\
    $(eval available_variants := $(filter %:$(call link-type-name,$(2)),$(ALL_LINK_TYPES)))\
    $(if $(available_variants),\
      $(info Available variants:)\
      $(foreach v,$(available_variants),$(info $(space)$(space)$(call link-type-name-variant,$(v)))))\
    $(info You can set ALLOW_MISSING_DEPENDENCIES=true in your environment if this is intentional, but that may defer real problems until later in the build.)\
    $(eval link_type_error := true)
  endef
else
  define link-type-missing
    $(eval $$(1).MISSING := true)
  endef
endif

# Verify that $(1) can link against $(2)
# Both $(1) and $(2) are the link type prefix defined above
define verify-link-type
$(foreach t,$($(2).TYPE),\
  $(if $(filter-out $($(1).ALLOWED),$(t)),\
    $(if $(filter $(t),$($(1).WARN)),\
      $(call link-type-warning,$(1),$(2),$(t)),\
      $(call link-type-error,$(1),$(2),$(t)))))
endef

$(foreach lt,$(ALL_LINK_TYPES),\
  $(foreach d,$($(lt).DEPS),\
    $(if $($(d).TYPE),\
      $(call verify-link-type,$(lt),$(d)),\
      $(call link-type-missing,$(lt),$(d)))))

ifdef link_type_error
  $(error exiting from previous errors)
endif

# -------------------------------------------------------------------
# Handle exported/imported includes

# Recursively calculate flags
$(foreach export,$(EXPORTS_LIST), \
  $(eval EXPORTS.$$(export) = $$(EXPORTS.$(export).FLAGS) \
    $(foreach dep,$(EXPORTS.$(export).REEXPORT),$$(EXPORTS.$(dep)))))

# Recursively calculate dependencies
$(foreach export,$(EXPORTS_LIST), \
  $(eval EXPORT_DEPS.$$(export) = $$(EXPORTS.$(export).DEPS) \
    $(foreach dep,$(EXPORTS.$(export).REEXPORT),$$(EXPORT_DEPS.$(dep)))))

# Converts the recursive variables to simple variables so that we don't have to
# evaluate them for every .o rule
$(foreach export,$(EXPORTS_LIST),$(eval EXPORTS.$$(export) := $$(strip $$(EXPORTS.$$(export)))))
$(foreach export,$(EXPORTS_LIST),$(eval EXPORT_DEPS.$$(export) := $$(sort $$(EXPORT_DEPS.$$(export)))))

# Add dependencies
$(foreach export,$(EXPORTS_LIST),$(eval $(call add-dependency,$$(EXPORTS.$$(export).USERS),$$(EXPORT_DEPS.$$(export)))))

# -------------------------------------------------------------------
# Figure out our module sets.
#
# Of the modules defined by the component makefiles,
# determine what we actually want to build.


# Expand a list of modules to the modules that they override (if any)
# $(1): The list of modules.
define module-overrides
$(foreach m,$(1),$(PACKAGES.$(m).OVERRIDES) $(EXECUTABLES.$(m).OVERRIDES) $(SHARED_LIBRARIES.$(m).OVERRIDES) $(ETC.$(m).OVERRIDES))
endef

###########################################################
## Expand a module name list with REQUIRED modules
###########################################################
# $(1): The variable name that holds the initial module name list.
#       the variable will be modified to hold the expanded results.
# $(2): The initial module name list.
# $(3): The list of overridden modules.
# Returns empty string (maybe with some whitespaces).
define expand-required-modules
$(eval _erm_req := $(foreach m,$(2),$(ALL_MODULES.$(m).REQUIRED_FROM_TARGET))) \
$(eval _erm_new_modules := $(sort $(filter-out $($(1)),$(_erm_req)))) \
$(eval _erm_new_overrides := $(call module-overrides,$(_erm_new_modules))) \
$(eval _erm_all_overrides := $(3) $(_erm_new_overrides)) \
$(eval _erm_new_modules := $(filter-out $(_erm_all_overrides), $(_erm_new_modules))) \
$(eval $(1) := $(filter-out $(_erm_new_overrides),$($(1)))) \
$(eval $(1) += $(_erm_new_modules)) \
$(if $(_erm_new_modules),\
  $(call expand-required-modules,$(1),$(_erm_new_modules),$(_erm_all_overrides)))
endef

# Same as expand-required-modules above, but does not handle module overrides, as
# we don't intend to support them on the host.
# $(1): The variable name that holds the initial module name list.
#       the variable will be modified to hold the expanded results.
# $(2): The initial module name list.
# $(3): HOST or HOST_CROSS depending on whether we're expanding host or host cross modules
# Returns empty string (maybe with some whitespaces).
define expand-required-host-modules
$(eval _erm_req := $(foreach m,$(2),$(ALL_MODULES.$(m).REQUIRED_FROM_$(3)))) \
$(eval _erm_new_modules := $(sort $(filter-out $($(1)),$(_erm_req)))) \
$(eval $(1) += $(_erm_new_modules)) \
$(if $(_erm_new_modules),\
  $(call expand-required-host-modules,$(1),$(_erm_new_modules),$(3)))
endef

# Transforms paths relative to PRODUCT_OUT to absolute paths.
# $(1): list of relative paths
# $(2): optional suffix to append to paths
define resolve-product-relative-paths
  $(subst $(_vendor_path_placeholder),$(TARGET_COPY_OUT_VENDOR),\
    $(subst $(_product_path_placeholder),$(TARGET_COPY_OUT_PRODUCT),\
      $(subst $(_system_ext_path_placeholder),$(TARGET_COPY_OUT_SYSTEM_EXT),\
        $(subst $(_odm_path_placeholder),$(TARGET_COPY_OUT_ODM),\
          $(subst $(_vendor_dlkm_path_placeholder),$(TARGET_COPY_OUT_VENDOR_DLKM),\
            $(subst $(_odm_dlkm_path_placeholder),$(TARGET_COPY_OUT_ODM_DLKM),\
              $(foreach p,$(1),$(call append-path,$(PRODUCT_OUT),$(p)$(2)))))))))
endef

# Returns modules included automatically as a result of certain BoardConfig
# variables being set.
define auto-included-modules
  $(if $(BOARD_VNDK_VERSION),vndk_package) \
  $(if $(DEVICE_MANIFEST_FILE),vendor_manifest.xml) \
  $(if $(DEVICE_MANIFEST_SKUS),$(foreach sku, $(DEVICE_MANIFEST_SKUS),vendor_manifest_$(sku).xml)) \
  $(if $(ODM_MANIFEST_FILES),odm_manifest.xml) \
  $(if $(ODM_MANIFEST_SKUS),$(foreach sku, $(ODM_MANIFEST_SKUS),odm_manifest_$(sku).xml)) \

endef

# Lists most of the files a particular product installs, including:
# - PRODUCT_PACKAGES, and their LOCAL_REQUIRED_MODULES
# - PRODUCT_COPY_FILES
# The base list of modules to build for this product is specified
# by the appropriate product definition file, which was included
# by product_config.mk.
# Name resolution for PRODUCT_PACKAGES:
#   foo:32 resolves to foo_32;
#   foo:64 resolves to foo;
#   foo resolves to both foo and foo_32 (if foo_32 is defined).
#
# Name resolution for LOCAL_REQUIRED_MODULES:
#   See the select-bitness-of-required-modules definition.
# $(1): product makefile
define product-installed-files
  $(eval _pif_modules := \
    $(call get-product-var,$(1),PRODUCT_PACKAGES) \
    $(if $(filter eng,$(tags_to_install)),$(call get-product-var,$(1),PRODUCT_PACKAGES_ENG)) \
    $(if $(filter debug,$(tags_to_install)),$(call get-product-var,$(1),PRODUCT_PACKAGES_DEBUG)) \
    $(if $(filter tests,$(tags_to_install)),$(call get-product-var,$(1),PRODUCT_PACKAGES_TESTS)) \
    $(if $(filter asan,$(tags_to_install)),$(call get-product-var,$(1),PRODUCT_PACKAGES_DEBUG_ASAN)) \
    $(if $(filter java_coverage,$(tags_to_install)),$(call get-product-var,$(1),PRODUCT_PACKAGES_DEBUG_JAVA_COVERAGE)) \
    $(call auto-included-modules) \
  ) \
  $(eval ### Filter out the overridden packages and executables before doing expansion) \
  $(eval _pif_overrides := $(call module-overrides,$(_pif_modules))) \
  $(eval _pif_modules := $(filter-out $(_pif_overrides), $(_pif_modules))) \
  $(eval ### Resolve the :32 :64 module name) \
  $(eval _pif_modules := $(sort $(call resolve-bitness-for-modules,TARGET,$(_pif_modules)))) \
  $(call expand-required-modules,_pif_modules,$(_pif_modules),$(_pif_overrides)) \
  $(filter-out $(HOST_OUT_ROOT)/%,$(call module-installed-files, $(_pif_modules))) \
  $(call resolve-product-relative-paths,\
    $(foreach cf,$(call get-product-var,$(1),PRODUCT_COPY_FILES),$(call word-colon,2,$(cf))))
endef

# Similar to product-installed-files above, but handles PRODUCT_HOST_PACKAGES instead
# This does support the :32 / :64 syntax, but does not support module overrides.
define host-installed-files
  $(eval _hif_modules := $(call get-product-var,$(1),PRODUCT_HOST_PACKAGES)) \
  $(eval ### Split host vs host cross modules) \
  $(eval _hcif_modules := $(filter host_cross_%,$(_hif_modules))) \
  $(eval _hif_modules := $(filter-out host_cross_%,$(_hif_modules))) \
  $(eval ### Resolve the :32 :64 module name) \
  $(eval _hif_modules := $(sort $(call resolve-bitness-for-modules,HOST,$(_hif_modules)))) \
  $(eval _hcif_modules := $(sort $(call resolve-bitness-for-modules,HOST_CROSS,$(_hcif_modules)))) \
  $(call expand-required-host-modules,_hif_modules,$(_hif_modules),HOST) \
  $(call expand-required-host-modules,_hcif_modules,$(_hcif_modules),HOST_CROSS) \
  $(filter $(HOST_OUT)/%,$(call module-installed-files, $(_hif_modules))) \
  $(filter $(HOST_CROSS_OUT)/%,$(call module-installed-files, $(_hcif_modules)))
endef

# Fails the build if the given list is non-empty, and prints it entries (stripping PRODUCT_OUT).
# $(1): list of files to print
# $(2): heading to print on failure
define maybe-print-list-and-error
$(if $(strip $(1)), \
  $(warning $(2)) \
  $(info Offending entries:) \
  $(foreach e,$(sort $(1)),$(info    $(patsubst $(PRODUCT_OUT)/%,%,$(e)))) \
  $(error Build failed) \
)
endef

ifdef FULL_BUILD
  ifneq (true,$(ALLOW_MISSING_DEPENDENCIES))
    # Check to ensure that all modules in PRODUCT_PACKAGES exist (opt in per product)
    ifeq (true,$(PRODUCT_ENFORCE_PACKAGES_EXIST))
      _allow_list := $(PRODUCT_ENFORCE_PACKAGES_EXIST_ALLOW_LIST)
      _modules := $(PRODUCT_PACKAGES)
      # Strip :32 and :64 suffixes
      _modules := $(patsubst %:32,%,$(_modules))
      _modules := $(patsubst %:64,%,$(_modules))
      # Quickly check all modules in PRODUCT_PACKAGES exist. We check for the
      # existence if either <module> or the <module>_32 variant.
      _nonexistent_modules := $(foreach m,$(_modules), \
        $(if $(or $(ALL_MODULES.$(m).PATH),$(call get-modules-for-2nd-arch,TARGET,$(m))),,$(m)))
      $(call maybe-print-list-and-error,$(filter-out $(_allow_list),$(_nonexistent_modules)),\
        $(INTERNAL_PRODUCT) includes non-existent modules in PRODUCT_PACKAGES)
      $(call maybe-print-list-and-error,$(filter-out $(_nonexistent_modules),$(_allow_list)),\
        $(INTERNAL_PRODUCT) includes redundant allow list entries for non-existent PRODUCT_PACKAGES)
    endif

    # Check to ensure that all modules in PRODUCT_HOST_PACKAGES exist
    #
    # Many host modules are Linux-only, so skip this check on Mac. If we ever have Mac-only modules,
    # maybe it would make sense to have PRODUCT_HOST_PACKAGES_LINUX/_DARWIN?
    ifneq ($(HOST_OS),darwin)
      _modules := $(PRODUCT_HOST_PACKAGES)
      # Strip :32 and :64 suffixes
      _modules := $(patsubst %:32,%,$(_modules))
      _modules := $(patsubst %:64,%,$(_modules))
      _nonexistent_modules := $(foreach m,$(_modules),\
        $(if $(ALL_MODULES.$(m).REQUIRED_FROM_HOST)$(filter $(HOST_OUT_ROOT)/%,$(ALL_MODULES.$(m).INSTALLED)),,$(m)))
      $(call maybe-print-list-and-error,$(_nonexistent_modules),\
        $(INTERNAL_PRODUCT) includes non-existent modules in PRODUCT_HOST_PACKAGES)
    endif
  endif

  # Modules may produce only host installed files in unbundled builds.
  ifeq (,$(TARGET_BUILD_UNBUNDLED))
    _modules := $(call resolve-bitness-for-modules,TARGET, \
      $(PRODUCT_PACKAGES) \
      $(PRODUCT_PACKAGES_DEBUG) \
      $(PRODUCT_PACKAGES_DEBUG_ASAN) \
      $(PRODUCT_PACKAGES_ENG) \
      $(PRODUCT_PACKAGES_TESTS))
    _host_modules := $(foreach m,$(_modules), \
                  $(if $(ALL_MODULES.$(m).INSTALLED),\
                    $(if $(filter-out $(HOST_OUT_ROOT)/%,$(ALL_MODULES.$(m).INSTALLED)),,\
                      $(m))))
    $(call maybe-print-list-and-error,$(sort $(_host_modules)),\
      Host modules should be in PRODUCT_HOST_PACKAGES$(comma) not PRODUCT_PACKAGES)
  endif

  product_host_FILES := $(call host-installed-files,$(INTERNAL_PRODUCT))
  product_target_FILES := $(call product-installed-files, $(INTERNAL_PRODUCT))
  # WARNING: The product_MODULES variable is depended on by external files.
  product_MODULES := $(_pif_modules)

  # Verify the artifact path requirements made by included products.
  is_asan := $(if $(filter address,$(SANITIZE_TARGET)),true)
  ifneq (true,$(or $(is_asan),$(DISABLE_ARTIFACT_PATH_REQUIREMENTS)))
  # Fakes don't get installed, and NDK stubs aren't installed to device.
  static_allowed_patterns := $(TARGET_OUT_FAKE)/% $(SOONG_OUT_DIR)/ndk/%
  # RROs become REQUIRED by the source module, but are always placed on the vendor partition.
  static_allowed_patterns += %__auto_generated_rro_product.apk
  static_allowed_patterns += %__auto_generated_rro_vendor.apk
  # Auto-included targets are not considered
  static_allowed_patterns += $(call product-installed-files,)
  # $(PRODUCT_OUT)/apex is where shared libraries in APEXes get installed.
  # The path can be considered as a fake path, as the shared libraries
  # are installed there just to have symbols files for them under
  # $(PRODUCT_OUT)/symbols/apex for debugging purpose. The /apex directory
  # is never compiled into a filesystem image.
  static_allowed_patterns += $(PRODUCT_OUT)/apex/%
  ifeq (true,$(BOARD_USES_SYSTEM_OTHER_ODEX))
    # Allow system_other odex space optimization.
    static_allowed_patterns += \
      $(TARGET_OUT_SYSTEM_OTHER)/%.odex \
      $(TARGET_OUT_SYSTEM_OTHER)/%.vdex \
      $(TARGET_OUT_SYSTEM_OTHER)/%.art
  endif

CERTIFICATE_VIOLATION_MODULES_FILENAME := $(PRODUCT_OUT)/certificate_violation_modules.txt
$(CERTIFICATE_VIOLATION_MODULES_FILENAME):
	rm -f $@
	$(foreach m,$(sort $(CERTIFICATE_VIOLATION_MODULES)), echo $(m) >> $@;)
$(call dist-for-goals,droidcore,$(CERTIFICATE_VIOLATION_MODULES_FILENAME))

  all_offending_files :=
  $(foreach makefile,$(ARTIFACT_PATH_REQUIREMENT_PRODUCTS),\
    $(eval requirements := $(PRODUCTS.$(makefile).ARTIFACT_PATH_REQUIREMENTS)) \
    $(eval ### Verify that the product only produces files inside its path requirements.) \
    $(eval allowed := $(PRODUCTS.$(makefile).ARTIFACT_PATH_ALLOWED_LIST)) \
    $(eval path_patterns := $(call resolve-product-relative-paths,$(requirements),%)) \
    $(eval allowed_patterns := $(call resolve-product-relative-paths,$(allowed))) \
    $(eval files := $(call product-installed-files, $(makefile))) \
    $(eval offending_files := $(filter-out $(path_patterns) $(allowed_patterns) $(static_allowed_patterns),$(files))) \
    $(call maybe-print-list-and-error,$(offending_files),\
      $(makefile) produces files outside its artifact path requirement. \
      Allowed paths are $(subst $(space),$(comma)$(space),$(addsuffix *,$(requirements)))) \
    $(eval unused_allowed := $(filter-out $(files),$(allowed_patterns))) \
    $(call maybe-print-list-and-error,$(unused_allowed),$(makefile) includes redundant allowed entries in its artifact path requirement.) \
    $(eval ### Optionally verify that nothing else produces files inside this artifact path requirement.) \
    $(eval extra_files := $(filter-out $(files) $(HOST_OUT)/%,$(product_target_FILES))) \
    $(eval files_in_requirement := $(filter $(path_patterns),$(extra_files))) \
    $(eval all_offending_files += $(files_in_requirement)) \
    $(eval allowed := $(PRODUCT_ARTIFACT_PATH_REQUIREMENT_ALLOWED_LIST)) \
    $(eval allowed_patterns := $(call resolve-product-relative-paths,$(allowed))) \
    $(eval offending_files := $(filter-out $(allowed_patterns),$(files_in_requirement))) \
    $(eval enforcement := $(PRODUCT_ENFORCE_ARTIFACT_PATH_REQUIREMENTS)) \
    $(if $(enforcement),\
      $(call maybe-print-list-and-error,$(offending_files),\
        $(INTERNAL_PRODUCT) produces files inside $(makefile)s artifact path requirement. \
        $(PRODUCT_ARTIFACT_PATH_REQUIREMENT_HINT)) \
      $(eval unused_allowed := $(if $(filter true strict,$(enforcement)),\
        $(foreach p,$(allowed_patterns),$(if $(filter $(p),$(extra_files)),,$(p))))) \
      $(call maybe-print-list-and-error,$(unused_allowed),$(INTERNAL_PRODUCT) includes redundant artifact path requirement allowed list entries.) \
    ) \
  )
$(PRODUCT_OUT)/offending_artifacts.txt:
	rm -f $@
	$(foreach f,$(sort $(all_offending_files)),echo $(f) >> $@;)
  endif
else
  # We're not doing a full build, and are probably only including
  # a subset of the module makefiles.  Don't try to build any modules
  # requested by the product, because we probably won't have rules
  # to build them.
  product_target_FILES :=
  product_host_FILES :=
endif

# TODO: Remove the 3 places in the tree that use ALL_DEFAULT_INSTALLED_MODULES
# and get rid of it from this list.
modules_to_install := $(sort \
    $(ALL_DEFAULT_INSTALLED_MODULES) \
    $(product_target_FILES) \
    $(product_host_FILES) \
    $(CUSTOM_MODULES) \
  )

ifdef FULL_BUILD
#
# Used by the cleanup logic in soong_ui to remove files that should no longer
# be installed.
#

# Include all tests, so that we remove them from the test suites / testcase
# folders when they are removed.
test_files := $(foreach ts,$(ALL_COMPATIBILITY_SUITES),$(COMPATIBILITY.$(ts).FILES))

$(shell mkdir -p $(PRODUCT_OUT) $(HOST_OUT))

$(file >$(PRODUCT_OUT)/.installable_files$(if $(filter address,$(SANITIZE_TARGET)),_asan), \
  $(sort $(patsubst $(PRODUCT_OUT)/%,%,$(filter $(PRODUCT_OUT)/%, \
    $(modules_to_install) $(test_files)))))

$(file >$(HOST_OUT)/.installable_test_files,$(sort \
  $(patsubst $(HOST_OUT)/%,%,$(filter $(HOST_OUT)/%, \
    $(test_files)))))

test_files :=
endif


# Don't include any GNU General Public License shared objects or static
# libraries in SDK images.  GPL executables (not static/dynamic libraries)
# are okay if they don't link against any closed source libraries (directly
# or indirectly)

# It's ok (and necessary) to build the host tools, but nothing that's
# going to be installed on the target (including static libraries).

ifdef is_sdk_build
  target_gnu_MODULES := \
              $(filter \
                      $(TARGET_OUT_INTERMEDIATES)/% \
                      $(TARGET_OUT)/% \
                      $(TARGET_OUT_DATA)/%, \
                              $(sort $(call get-tagged-modules,gnu)))
  target_gnu_MODULES := $(filter-out $(TARGET_OUT_EXECUTABLES)/%,$(target_gnu_MODULES))
  target_gnu_MODULES := $(filter-out %/libopenjdkjvmti.so,$(target_gnu_MODULES))
  target_gnu_MODULES := $(filter-out %/libopenjdkjvmtid.so,$(target_gnu_MODULES))
  $(info Removing from sdk:)$(foreach d,$(target_gnu_MODULES),$(info : $(d)))
  modules_to_install := \
              $(filter-out $(target_gnu_MODULES),$(modules_to_install))

  # Ensure every module listed in PRODUCT_PACKAGES* gets something installed
  # TODO: Should we do this for all builds and not just the sdk?
  dangling_modules :=
  $(foreach m, $(PRODUCT_PACKAGES), \
    $(if $(strip $(ALL_MODULES.$(m).INSTALLED) $(ALL_MODULES.$(m)$(TARGET_2ND_ARCH_MODULE_SUFFIX).INSTALLED)),,\
      $(eval dangling_modules += $(m))))
  ifneq ($(dangling_modules),)
    $(warning: Modules '$(dangling_modules)' in PRODUCT_PACKAGES have nothing to install!)
  endif
  $(foreach m, $(PRODUCT_PACKAGES_DEBUG), \
    $(if $(strip $(ALL_MODULES.$(m).INSTALLED)),,\
      $(warning $(ALL_MODULES.$(m).MAKEFILE): Module '$(m)' in PRODUCT_PACKAGES_DEBUG has nothing to install!)))
  $(foreach m, $(PRODUCT_PACKAGES_ENG), \
    $(if $(strip $(ALL_MODULES.$(m).INSTALLED)),,\
      $(warning $(ALL_MODULES.$(m).MAKEFILE): Module '$(m)' in PRODUCT_PACKAGES_ENG has nothing to install!)))
  $(foreach m, $(PRODUCT_PACKAGES_TESTS), \
    $(if $(strip $(ALL_MODULES.$(m).INSTALLED)),,\
      $(warning $(ALL_MODULES.$(m).MAKEFILE): Module '$(m)' in PRODUCT_PACKAGES_TESTS has nothing to install!)))
endif

# build/make/core/Makefile contains extra stuff that we don't want to pollute this
# top-level makefile with.  It expects that ALL_DEFAULT_INSTALLED_MODULES
# contains everything that's built during the current make, but it also further
# extends ALL_DEFAULT_INSTALLED_MODULES.
ALL_DEFAULT_INSTALLED_MODULES := $(modules_to_install)
include $(BUILD_SYSTEM)/Makefile
modules_to_install := $(sort $(ALL_DEFAULT_INSTALLED_MODULES))
ALL_DEFAULT_INSTALLED_MODULES :=


# These are additional goals that we build, in order to make sure that there
# is as little code as possible in the tree that doesn't build.
modules_to_check := $(foreach m,$(ALL_MODULES),$(ALL_MODULES.$(m).CHECKED))

# If you would like to build all goals, and not skip any intermediate
# steps, you can pass the "all" modifier goal on the commandline.
ifneq ($(filter all,$(MAKECMDGOALS)),)
modules_to_check += $(foreach m,$(ALL_MODULES),$(ALL_MODULES.$(m).BUILT))
endif

# Build docs as part of checkbuild to catch more breakages.
modules_to_check += $(ALL_DOCS)

# for easier debugging
modules_to_check := $(sort $(modules_to_check))
#$(error modules_to_check $(modules_to_check))

# -------------------------------------------------------------------
# This is used to to get the ordering right, you can also use these,
# but they're considered undocumented, so don't complain if their
# behavior changes.
# An internal target that depends on all copied headers
# (see copy_headers.make).  Other targets that need the
# headers to be copied first can depend on this target.
.PHONY: all_copied_headers
all_copied_headers: ;

$(ALL_C_CPP_ETC_OBJECTS): | all_copied_headers

# All the droid stuff, in directories
.PHONY: files
files: $(modules_to_install) \
       $(INSTALLED_ANDROID_INFO_TXT_TARGET)

# -------------------------------------------------------------------

.PHONY: checkbuild
checkbuild: $(modules_to_check) droid_targets check-elf-files

ifeq (true,$(ANDROID_BUILD_EVERYTHING_BY_DEFAULT))
droid: checkbuild
endif

.PHONY: ramdisk
ramdisk: $(INSTALLED_RAMDISK_TARGET)

.PHONY: ramdisk_debug
ramdisk_debug: $(INSTALLED_DEBUG_RAMDISK_TARGET)

.PHONY: ramdisk_test_harness
ramdisk_test_harness: $(INSTALLED_TEST_HARNESS_RAMDISK_TARGET)

.PHONY: vendor_ramdisk_debug
vendor_ramdisk_debug: $(INSTALLED_VENDOR_DEBUG_RAMDISK_TARGET)

.PHONY: userdataimage
userdataimage: $(INSTALLED_USERDATAIMAGE_TARGET)

ifneq (,$(filter userdataimage, $(MAKECMDGOALS)))
$(call dist-for-goals, userdataimage, $(BUILT_USERDATAIMAGE_TARGET))
endif

.PHONY: cacheimage
cacheimage: $(INSTALLED_CACHEIMAGE_TARGET)

.PHONY: bptimage
bptimage: $(INSTALLED_BPTIMAGE_TARGET)

.PHONY: vendorimage
vendorimage: $(INSTALLED_VENDORIMAGE_TARGET)

.PHONY: vendorbootimage
vendorbootimage: $(INSTALLED_VENDOR_BOOTIMAGE_TARGET)

.PHONY: vendorbootimage_debug
vendorbootimage_debug: $(INSTALLED_VENDOR_DEBUG_BOOTIMAGE_TARGET)

.PHONY: productimage
productimage: $(INSTALLED_PRODUCTIMAGE_TARGET)

.PHONY: systemextimage
systemextimage: $(INSTALLED_SYSTEM_EXTIMAGE_TARGET)

.PHONY: odmimage
odmimage: $(INSTALLED_ODMIMAGE_TARGET)

.PHONY: vendor_dlkmimage
vendor_dlkmimage: $(INSTALLED_VENDOR_DLKMIMAGE_TARGET)

.PHONY: odm_dlkmimage
odm_dlkmimage: $(INSTALLED_ODM_DLKMIMAGE_TARGET)

.PHONY: systemotherimage
systemotherimage: $(INSTALLED_SYSTEMOTHERIMAGE_TARGET)

.PHONY: superimage_empty
superimage_empty: $(INSTALLED_SUPERIMAGE_EMPTY_TARGET)

.PHONY: bootimage
bootimage: $(INSTALLED_BOOTIMAGE_TARGET)

.PHONY: bootimage_debug
bootimage_debug: $(INSTALLED_DEBUG_BOOTIMAGE_TARGET)

.PHONY: bootimage_test_harness
bootimage_test_harness: $(INSTALLED_TEST_HARNESS_BOOTIMAGE_TARGET)

.PHONY: vbmetaimage
vbmetaimage: $(INSTALLED_VBMETAIMAGE_TARGET)

.PHONY: vbmetasystemimage
vbmetasystemimage: $(INSTALLED_VBMETA_SYSTEMIMAGE_TARGET)

.PHONY: vbmetavendorimage
vbmetavendorimage: $(INSTALLED_VBMETA_VENDORIMAGE_TARGET)

# Build files and then package it into the rom formats
.PHONY: droidcore
droidcore: $(filter $(HOST_OUT_ROOT)/%,$(modules_to_install)) \
    $(INSTALLED_SYSTEMIMAGE_TARGET) \
    $(INSTALLED_RAMDISK_TARGET) \
    $(INSTALLED_BOOTIMAGE_TARGET) \
    $(INSTALLED_RADIOIMAGE_TARGET) \
    $(INSTALLED_DEBUG_RAMDISK_TARGET) \
    $(INSTALLED_DEBUG_BOOTIMAGE_TARGET) \
    $(INSTALLED_RECOVERYIMAGE_TARGET) \
    $(INSTALLED_VBMETAIMAGE_TARGET) \
    $(INSTALLED_VBMETA_SYSTEMIMAGE_TARGET) \
    $(INSTALLED_VBMETA_VENDORIMAGE_TARGET) \
    $(INSTALLED_USERDATAIMAGE_TARGET) \
    $(INSTALLED_CACHEIMAGE_TARGET) \
    $(INSTALLED_BPTIMAGE_TARGET) \
    $(INSTALLED_VENDORIMAGE_TARGET) \
    $(INSTALLED_VENDOR_BOOTIMAGE_TARGET) \
    $(INSTALLED_VENDOR_DEBUG_RAMDISK_TARGET) \
    $(INSTALLED_VENDOR_DEBUG_BOOTIMAGE_TARGET) \
    $(INSTALLED_ODMIMAGE_TARGET) \
    $(INSTALLED_VENDOR_DLKMIMAGE_TARGET) \
    $(INSTALLED_ODM_DLKMIMAGE_TARGET) \
    $(INSTALLED_SUPERIMAGE_EMPTY_TARGET) \
    $(INSTALLED_PRODUCTIMAGE_TARGET) \
    $(INSTALLED_SYSTEMOTHERIMAGE_TARGET) \
    $(INSTALLED_FILES_FILE) \
    $(INSTALLED_FILES_JSON) \
    $(INSTALLED_FILES_FILE_VENDOR) \
    $(INSTALLED_FILES_JSON_VENDOR) \
    $(INSTALLED_FILES_FILE_ODM) \
    $(INSTALLED_FILES_JSON_ODM) \
    $(INSTALLED_FILES_FILE_VENDOR_DLKM) \
    $(INSTALLED_FILES_JSON_VENDOR_DLKM) \
    $(INSTALLED_FILES_FILE_ODM_DLKM) \
    $(INSTALLED_FILES_JSON_ODM_DLKM) \
    $(INSTALLED_FILES_FILE_PRODUCT) \
    $(INSTALLED_FILES_JSON_PRODUCT) \
    $(INSTALLED_FILES_FILE_SYSTEM_EXT) \
    $(INSTALLED_FILES_JSON_SYSTEM_EXT) \
    $(INSTALLED_FILES_FILE_SYSTEMOTHER) \
    $(INSTALLED_FILES_JSON_SYSTEMOTHER) \
    $(INSTALLED_FILES_FILE_RAMDISK) \
    $(INSTALLED_FILES_JSON_RAMDISK) \
    $(INSTALLED_FILES_FILE_DEBUG_RAMDISK) \
    $(INSTALLED_FILES_JSON_DEBUG_RAMDISK) \
    $(INSTALLED_FILES_FILE_VENDOR_DEBUG_RAMDISK) \
    $(INSTALLED_FILES_JSON_VENDOR_DEBUG_RAMDISK) \
    $(INSTALLED_FILES_FILE_ROOT) \
    $(INSTALLED_FILES_JSON_ROOT) \
    $(INSTALLED_FILES_FILE_RECOVERY) \
    $(INSTALLED_FILES_JSON_RECOVERY) \
    $(INSTALLED_ANDROID_INFO_TXT_TARGET) \
    soong_docs

# dist_files only for putting your library into the dist directory with a full build.
.PHONY: dist_files

.PHONY: apps_only
ifneq ($(TARGET_BUILD_APPS),)
  # If this build is just for apps, only build apps and not the full system by default.

  unbundled_build_modules :=
  ifneq ($(filter all,$(TARGET_BUILD_APPS)),)
    # If they used the magic goal "all" then build all apps in the source tree.
    unbundled_build_modules := $(foreach m,$(sort $(ALL_MODULES)),$(if $(filter APPS,$(ALL_MODULES.$(m).CLASS)),$(m)))
  else
    unbundled_build_modules := $(TARGET_BUILD_APPS)
  endif

  # Dist the installed files if they exist.
  apps_only_installed_files := $(foreach m,$(unbundled_build_modules),$(ALL_MODULES.$(m).INSTALLED))
  $(call dist-for-goals,apps_only, $(apps_only_installed_files))

  # Dist the bundle files if they exist.
  apps_only_bundle_files := $(foreach m,$(unbundled_build_modules),\
    $(if $(ALL_MODULES.$(m).BUNDLE),$(ALL_MODULES.$(m).BUNDLE):$(m)-base.zip))
  $(call dist-for-goals,apps_only, $(apps_only_bundle_files))

  # Dist the lint reports if they exist.
  apps_only_lint_report_files := $(foreach m,$(unbundled_build_modules),\
    $(foreach report,$(ALL_MODULES.$(m).LINT_REPORTS),\
      $(report):$(m)-$(notdir $(report))))
  .PHONY: lint-check
  lint-check: $(foreach f, $(apps_only_lint_report_files), $(call word-colon,1,$(f)))
  $(call dist-for-goals,lint-check, $(apps_only_lint_report_files))

  # For uninstallable modules such as static Java library, we have to dist the built file,
  # as <module_name>.<suffix>
  apps_only_dist_built_files := $(foreach m,$(unbundled_build_modules),$(if $(ALL_MODULES.$(m).INSTALLED),,\
      $(if $(ALL_MODULES.$(m).BUILT),$(ALL_MODULES.$(m).BUILT):$(m)$(suffix $(ALL_MODULES.$(m).BUILT)))\
      $(if $(ALL_MODULES.$(m).AAR),$(ALL_MODULES.$(m).AAR):$(m).aar)\
      ))
  $(call dist-for-goals,apps_only, $(apps_only_dist_built_files))

  ifeq ($(EMMA_INSTRUMENT),true)
    $(JACOCO_REPORT_CLASSES_ALL) : $(apps_only_installed_files)
    $(call dist-for-goals,apps_only, $(JACOCO_REPORT_CLASSES_ALL))
  endif

  $(PROGUARD_DICT_ZIP) : $(apps_only_installed_files)
  $(call dist-for-goals,apps_only, $(PROGUARD_DICT_ZIP))

  $(SYMBOLS_ZIP) : $(apps_only_installed_files)
  $(call dist-for-goals,apps_only, $(SYMBOLS_ZIP))

  $(COVERAGE_ZIP) : $(apps_only_installed_files)
  $(call dist-for-goals,apps_only, $(COVERAGE_ZIP))

apps_only: $(unbundled_build_modules)

droid_targets: apps_only

# Combine the NOTICE files for a apps_only build
$(eval $(call combine-notice-files, html, \
    $(target_notice_file_txt), \
    $(target_notice_file_html_or_xml), \
    "Notices for files for apps:", \
    $(TARGET_OUT_NOTICE_FILES), \
    $(apps_only_installed_files)))


else ifeq (,$(TARGET_BUILD_UNBUNDLED))
  $(call dist-for-goals, droidcore, \
    $(INTERNAL_UPDATE_PACKAGE_TARGET) \
    $(INTERNAL_OTA_PACKAGE_TARGET) \
    $(INTERNAL_OTA_METADATA) \
    $(INTERNAL_OTA_RETROFIT_DYNAMIC_PARTITIONS_PACKAGE_TARGET) \
    $(BUILT_OTATOOLS_PACKAGE) \
    $(SYMBOLS_ZIP) \
    $(PROGUARD_DICT_ZIP) \
    $(COVERAGE_ZIP) \
    $(APPCOMPAT_ZIP) \
    $(INSTALLED_FILES_FILE) \
    $(INSTALLED_FILES_JSON) \
    $(INSTALLED_FILES_FILE_VENDOR) \
    $(INSTALLED_FILES_JSON_VENDOR) \
    $(INSTALLED_FILES_FILE_ODM) \
    $(INSTALLED_FILES_JSON_ODM) \
    $(INSTALLED_FILES_FILE_VENDOR_DLKM) \
    $(INSTALLED_FILES_JSON_VENDOR_DLKM) \
    $(INSTALLED_FILES_FILE_ODM_DLKM) \
    $(INSTALLED_FILES_JSON_ODM_DLKM) \
    $(INSTALLED_FILES_FILE_PRODUCT) \
    $(INSTALLED_FILES_JSON_PRODUCT) \
    $(INSTALLED_FILES_FILE_SYSTEM_EXT) \
    $(INSTALLED_FILES_JSON_SYSTEM_EXT) \
    $(INSTALLED_FILES_FILE_SYSTEMOTHER) \
    $(INSTALLED_FILES_JSON_SYSTEMOTHER) \
    $(INSTALLED_FILES_FILE_RECOVERY) \
    $(INSTALLED_FILES_JSON_RECOVERY) \
    $(INSTALLED_BUILD_PROP_TARGET):build.prop \
    $(INSTALLED_VENDOR_BUILD_PROP_TARGET):build.prop-vendor \
    $(INSTALLED_PRODUCT_BUILD_PROP_TARGET):build.prop-product \
    $(INSTALLED_ODM_BUILD_PROP_TARGET):build.prop-odm \
    $(INSTALLED_SYSTEM_EXT_BUILD_PROP_TARGET):build.prop-system_ext \
    $(BUILT_TARGET_FILES_PACKAGE) \
    $(INSTALLED_ANDROID_INFO_TXT_TARGET) \
    $(INSTALLED_MISC_INFO_TARGET) \
    $(INSTALLED_RAMDISK_TARGET) \
   )

  # Put a copy of the radio/bootloader files in the dist dir.
  $(foreach f,$(INSTALLED_RADIOIMAGE_TARGET), \
    $(call dist-for-goals, droidcore, $(f)))

  ifneq ($(ANDROID_BUILD_EMBEDDED),true)
    $(call dist-for-goals, droidcore, \
      $(APPS_ZIP) \
      $(INTERNAL_EMULATOR_PACKAGE_TARGET) \
    )
  endif

  $(call dist-for-goals, droidcore, \
    $(INSTALLED_FILES_FILE_ROOT) \
    $(INSTALLED_FILES_JSON_ROOT) \
  )

  ifneq ($(BOARD_BUILD_SYSTEM_ROOT_IMAGE),true)
    $(call dist-for-goals, droidcore, \
      $(INSTALLED_FILES_FILE_RAMDISK) \
      $(INSTALLED_FILES_JSON_RAMDISK) \
      $(INSTALLED_FILES_FILE_DEBUG_RAMDISK) \
      $(INSTALLED_FILES_JSON_DEBUG_RAMDISK) \
      $(INSTALLED_FILES_FILE_VENDOR_DEBUG_RAMDISK) \
      $(INSTALLED_FILES_JSON_VENDOR_DEBUG_RAMDISK) \
      $(INSTALLED_DEBUG_RAMDISK_TARGET) \
      $(INSTALLED_DEBUG_BOOTIMAGE_TARGET) \
      $(INSTALLED_VENDOR_DEBUG_RAMDISK_TARGET) \
      $(INSTALLED_VENDOR_DEBUG_BOOTIMAGE_TARGET) \
    )
    $(call dist-for-goals, bootimage_test_harness, \
      $(INSTALLED_TEST_HARNESS_RAMDISK_TARGET) \
      $(INSTALLED_TEST_HARNESS_BOOTIMAGE_TARGET) \
    )
  endif

  ifeq ($(BOARD_USES_RECOVERY_AS_BOOT),true)
    $(call dist-for-goals, droidcore, \
      $(recovery_ramdisk) \
    )
  endif

  ifeq ($(EMMA_INSTRUMENT),true)
    $(JACOCO_REPORT_CLASSES_ALL) : $(modules_to_install)
    $(call dist-for-goals, dist_files, $(JACOCO_REPORT_CLASSES_ALL))
  endif

  # Put XML formatted API files in the dist dir.
  $(TARGET_OUT_COMMON_INTERMEDIATES)/api.xml: $(call java-lib-files,android_stubs_current) $(APICHECK)
  $(TARGET_OUT_COMMON_INTERMEDIATES)/system-api.xml: $(call java-lib-files,android_system_stubs_current) $(APICHECK)
  $(TARGET_OUT_COMMON_INTERMEDIATES)/test-api.xml: $(call java-lib-files,android_test_stubs_current) $(APICHECK)

  api_xmls := $(addprefix $(TARGET_OUT_COMMON_INTERMEDIATES)/,api.xml system-api.xml test-api.xml)
  $(api_xmls):
	$(hide) echo "Converting API file to XML: $@"
	$(hide) mkdir -p $(dir $@)
	$(hide) $(APICHECK_COMMAND) --input-api-jar $< --api-xml $@

  $(call dist-for-goals, dist_files, $(api_xmls))
  api_xmls :=

  ifdef CLANG_COVERAGE
    $(foreach f,$(SOONG_NDK_API_XML), \
        $(call dist-for-goals,droidcore,$(f):ndk_apis/$(notdir $(f))))
  endif

# Building a full system-- the default is to build droidcore
droid_targets: droidcore dist_files

endif # !TARGET_BUILD_UNBUNDLED

.PHONY: docs
docs: $(ALL_DOCS)

.PHONY: sdk win_sdk winsdk-tools sdk_addon
ALL_SDK_TARGETS := $(INTERNAL_SDK_TARGET)
sdk: $(ALL_SDK_TARGETS)
$(call dist-for-goals,sdk win_sdk, \
    $(ALL_SDK_TARGETS) \
    $(SYMBOLS_ZIP) \
    $(COVERAGE_ZIP) \
    $(APPCOMPAT_ZIP) \
    $(INSTALLED_BUILD_PROP_TARGET) \
)

# umbrella targets to assit engineers in verifying builds
.PHONY: java native target host java-host java-target native-host native-target \
        java-host-tests java-target-tests native-host-tests native-target-tests \
        java-tests native-tests host-tests target-tests tests java-dex \
        native-host-cross
# some synonyms
.PHONY: host-java target-java host-native target-native \
        target-java-tests target-native-tests
host-java : java-host
target-java : java-target
host-native : native-host
target-native : native-target
target-java-tests : java-target-tests
target-native-tests : native-target-tests
tests : host-tests target-tests

# Phony target to run all java compilations that use javac
.PHONY: javac-check

.PHONY: findbugs
findbugs: $(INTERNAL_FINDBUGS_HTML_TARGET) $(INTERNAL_FINDBUGS_XML_TARGET)

LSDUMP_PATHS_FILE := $(PRODUCT_OUT)/lsdump_paths.txt

.PHONY: findlsdumps
# LSDUMP_PATHS is a list of tag:path.
findlsdumps: $(LSDUMP_PATHS_FILE) $(foreach p,$(LSDUMP_PATHS),$(call word-colon,2,$(p)))

$(LSDUMP_PATHS_FILE): PRIVATE_LSDUMP_PATHS := $(LSDUMP_PATHS)
$(LSDUMP_PATHS_FILE):
	@echo "Generate $@"
	@rm -rf $@ && echo -e "$(subst :,:$(space),$(subst $(space),\n,$(PRIVATE_LSDUMP_PATHS)))" > $@

.PHONY: check-elf-files
check-elf-files:

#xxx scrape this from ALL_MODULE_NAME_TAGS
.PHONY: modules
modules:
	@echo "Available sub-modules:"
	@echo "$(call module-names-for-tag-list,$(ALL_MODULE_TAGS))" | \
	      tr -s ' ' '\n' | sort -u

.PHONY: dump-files
dump-files:
	@echo "Target files for $(TARGET_PRODUCT)-$(TARGET_BUILD_VARIANT) ($(INTERNAL_PRODUCT)):"
	@echo $(sort $(patsubst $(PRODUCT_OUT)/%,%,$(filter $(PRODUCT_OUT)/%,$(modules_to_install)))) | tr -s ' ' '\n'
	@echo Successfully dumped product target file list.

.PHONY: nothing
nothing:
	@echo Successfully read the makefiles.

.PHONY: tidy_only
tidy_only:
	@echo Successfully make tidy_only.

ndk: $(SOONG_OUT_DIR)/ndk.timestamp
.PHONY: ndk

$(call dist-write-file,$(KATI_PACKAGE_MK_DIR)/dist.mk)

$(info [$(call inc_and_print,subdir_makefiles_inc)/$(subdir_makefiles_total)] writing build rules ...)<|MERGE_RESOLUTION|>--- conflicted
+++ resolved
@@ -695,12 +695,9 @@
 $(call select-bitness-of-target-host-required-modules,HOST,TARGET)
 _nonexistent_required := $(sort $(_nonexistent_required))
 
-<<<<<<< HEAD
-=======
 # HOST OS darwin build is broken, disable this check for darwin for now.
 # TODO(b/162102724): Remove this
 ifeq (,$(filter $(HOST_OS),darwin))
->>>>>>> 2dcabab1
 ifeq (,$(filter true,$(ALLOW_MISSING_DEPENDENCIES) $(BUILD_BROKEN_MISSING_REQUIRED_MODULES)))
 ifneq (,$(_nonexistent_required))
   $(warning Missing required dependencies:)
@@ -712,10 +709,7 @@
   $(error Build failed)
 endif # _nonexistent_required != empty
 endif # ALLOW_MISSING_DEPENDENCIES != true && BUILD_BROKEN_MISSING_REQUIRED_MODULES != true
-<<<<<<< HEAD
-=======
 endif # HOST_OS != darwin
->>>>>>> 2dcabab1
 
 define add-required-deps
 $(1): | $(2)
