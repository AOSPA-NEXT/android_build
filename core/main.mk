# Only use ANDROID_BUILD_SHELL to wrap around bash.
# DO NOT use other shells such as zsh.
ifdef ANDROID_BUILD_SHELL
SHELL := $(ANDROID_BUILD_SHELL)
else
# Use bash, not whatever shell somebody has installed as /bin/sh
# This is repeated in config.mk, since envsetup.sh runs that file
# directly.
SHELL := /bin/bash
endif

# this turns off the suffix rules built into make
.SUFFIXES:

# If a rule fails, delete $@.
.DELETE_ON_ERROR:

# Figure out where we are.
#TOP := $(dir $(word $(words $(MAKEFILE_LIST)),$(MAKEFILE_LIST)))
#TOP := $(patsubst %/,%,$(TOP))

# TOPDIR is the normal variable you should use, because
# if we are executing relative to the current directory
# it can be "", whereas TOP must be "." which causes
# pattern matching probles when make strips off the
# trailing "./" from paths in various places.
#ifeq ($(TOP),.)
#TOPDIR :=
#else
#TOPDIR := $(TOP)/
#endif

# check for broken versions of make
ifeq (0,$(shell expr $$(echo $(MAKE_VERSION) | sed "s/[^0-9\.].*//") \>= 3.81))
$(warning ********************************************************************************)
$(warning *  You are using version $(MAKE_VERSION) of make.)
$(warning *  You must upgrade to version 3.81 or greater.)
$(warning *  see http://source.android.com/download)
$(warning ********************************************************************************)
$(error stopping)
endif

TOP := .
TOPDIR :=

BUILD_SYSTEM := $(TOPDIR)build/core

# This is the default target.  It must be the first declared target.
.PHONY: droid
DEFAULT_GOAL := droid
$(DEFAULT_GOAL):

# Used to force goals to build.  Only use for conditionally defined goals.
.PHONY: FORCE
FORCE:

# Set up various standard variables based on configuration
# and host information.
include $(BUILD_SYSTEM)/config.mk

# This allows us to force a clean build - included after the config.make
# environment setup is done, but before we generate any dependencies.  This
# file does the rm -rf inline so the deps which are all done below will
# be generated correctly
include $(BUILD_SYSTEM)/cleanbuild.mk

VERSION_CHECK_SEQUENCE_NUMBER := 1
-include $(OUT_DIR)/versions_checked.mk
ifneq ($(VERSION_CHECK_SEQUENCE_NUMBER),$(VERSIONS_CHECKED))

$(info Checking build tools versions...)

ifneq ($(HOST_OS),windows)
ifneq ($(HOST_OS)-$(HOST_ARCH),darwin-ppc)
# check for a case sensitive file system
ifneq (a,$(shell mkdir -p $(OUT_DIR) ; \
                echo a > $(OUT_DIR)/casecheck.txt; \
                    echo B > $(OUT_DIR)/CaseCheck.txt; \
                cat $(OUT_DIR)/casecheck.txt))
$(warning ************************************************************)
$(warning You are building on a case-insensitive filesystem.)
$(warning Please move your source tree to a case-sensitive filesystem.)
$(warning ************************************************************)
$(error Case-insensitive filesystems not supported)
endif
endif
endif

# Make sure that there are no spaces in the absolute path; the
# build system can't deal with them.
ifneq ($(words $(shell pwd)),1)
$(warning ************************************************************)
$(warning You are building in a directory whose absolute path contains)
$(warning a space character:)
$(warning $(space))
$(warning "$(shell pwd)")
$(warning $(space))
$(warning Please move your source tree to a path that does not contain)
$(warning any spaces.)
$(warning ************************************************************)
$(error Directory names containing spaces not supported)
endif


# The windows build server currently uses 1.6.  This will be fixed.
ifneq ($(HOST_OS),windows)

# Check for the correct version of java
java_version := $(shell java -version 2>&1 | head -n 1 | grep '[ "]1\.5[\. "$$]')
ifeq ($(strip $(java_version)),)
$(info ************************************************************)
$(info You are attempting to build with the incorrect version)
$(info of java.)
$(info $(space))
$(info Your version is: $(shell java -version 2>&1 | head -n 1).)
$(info The correct version is: 1.5.)
$(info $(space))
$(info Please follow the machine setup instructions at)
$(info $(space)$(space)$(space)$(space)http://source.android.com/download)
$(info ************************************************************)
#$(error stop)
endif

# Check for the correct version of javac
javac_version := $(shell javac -version 2>&1 | head -n 1 | grep '[ "]1\.5[\. "$$]')
ifeq ($(strip $(javac_version)),)
$(info ************************************************************)
$(info You are attempting to build with the incorrect version)
$(info of javac.)
$(info $(space))
$(info Your version is: $(shell javac -version 2>&1 | head -n 1).)
$(info The correct version is: 1.5.)
$(info $(space))
$(info Please follow the machine setup instructions at)
$(info $(space)$(space)$(space)$(space)http://source.android.com/download)
$(info ************************************************************)
#$(error stop)
endif

endif # windows

$(shell echo 'VERSIONS_CHECKED := $(VERSION_CHECK_SEQUENCE_NUMBER)' \
        > $(OUT_DIR)/versions_checked.mk)
endif

# These are the modifier targets that don't do anything themselves, but
# change the behavior of the build.
# (must be defined before including definitions.make)
INTERNAL_MODIFIER_TARGETS := showcommands checkbuild

# Bring in standard build system definitions.
include $(BUILD_SYSTEM)/definitions.mk

ifneq ($(filter eng user userdebug tests,$(MAKECMDGOALS)),)
$(info ***************************************************************)
$(info ***************************************************************)
$(info Don't pass '$(filter eng user userdebug tests,$(MAKECMDGOALS))' on \
		the make command line.)
# XXX The single quote on this line fixes gvim's syntax highlighting.
# Without which, the rest of this file is impossible to read.
$(info Set TARGET_BUILD_VARIANT in buildspec.mk, or use lunch or)
$(info choosecombo.)
$(info ***************************************************************)
$(info ***************************************************************)
$(error stopping)
endif

ifneq ($(filter-out $(INTERNAL_VALID_VARIANTS),$(TARGET_BUILD_VARIANT)),)
$(info ***************************************************************)
$(info ***************************************************************)
$(info Invalid variant: $(TARGET_BUILD_VARIANT)
$(info Valid values are: $(INTERNAL_VALID_VARIANTS)
$(info ***************************************************************)
$(info ***************************************************************)
$(error stopping)
endif

###
### In this section we set up the things that are different
### between the build variants
###

is_sdk_build :=
ifneq ($(filter sdk,$(MAKECMDGOALS)),)
is_sdk_build := true
endif
ifneq ($(filter win_sdk,$(MAKECMDGOALS)),)
is_sdk_build := true
endif
ifneq ($(filter sdk_addon,$(MAKECMDGOALS)),)
is_sdk_build := true
endif


## user/userdebug ##

user_variant := $(filter userdebug user,$(TARGET_BUILD_VARIANT))
enable_target_debugging := true
ifneq (,$(user_variant))
  # Target is secure in user builds.
  ADDITIONAL_DEFAULT_PROPERTIES += ro.secure=1

  tags_to_install := user
  ifeq ($(user_variant),userdebug)
    # Pick up some extra useful tools
    tags_to_install += debug

    # Enable Dalvik lock contention logging for userdebug builds.
    ADDITIONAL_BUILD_PROPERTIES += dalvik.vm.lockprof.threshold=500
  else
    # Disable debugging in plain user builds.
    enable_target_debugging :=
  endif
 
  # TODO: Always set WITH_DEXPREOPT (for user builds) once it works on OSX.
  # Also, remove the corresponding block in config/product_config.make.
  ifeq ($(HOST_OS)-$(WITH_DEXPREOPT_buildbot),linux-true)
    WITH_DEXPREOPT := true
  endif
  
  # Disallow mock locations by default for user builds
  ADDITIONAL_DEFAULT_PROPERTIES += ro.allow.mock.location=0
  
else # !user_variant
  # Turn on checkjni for non-user builds.
  ADDITIONAL_BUILD_PROPERTIES += ro.kernel.android.checkjni=1
  # Set device insecure for non-user builds.
  ADDITIONAL_DEFAULT_PROPERTIES += ro.secure=0
  # Allow mock locations by default for non user builds
  ADDITIONAL_DEFAULT_PROPERTIES += ro.allow.mock.location=1
endif # !user_variant

ifeq (true,$(strip $(enable_target_debugging)))
  # Target is more debuggable and adbd is on by default
  ADDITIONAL_DEFAULT_PROPERTIES += ro.debuggable=1 persist.service.adb.enable=1
  # Include the debugging/testing OTA keys in this build.
  INCLUDE_TEST_OTA_KEYS := true
else # !enable_target_debugging
  # Target is less debuggable and adbd is off by default
  ADDITIONAL_DEFAULT_PROPERTIES += ro.debuggable=0 persist.service.adb.enable=0
endif # !enable_target_debugging

## eng ##

ifeq ($(TARGET_BUILD_VARIANT),eng)
tags_to_install := user debug eng
  # Don't require the setup wizard on eng builds
  ADDITIONAL_BUILD_PROPERTIES := $(filter-out ro.setupwizard.mode=%,\
          $(call collapse-pairs, $(ADDITIONAL_BUILD_PROPERTIES))) \
          ro.setupwizard.mode=OPTIONAL
endif

## tests ##

ifeq ($(TARGET_BUILD_VARIANT),tests)
tags_to_install := user debug eng tests
endif

## sdk ##

ifdef is_sdk_build
ifneq ($(words $(filter-out $(INTERNAL_MODIFIER_TARGETS),$(MAKECMDGOALS))),1)
$(error The 'sdk' target may not be specified with any other targets)
endif

# TODO: this should be eng I think.  Since the sdk is built from the eng
# variant.
tags_to_install := user debug eng
ADDITIONAL_BUILD_PROPERTIES += xmpp.auto-presence=true
ADDITIONAL_BUILD_PROPERTIES += ro.config.nocheckin=yes
else # !sdk
endif

# build the full stagefright library
ifneq ($(strip BUILD_WITH_FULL_STAGEFRIGHT),)
BUILD_WITH_FULL_STAGEFRIGHT := true
endif

## precise GC ##

ifneq ($(filter dalvik.gc.type-precise,$(PRODUCT_TAGS)),)
  # Enabling type-precise GC results in larger optimized DEX files.  The
  # additional storage requirements for ".odex" files can cause /system
  # to overflow on some devices, so this is configured separately for
  # each product.
  ADDITIONAL_BUILD_PROPERTIES += dalvik.vm.dexopt-flags=m=y
endif

# Install an apns-conf.xml file if one's not already being installed.
ifeq (,$(filter %:system/etc/apns-conf.xml, $(PRODUCT_COPY_FILES)))
  PRODUCT_COPY_FILES += \
        development/data/etc/apns-conf_sdk.xml:system/etc/apns-conf.xml
  ifeq ($(filter eng tests,$(TARGET_BUILD_VARIANT)),)
    $(warning implicitly installing apns-conf_sdk.xml)
  endif
endif
# If we're on an eng or tests build, but not on the sdk, and we have
# a better one, use that instead.
ifneq ($(filter eng tests,$(TARGET_BUILD_VARIANT)),)
  ifndef is_sdk_build
    apns_to_use := $(wildcard vendor/google/etc/apns-conf.xml)
    ifneq ($(strip $(apns_to_use)),)
      PRODUCT_COPY_FILES := \
            $(filter-out %:system/etc/apns-conf.xml,$(PRODUCT_COPY_FILES)) \
            $(strip $(apns_to_use)):system/etc/apns-conf.xml
    endif
  endif
endif

ADDITIONAL_BUILD_PROPERTIES += net.bt.name=Android

# enable vm tracing in files for now to help track
# the cause of ANRs in the content process
ADDITIONAL_BUILD_PROPERTIES += dalvik.vm.stack-trace-file=/data/anr/traces.txt

# ------------------------------------------------------------
# Define a function that, given a list of module tags, returns
# non-empty if that module should be installed in /system.

# For most goals, anything not tagged with the "tests" tag should
# be installed in /system.
define should-install-to-system
$(if $(filter tests,$(1)),,true)
endef

ifdef is_sdk_build
# For the sdk goal, anything with the "samples" tag should be
# installed in /data even if that module also has "eng"/"debug"/"user".
define should-install-to-system
$(if $(filter samples tests,$(1)),,true)
endef
endif


# If they only used the modifier goals (showcommands, checkbuild), we'll actually
# build the default target.
ifeq ($(filter-out $(INTERNAL_MODIFIER_TARGETS),$(MAKECMDGOALS)),)
.PHONY: $(INTERNAL_MODIFIER_TARGETS)
$(INTERNAL_MODIFIER_TARGETS): $(DEFAULT_GOAL)
endif

# These targets are going to delete stuff, don't bother including
# the whole directory tree if that's all we're going to do
ifeq ($(MAKECMDGOALS),clean)
dont_bother := true
endif
ifeq ($(MAKECMDGOALS),clobber)
dont_bother := true
endif
ifeq ($(MAKECMDGOALS),dataclean)
dont_bother := true
endif
ifeq ($(MAKECMDGOALS),installclean)
dont_bother := true
endif

# Bring in all modules that need to be built.
ifneq ($(dont_bother),true)

ifeq ($(HOST_OS)-$(HOST_ARCH),darwin-ppc)
SDK_ONLY := true
$(info Building the SDK under darwin-ppc is actually obsolete and unsupported.)
$(error stop)
endif

ifeq ($(HOST_OS),windows)
SDK_ONLY := true
endif

ifeq ($(SDK_ONLY),true)

# ----- SDK for Windows ------
# These configure the build targets that are available for the SDK under Windows.
# The first section defines all the C/C++ tools that can be compiled in C/C++,
# the second section defines all the Java ones (assuming javac is available.)

subdirs := \
	prebuilt \
	build/libs/host \
	build/tools/zipalign \
	dalvik/dexdump \
	dalvik/libdex \
	dalvik/tools/dmtracedump \
	dalvik/tools/hprof-conv \
	development/tools/line_endings \
	development/tools/etc1tool \
	sdk/emulator/mksdcard \
	sdk/sdklauncher \
	development/host \
	external/expat \
	external/libpng \
	external/qemu \
	external/sqlite/dist \
	external/zlib \
	frameworks/base \
	system/core/adb \
	system/core/fastboot \
	system/core/libcutils \
	system/core/liblog \
	system/core/libzipfile

# The following can only be built if "javac" is available.
# This check is used when building parts of the SDK under Cygwin.
ifneq (,$(shell which javac 2>/dev/null))
subdirs += \
	build/tools/signapk \
	dalvik/dx \
	libcore \
	sdk/archquery \
	sdk/androidprefs \
	sdk/apkbuilder \
	sdk/jarutils \
	sdk/layoutlib_api \
	sdk/layoutlib_utils \
	sdk/ninepatch \
	sdk/sdkstats \
	sdk/sdkmanager \
	sdk/layoutopt \
	development/apps \
	development/tools/mkstubs \
	packages
else
$(warning SDK_ONLY: javac not available.)
endif

# Exclude tools/acp when cross-compiling windows under linux
ifeq ($(findstring Linux,$(UNAME)),)
subdirs += build/tools/acp
endif

else	# !SDK_ONLY
ifeq ($(BUILD_TINY_ANDROID), true)

# TINY_ANDROID is a super-minimal build configuration, handy for board 
# bringup and very low level debugging

subdirs := \
	bionic \
	system/core \
	build/libs \
	build/target \
	build/tools/acp \
	build/tools/apriori \
	build/tools/kcm \
	build/tools/soslim \
	external/elfcopy \
	external/elfutils \
	external/yaffs2 \
	external/zlib
else	# !BUILD_TINY_ANDROID

#
# Typical build; include any Android.mk files we can find.
#
subdirs := $(TOP)

FULL_BUILD := true

endif	# !BUILD_TINY_ANDROID

endif	# !SDK_ONLY

ifneq ($(ONE_SHOT_MAKEFILE),)
# We've probably been invoked by the "mm" shell function
# with a subdirectory's makefile.
include $(ONE_SHOT_MAKEFILE)
# Change CUSTOM_MODULES to include only modules that were
# defined by this makefile; this will install all of those
# modules as a side-effect.  Do this after including ONE_SHOT_MAKEFILE
# so that the modules will be installed in the same place they
# would have been with a normal make.
CUSTOM_MODULES := $(sort $(call get-tagged-modules,$(ALL_MODULE_TAGS)))
FULL_BUILD :=
# Stub out the notice targets, which probably aren't defined
# when using ONE_SHOT_MAKEFILE.
NOTICE-HOST-%: ;
NOTICE-TARGET-%: ;

else # ONE_SHOT_MAKEFILE

#
# Include all of the makefiles in the system
#

# Can't use first-makefiles-under here because
# --mindepth=2 makes the prunes not work.
subdir_makefiles := \
	$(shell build/tools/findleaves.py --prune=out --prune=.repo --prune=.git $(subdirs) Android.mk)

include $(subdir_makefiles)
endif # ONE_SHOT_MAKEFILE

# -------------------------------------------------------------------
# All module makefiles have been included at this point.
# -------------------------------------------------------------------

# -------------------------------------------------------------------
# Include any makefiles that must happen after the module makefiles
# have been included.
# TODO: have these files register themselves via a global var rather
# than hard-coding the list here.
ifdef FULL_BUILD
  # Only include this during a full build, otherwise we can't be
  # guaranteed that any policies were included.
  -include frameworks/policies/base/PolicyConfig.mk
endif

# -------------------------------------------------------------------
# Fix up CUSTOM_MODULES to refer to installed files rather than
# just bare module names.  Leave unknown modules alone in case
# they're actually full paths to a particular file.
known_custom_modules := $(filter $(ALL_MODULES),$(CUSTOM_MODULES))
unknown_custom_modules := $(filter-out $(ALL_MODULES),$(CUSTOM_MODULES))
CUSTOM_MODULES := \
	$(call module-installed-files,$(known_custom_modules)) \
	$(unknown_custom_modules)

# -------------------------------------------------------------------
# Define dependencies for modules that require other modules.
# This can only happen now, after we've read in all module makefiles.
#
# TODO: deal with the fact that a bare module name isn't
# unambiguous enough.  Maybe declare short targets like
# APPS:Quake or HOST:SHARED_LIBRARIES:libutils.
# BUG: the system image won't know to depend on modules that are
# brought in as requirements of other modules.
define add-required-deps
$(1): $(2)
endef
$(foreach m,$(ALL_MODULES), \
  $(eval r := $(ALL_MODULES.$(m).REQUIRED)) \
  $(if $(r), \
    $(eval r := $(call module-installed-files,$(r))) \
    $(eval $(call add-required-deps,$(ALL_MODULES.$(m).INSTALLED),$(r))) \
   ) \
 )
m :=
r :=
add-required-deps :=

# -------------------------------------------------------------------
# Figure out our module sets.

# Of the modules defined by the component makefiles,
# determine what we actually want to build.
Default_MODULES := $(sort $(ALL_DEFAULT_INSTALLED_MODULES) \
                          $(CUSTOM_MODULES))
# TODO: Remove the 3 places in the tree that use
# ALL_DEFAULT_INSTALLED_MODULES and get rid of it from this list.

ifdef FULL_BUILD
  # The base list of modules to build for this product is specified
  # by the appropriate product definition file, which was included
  # by product_config.make.
  user_PACKAGES := $(call module-installed-files, \
                       $(PRODUCTS.$(INTERNAL_PRODUCT).PRODUCT_PACKAGES))
  ifeq (0,1)
    $(info user packages for $(TARGET_DEVICE) ($(INTERNAL_PRODUCT)):)
    $(foreach p,$(user_PACKAGES),$(info :   $(p)))
    $(error done)
  endif
else
  # We're not doing a full build, and are probably only including
  # a subset of the module makefiles.  Don't try to build any modules
  # requested by the product, because we probably won't have rules
  # to build them.
  user_PACKAGES :=
endif
# Use tags to get the non-APPS user modules.  Use the product
# definition files to get the APPS user modules.
user_MODULES := $(sort $(call get-tagged-modules,user))
user_MODULES := $(user_MODULES) $(user_PACKAGES)

eng_MODULES := $(sort $(call get-tagged-modules,eng))
debug_MODULES := $(sort $(call get-tagged-modules,debug))
tests_MODULES := $(sort $(call get-tagged-modules,tests))

ifeq ($(strip $(tags_to_install)),)
$(error ASSERTION FAILED: tags_to_install should not be empty)
endif
modules_to_install := $(sort $(Default_MODULES) \
          $(foreach tag,$(tags_to_install),$($(tag)_MODULES)))

# Some packages may override others using LOCAL_OVERRIDES_PACKAGES.
# Filter out (do not install) any overridden packages.
overridden_packages := $(call get-package-overrides,$(modules_to_install))
ifdef overridden_packages
#  old_modules_to_install := $(modules_to_install)
  modules_to_install := \
      $(filter-out $(foreach p,$(overridden_packages),$(p) %/$(p).apk), \
          $(modules_to_install))
endif
#$(error filtered out
#           $(filter-out $(modules_to_install),$(old_modules_to_install)))

# Don't include any GNU targets in the SDK.  It's ok (and necessary)
# to build the host tools, but nothing that's going to be installed
# on the target (including static libraries).
ifdef is_sdk_build
  target_gnu_MODULES := \
              $(filter \
                      $(TARGET_OUT_INTERMEDIATES)/% \
                      $(TARGET_OUT)/% \
                      $(TARGET_OUT_DATA)/%, \
                              $(sort $(call get-tagged-modules,gnu)))
  $(info Removing from sdk:)$(foreach d,$(target_gnu_MODULES),$(info : $(d)))
  modules_to_install := \
              $(filter-out $(target_gnu_MODULES),$(modules_to_install))
endif


# build/core/Makefile contains extra stuff that we don't want to pollute this
# top-level makefile with.  It expects that ALL_DEFAULT_INSTALLED_MODULES
# contains everything that's built during the current make, but it also further
# extends ALL_DEFAULT_INSTALLED_MODULES.
ALL_DEFAULT_INSTALLED_MODULES := $(modules_to_install)
include $(BUILD_SYSTEM)/Makefile
modules_to_install := $(sort $(ALL_DEFAULT_INSTALLED_MODULES))
ALL_DEFAULT_INSTALLED_MODULES :=

endif # dont_bother

# These are additional goals that we build, in order to make sure that there
# is as little code as possible in the tree that doesn't build.
modules_to_check := $(foreach m,$(ALL_MODULES),$(ALL_MODULES.$(m).CHECKED))

# If you would like to build all goals, and not skip any intermediate
# steps, you can pass the "all" modifier goal on the commandline.
ifneq ($(filter all,$(MAKECMDGOALS)),)
modules_to_check += $(foreach m,$(ALL_MODULES),$(ALL_MODULES.$(m).BUILT))
endif

# for easier debugging
modules_to_check := $(sort $(modules_to_check))
#$(error modules_to_check $(modules_to_check))

# -------------------------------------------------------------------
# This is used to to get the ordering right, you can also use these,
# but they're considered undocumented, so don't complain if their
# behavior changes.
.PHONY: prebuilt
prebuilt: $(ALL_PREBUILT)

# An internal target that depends on all copied headers
# (see copy_headers.make).  Other targets that need the
# headers to be copied first can depend on this target.
.PHONY: all_copied_headers
all_copied_headers: ;

$(ALL_C_CPP_ETC_OBJECTS): | all_copied_headers

# All the droid stuff, in directories
.PHONY: files
files: prebuilt \
        $(modules_to_install) \
        $(modules_to_check) \
        $(INSTALLED_ANDROID_INFO_TXT_TARGET)

# -------------------------------------------------------------------

.PHONY: checkbuild
checkbuild: $(modules_to_check)

.PHONY: ramdisk
ramdisk: $(INSTALLED_RAMDISK_TARGET)

.PHONY: systemtarball
systemtarball: $(INSTALLED_SYSTEMTARBALL_TARGET)

.PHONY: userdataimage
userdataimage: $(INSTALLED_USERDATAIMAGE_TARGET)

.PHONY: userdatatarball
userdatatarball: $(INSTALLED_USERDATATARBALL_TARGET)

.PHONY: bootimage
bootimage: $(INSTALLED_BOOTIMAGE_TARGET)

ifeq ($(BUILD_TINY_ANDROID), true)
INSTALLED_RECOVERYIMAGE_TARGET :=
endif

# Build files and then package it into the rom formats
.PHONY: droidcore
droidcore: files \
	systemimage \
	$(INSTALLED_BOOTIMAGE_TARGET) \
	$(INSTALLED_RECOVERYIMAGE_TARGET) \
	$(INSTALLED_USERDATAIMAGE_TARGET) \
	$(INSTALLED_FILES_FILE)

ifneq ($(TARGET_BUILD_APPS),)
  # If this build is just for apps, only build apps and not the full system by default.

<<<<<<< HEAD
# Dist for droid if droid is among the cmd goals, or no cmd goal is given.
ifneq ($(filter droid,$(MAKECMDGOALS))$(filter ||,|$(filter-out $(INTERNAL_MODIFIER_TARGETS),$(MAKECMDGOALS))|),)
ifneq ($(strip $(is_unbundled_app_build)),true)
$(call dist-for-goals, droid, \
	$(INTERNAL_UPDATE_PACKAGE_TARGET) \
	$(INTERNAL_OTA_PACKAGE_TARGET) \
	$(SYMBOLS_ZIP) \
	$(APPS_ZIP) \
	$(INTERNAL_EMULATOR_PACKAGE_TARGET) \
	$(PACKAGE_STATS_FILE) \
	$(INSTALLED_FILES_FILE) \
	$(INSTALLED_BUILD_PROP_TARGET) \
	$(BUILT_TARGET_FILES_PACKAGE) \
	$(INSTALLED_ANDROID_INFO_TXT_TARGET) \
	$(INSTALLED_RAMDISK_TARGET) \
 )

ifeq ($(EMMA_INSTRUMENT),true)
$(call dist-for-goals, droid, \
	$(EMMA_META_ZIP) \
 )
endif  # EMMA_INSTRUMENT

# Tests are installed in userdata.img.  If we're building the tests
# variant, copy it for "make tests dist".  Also copy a zip of the
# contents of userdata.img, so that people can easily extract a
# single .apk.
ifeq ($(TARGET_BUILD_VARIANT),tests)
$(call dist-for-goals, droid, \
	$(INSTALLED_USERDATAIMAGE_TARGET) \
	$(BUILT_TESTS_ZIP_PACKAGE) \
 )
endif  # tests

else # is_unbundled_app_build
# dist the unbundled app.
ifdef UNBUNDLED_APPS
  $(call dist-for-goals,droid, \
    $(foreach m,$(UNBUNDLED_APPS),$(ALL_MODULES.$(m).INSTALLED)) \
  )
endif # UNBUNDLED_APPS
endif # is_unbundled_app_build
endif  # droid in $(MAKECMDGOALS)
=======
  unbundled_build_modules :=
  ifneq ($(filter all,$(TARGET_BUILD_APPS)),)
    # If they used the magic goal "all" then build everything
    unbundled_build_modules := $(sort $(call get-tagged-modules,$(ALL_MODULE_TAGS)))
  else
    unbundled_build_modules := $(TARGET_BUILD_APPS)
  endif

  # dist the unbundled app.
  $(call dist-for-goals,apps_only, \
    $(foreach m,$(unbundled_build_modules),$(ALL_MODULES.$(m).INSTALLED)) \
  )

.PHONY: apps_only
apps_only: $(unbundled_build_modules)

droid: apps_only

else # TARGET_BUILD_APPS
  $(call dist-for-goals, droidcore, \
    $(INTERNAL_UPDATE_PACKAGE_TARGET) \
    $(INTERNAL_OTA_PACKAGE_TARGET) \
    $(SYMBOLS_ZIP) \
    $(APPS_ZIP) \
    $(INTERNAL_EMULATOR_PACKAGE_TARGET) \
    $(PACKAGE_STATS_FILE) \
    $(INSTALLED_FILES_FILE) \
    $(INSTALLED_BUILD_PROP_TARGET) \
    $(BUILT_TARGET_FILES_PACKAGE) \
    $(INSTALLED_ANDROID_INFO_TXT_TARGET) \
   )

  # Tests are installed in userdata.img.  If we're building the tests
  # variant, copy it for "make tests dist".  Also copy a zip of the
  # contents of userdata.img, so that people can easily extract a
  # single .apk.
  ifeq ($(TARGET_BUILD_VARIANT),tests)
  $(call dist-for-goals, droid, \
    $(INSTALLED_USERDATAIMAGE_TARGET) \
    $(BUILT_TESTS_ZIP_PACKAGE) \
   )
  endif

# Building a full system-- the default is to build droidcore
droid: droidcore

endif


.PHONY: droid tests
tests: droidcore
>>>>>>> 56791ebe

.PHONY: docs
docs: $(ALL_DOCS)

.PHONY: sdk
ALL_SDK_TARGETS := $(INTERNAL_SDK_TARGET)
sdk: $(ALL_SDK_TARGETS)
ifneq ($(filter sdk,$(MAKECMDGOALS)),)
$(call dist-for-goals,sdk, \
	$(ALL_SDK_TARGETS) \
	$(SYMBOLS_ZIP) \
 )
endif

.PHONY: samplecode
sample_MODULES := $(sort $(call get-tagged-modules,samples))
sample_APKS_DEST_PATH := $(TARGET_COMMON_OUT_ROOT)/samples
sample_APKS_COLLECTION := \
        $(foreach module,$(sample_MODULES),$(sample_APKS_DEST_PATH)/$(notdir $(module)))
$(foreach module,$(sample_MODULES),$(eval $(call \
        copy-one-file,$(module),$(sample_APKS_DEST_PATH)/$(notdir $(module)))))
sample_ADDITIONAL_INSTALLED := \
        $(filter-out $(modules_to_install) $(modules_to_check) $(ALL_PREBUILT),$(sample_MODULES))
samplecode: $(sample_APKS_COLLECTION)
	@echo "Collect sample code apks: $^"
	# remove apks that are not intended to be installed.
	rm -f $(sample_ADDITIONAL_INSTALLED)

.PHONY: findbugs
findbugs: $(INTERNAL_FINDBUGS_HTML_TARGET) $(INTERNAL_FINDBUGS_XML_TARGET)

.PHONY: clean
dirs_to_clean := \
	$(PRODUCT_OUT) \
	$(TARGET_COMMON_OUT_ROOT) \
	$(HOST_OUT) \
	$(HOST_COMMON_OUT_ROOT)
clean:
	@for dir in $(dirs_to_clean) ; do \
	    echo "Cleaning $$dir..."; \
	    rm -rf $$dir; \
	done
	@echo "Clean."; \

.PHONY: clobber
clobber:
	@rm -rf $(OUT_DIR)
	@echo "Entire build directory removed."

# The rules for dataclean and installclean are defined in cleanbuild.mk.

#xxx scrape this from ALL_MODULE_NAME_TAGS
.PHONY: modules
modules:
	@echo "Available sub-modules:"
	@echo "$(call module-names-for-tag-list,$(ALL_MODULE_TAGS))" | \
	      tr -s ' ' '\n' | sort -u | $(COLUMN)

.PHONY: showcommands
showcommands:
	@echo >/dev/null<|MERGE_RESOLUTION|>--- conflicted
+++ resolved
@@ -689,54 +689,11 @@
 	$(INSTALLED_USERDATAIMAGE_TARGET) \
 	$(INSTALLED_FILES_FILE)
 
+# Dist for droid if droid is among the cmd goals, or no cmd goal is given.
+ifneq ($(filter droid,$(MAKECMDGOALS))$(filter ||,|$(filter-out $(INTERNAL_MODIFIER_TARGETS),$(MAKECMDGOALS))|),)
 ifneq ($(TARGET_BUILD_APPS),)
   # If this build is just for apps, only build apps and not the full system by default.
 
-<<<<<<< HEAD
-# Dist for droid if droid is among the cmd goals, or no cmd goal is given.
-ifneq ($(filter droid,$(MAKECMDGOALS))$(filter ||,|$(filter-out $(INTERNAL_MODIFIER_TARGETS),$(MAKECMDGOALS))|),)
-ifneq ($(strip $(is_unbundled_app_build)),true)
-$(call dist-for-goals, droid, \
-	$(INTERNAL_UPDATE_PACKAGE_TARGET) \
-	$(INTERNAL_OTA_PACKAGE_TARGET) \
-	$(SYMBOLS_ZIP) \
-	$(APPS_ZIP) \
-	$(INTERNAL_EMULATOR_PACKAGE_TARGET) \
-	$(PACKAGE_STATS_FILE) \
-	$(INSTALLED_FILES_FILE) \
-	$(INSTALLED_BUILD_PROP_TARGET) \
-	$(BUILT_TARGET_FILES_PACKAGE) \
-	$(INSTALLED_ANDROID_INFO_TXT_TARGET) \
-	$(INSTALLED_RAMDISK_TARGET) \
- )
-
-ifeq ($(EMMA_INSTRUMENT),true)
-$(call dist-for-goals, droid, \
-	$(EMMA_META_ZIP) \
- )
-endif  # EMMA_INSTRUMENT
-
-# Tests are installed in userdata.img.  If we're building the tests
-# variant, copy it for "make tests dist".  Also copy a zip of the
-# contents of userdata.img, so that people can easily extract a
-# single .apk.
-ifeq ($(TARGET_BUILD_VARIANT),tests)
-$(call dist-for-goals, droid, \
-	$(INSTALLED_USERDATAIMAGE_TARGET) \
-	$(BUILT_TESTS_ZIP_PACKAGE) \
- )
-endif  # tests
-
-else # is_unbundled_app_build
-# dist the unbundled app.
-ifdef UNBUNDLED_APPS
-  $(call dist-for-goals,droid, \
-    $(foreach m,$(UNBUNDLED_APPS),$(ALL_MODULES.$(m).INSTALLED)) \
-  )
-endif # UNBUNDLED_APPS
-endif # is_unbundled_app_build
-endif  # droid in $(MAKECMDGOALS)
-=======
   unbundled_build_modules :=
   ifneq ($(filter all,$(TARGET_BUILD_APPS)),)
     # If they used the magic goal "all" then build everything
@@ -783,12 +740,12 @@
 # Building a full system-- the default is to build droidcore
 droid: droidcore
 
-endif
+endif # TARGET_BUILD_APPS
+endif # droid in $(MAKECMDGOALS)
 
 
 .PHONY: droid tests
 tests: droidcore
->>>>>>> 56791ebe
 
 .PHONY: docs
 docs: $(ALL_DOCS)
