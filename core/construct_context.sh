--- conflicted
+++ resolved
@@ -22,14 +22,11 @@
 # class_loader_context_arg: final class loader conext arg
 # stored_class_loader_context_arg: final stored class loader context arg
 
-<<<<<<< HEAD
-=======
 if [ -z "${target_sdk_version}" ]; then
     echo "ERROR: target_sdk_version not set"
     exit 2
 fi
 
->>>>>>> 5e9a20c3
 # The hidl.manager shared library has a dependency on hidl.base. We'll manually
 # add that information to the class loader context if we see those libraries.
 hidl_manager="android.hidl.manager-V1.0-java"
@@ -64,21 +61,12 @@
 
 if [[ "${target_sdk_version}" -lt "28" ]]; then
   add_to_contexts "${conditional_host_libs_28}" "${conditional_target_libs_28}"
-<<<<<<< HEAD
 fi
 
 if [[ "${target_sdk_version}" -lt "29" ]]; then
   add_to_contexts "${conditional_host_libs_29}" "${conditional_target_libs_29}"
 fi
 
-=======
-fi
-
-if [[ "${target_sdk_version}" -lt "29" ]]; then
-  add_to_contexts "${conditional_host_libs_29}" "${conditional_target_libs_29}"
-fi
-
->>>>>>> 5e9a20c3
 add_to_contexts "${dex_preopt_host_libraries}" "${dex_preopt_target_libraries}"
 
 # Generate the actual context string.
