--- conflicted
+++ resolved
@@ -103,26 +103,9 @@
   endif
 endif
 
-<<<<<<< HEAD
-# If LOCAL_ENFORCE_USES_LIBRARIES is not set, default to true if either of LOCAL_USES_LIBRARIES or
-# LOCAL_OPTIONAL_USES_LIBRARIES are specified.
-ifeq (,$(LOCAL_ENFORCE_USES_LIBRARIES))
-  # Will change the default to true unconditionally in the future.
-  ifneq (,$(LOCAL_OPTIONAL_USES_LIBRARIES))
-    LOCAL_ENFORCE_USES_LIBRARIES := true
-  endif
-  ifneq (,$(LOCAL_USES_LIBRARIES))
-    LOCAL_ENFORCE_USES_LIBRARIES := true
-  endif
-endif
-
-my_dexpreopt_archs :=
-my_dexpreopt_images :=
-=======
 my_dexpreopt_archs :=
 my_dexpreopt_images :=
 my_dexpreopt_images_deps :=
->>>>>>> 5e9a20c3
 my_dexpreopt_infix := boot
 ifeq (true, $(DEXPREOPT_USE_APEX_IMAGE))
   my_dexpreopt_infix := apex
@@ -161,20 +144,14 @@
     # Odex for the 1st arch
     my_dexpreopt_archs += $(TARGET_ARCH)
     my_dexpreopt_images += $(DEXPREOPT_IMAGE_$(my_dexpreopt_infix)_$(TARGET_ARCH))
-<<<<<<< HEAD
-=======
     my_dexpreopt_images_deps += $(DEXPREOPT_IMAGE_DEPS_$(my_dexpreopt_infix)_$(TARGET_ARCH))
->>>>>>> 5e9a20c3
     # Odex for the 2nd arch
     ifdef TARGET_2ND_ARCH
       ifneq ($(TARGET_TRANSLATE_2ND_ARCH),true)
         ifneq (first,$(my_module_multilib))
           my_dexpreopt_archs += $(TARGET_2ND_ARCH)
           my_dexpreopt_images += $(DEXPREOPT_IMAGE_$(my_dexpreopt_infix)_$(TARGET_2ND_ARCH))
-<<<<<<< HEAD
-=======
           my_dexpreopt_images_deps += $(DEXPREOPT_IMAGE_DEPS_$(my_dexpreopt_infix)_$(TARGET_2ND_ARCH))
->>>>>>> 5e9a20c3
         endif  # my_module_multilib is not first.
       endif  # TARGET_TRANSLATE_2ND_ARCH not true
     endif  # TARGET_2ND_ARCH
@@ -186,11 +163,8 @@
     my_dexpreopt_archs += $(TARGET_$(my_2nd_arch_prefix)ARCH)
     my_dexpreopt_images += \
         $(DEXPREOPT_IMAGE_$(my_dexpreopt_infix)_$(TARGET_$(my_2nd_arch_prefix)ARCH))
-<<<<<<< HEAD
-=======
     my_dexpreopt_images_deps += \
         $(DEXPREOPT_IMAGE_DEPS_$(my_dexpreopt_infix)_$(TARGET_$(my_2nd_arch_prefix)ARCH))
->>>>>>> 5e9a20c3
     ifdef TARGET_2ND_ARCH
       ifeq ($(my_module_multilib),both)
         # The non-preferred arch
@@ -198,17 +172,12 @@
         my_dexpreopt_archs += $(TARGET_$(my_2nd_arch_prefix)ARCH)
         my_dexpreopt_images += \
             $(DEXPREOPT_IMAGE_$(my_dexpreopt_infix)_$(TARGET_$(my_2nd_arch_prefix)ARCH))
-<<<<<<< HEAD
-=======
         my_dexpreopt_images_deps += \
             $(DEXPREOPT_IMAGE_DEPS_$(my_dexpreopt_infix)_$(TARGET_$(my_2nd_arch_prefix)ARCH))
->>>>>>> 5e9a20c3
       endif  # LOCAL_MULTILIB is both
     endif  # TARGET_2ND_ARCH
   endif  # LOCAL_MODULE_CLASS
 
-<<<<<<< HEAD
-=======
   my_filtered_optional_uses_libraries := $(filter-out $(INTERNAL_PLATFORM_MISSING_USES_LIBRARIES), \
     $(LOCAL_OPTIONAL_USES_LIBRARIES))
 
@@ -225,7 +194,6 @@
     $(my_extra_dexpreopt_libs) \
   )
 
->>>>>>> 5e9a20c3
   # Record dex-preopt config.
   DEXPREOPT.$(LOCAL_MODULE).DEX_PREOPT := $(LOCAL_DEX_PREOPT)
   DEXPREOPT.$(LOCAL_MODULE).MULTILIB := $(LOCAL_MULTILIB)
@@ -245,10 +213,7 @@
   $(call add_json_str,  Name,                           $(LOCAL_MODULE))
   $(call add_json_str,  DexLocation,                    $(patsubst $(PRODUCT_OUT)%,%,$(LOCAL_INSTALLED_MODULE)))
   $(call add_json_str,  BuildPath,                      $(LOCAL_BUILT_MODULE))
-<<<<<<< HEAD
-=======
   $(call add_json_str,  ManifestPath,                   $(full_android_manifest))
->>>>>>> 5e9a20c3
   $(call add_json_str,  ExtrasOutputPath,               $$2)
   $(call add_json_bool, Privileged,                     $(filter true,$(LOCAL_PRIVILEGED_MODULE)))
   $(call add_json_bool, UncompressedDex,                $(filter true,$(LOCAL_UNCOMPRESS_DEX)))
@@ -257,17 +222,10 @@
   $(call add_json_str,  ProfileClassListing,            $(if $(my_process_profile),$(LOCAL_DEX_PREOPT_PROFILE)))
   $(call add_json_bool, ProfileIsTextListing,           $(my_profile_is_text_listing))
   $(call add_json_bool, EnforceUsesLibraries,           $(LOCAL_ENFORCE_USES_LIBRARIES))
-<<<<<<< HEAD
-  $(call add_json_list, OptionalUsesLibraries,          $(LOCAL_OPTIONAL_USES_LIBRARIES))
-  $(call add_json_list, UsesLibraries,                  $(LOCAL_USES_LIBRARIES))
-  $(call add_json_map,  LibraryPaths)
-  $(foreach lib,$(sort $(LOCAL_USES_LIBRARIES) $(LOCAL_OPTIONAL_USES_LIBRARIES) org.apache.http.legacy android.hidl.base-V1.0-java android.hidl.manager-V1.0-java),\
-=======
   $(call add_json_list, OptionalUsesLibraries,          $(my_filtered_optional_uses_libraries))
   $(call add_json_list, UsesLibraries,                  $(LOCAL_USES_LIBRARIES))
   $(call add_json_map,  LibraryPaths)
   $(foreach lib,$(my_dexpreopt_libs),\
->>>>>>> 5e9a20c3
     $(call add_json_str, $(lib), $(call intermediates-dir-for,JAVA_LIBRARIES,$(lib),,COMMON)/javalib.jar))
   $(call end_json_map)
   $(call add_json_list, Archs,                          $(my_dexpreopt_archs))
@@ -310,15 +268,9 @@
   my_dexpreopt_deps := $(my_dex_jar)
   my_dexpreopt_deps += $(if $(my_process_profile),$(LOCAL_DEX_PREOPT_PROFILE))
   my_dexpreopt_deps += \
-<<<<<<< HEAD
-    $(foreach lib,$(sort $(LOCAL_USES_LIBRARIES) $(LOCAL_OPTIONAL_USES_LIBRARIES) org.apache.http.legacy android.hidl.base-V1.0-java android.hidl.manager-V1.0-java),\
-      $(call intermediates-dir-for,JAVA_LIBRARIES,$(lib),,COMMON)/javalib.jar)
-  my_dexpreopt_deps += $(my_dexpreopt_images)
-=======
     $(foreach lib, $(my_dexpreopt_libs), \
       $(call intermediates-dir-for,JAVA_LIBRARIES,$(lib),,COMMON)/javalib.jar)
   my_dexpreopt_deps += $(my_dexpreopt_images_deps)
->>>>>>> 5e9a20c3
   my_dexpreopt_deps += $(DEXPREOPT_BOOTCLASSPATH_DEX_FILES)
 
   $(my_dexpreopt_zip): PRIVATE_MODULE := $(LOCAL_MODULE)
