#
# Copyright (C) 2008 The Android Open Source Project
#
# Licensed under the Apache License, Version 2.0 (the "License");
# you may not use this file except in compliance with the License.
# You may obtain a copy of the License at
#
#      http://www.apache.org/licenses/LICENSE-2.0
#
# Unless required by applicable law or agreed to in writing, software
# distributed under the License is distributed on an "AS IS" BASIS,
# WITHOUT WARRANTIES OR CONDITIONS OF ANY KIND, either express or implied.
# See the License for the specific language governing permissions and
# limitations under the License.
#

#
# Handle various build version information.
#
# Guarantees that the following are defined:
#     PLATFORM_VERSION
#     PLATFORM_DISPLAY_VERSION
#     PLATFORM_SDK_VERSION
#     PLATFORM_VERSION_CODENAME
#     DEFAULT_APP_TARGET_SDK
#     BUILD_ID
#     BUILD_NUMBER
#     PLATFORM_SECURITY_PATCH
#     PLATFORM_VNDK_VERSION
#     PLATFORM_SYSTEMSDK_VERSIONS
#

# Look for an optional file containing overrides of the defaults,
# but don't cry if we don't find it.  We could just use -include, but
# the build.prop target also wants INTERNAL_BUILD_ID_MAKEFILE to be set
# if the file exists.
#
INTERNAL_BUILD_ID_MAKEFILE := $(wildcard $(BUILD_SYSTEM)/build_id.mk)
ifdef INTERNAL_BUILD_ID_MAKEFILE
  include $(INTERNAL_BUILD_ID_MAKEFILE)
endif

DEFAULT_PLATFORM_VERSION := UP1A
.KATI_READONLY := DEFAULT_PLATFORM_VERSION
# b/244510347: Revert this temporary fix that is enabling GMS apps from T to run
MIN_PLATFORM_VERSION := TP1A
MAX_PLATFORM_VERSION := VP1A

# The last stable version name of the platform that was released.  During
# development, this stays at that previous version, while the codename indicates
# further work based on the previous version.
PLATFORM_VERSION_LAST_STABLE := 14
.KATI_READONLY := PLATFORM_VERSION_LAST_STABLE

# These are the current development codenames, if the build is not a final
# release build.  If this is a final release build, it is simply "REL".
<<<<<<< HEAD
PLATFORM_VERSION_CODENAME.TP1A := Tiramisu
PLATFORM_VERSION_CODENAME.UP1A := UpsideDownCake
=======
PLATFORM_VERSION_CODENAME.UP1A := REL
>>>>>>> c4a75a0b
PLATFORM_VERSION_CODENAME.VP1A := VanillaIceCream

# This is the user-visible version.  In a final release build it should
# be empty to use PLATFORM_VERSION as the user-visible version.  For
# a preview release it can be set to a user-friendly value like `12 Preview 1`
PLATFORM_DISPLAY_VERSION :=

ifndef PLATFORM_SDK_VERSION
  # This is the canonical definition of the SDK version, which defines
  # the set of APIs and functionality available in the platform.  It
  # is a single integer that increases monotonically as updates to
  # the SDK are released.  It should only be incremented when the APIs for
  # the new release are frozen (so that developers don't write apps against
  # intermediate builds).  During development, this number remains at the
  # SDK version the branch is based on and PLATFORM_VERSION_CODENAME holds
  # the code-name of the new development work.

  # When you increment the PLATFORM_SDK_VERSION please ensure you also
  # clear out the following text file of all older PLATFORM_VERSION's:
  # cts/tests/tests/os/assets/platform_versions.txt
  PLATFORM_SDK_VERSION := 34
endif
.KATI_READONLY := PLATFORM_SDK_VERSION

# This is the sdk extension version of this tree.
PLATFORM_SDK_EXTENSION_VERSION := 7
.KATI_READONLY := PLATFORM_SDK_EXTENSION_VERSION

# TODO(b/159866756): Remove this workaround when building against
# BOARD_VNDK_VERSION := current is supported.
ifeq (true,$(BUILDING_WITH_VSDK))
  PLATFORM_VNDK_VERSION := UpsideDownCake
else
  PLATFORM_VNDK_VERSION := 34
endif

# This is the sdk extension version that PLATFORM_SDK_VERSION ships with.
PLATFORM_BASE_SDK_EXTENSION_VERSION := $(PLATFORM_SDK_EXTENSION_VERSION)
.KATI_READONLY := PLATFORM_BASE_SDK_EXTENSION_VERSION

# This are all known codenames.
PLATFORM_VERSION_KNOWN_CODENAMES := \
Base Base11 Cupcake Donut Eclair Eclair01 EclairMr1 Froyo Gingerbread GingerbreadMr1 \
Honeycomb HoneycombMr1 HoneycombMr2 IceCreamSandwich IceCreamSandwichMr1 \
JellyBean JellyBeanMr1 JellyBeanMr2 Kitkat KitkatWatch Lollipop LollipopMr1 M N NMr1 O OMr1 P \
Q R S Sv2 Tiramisu UpsideDownCake

# Convert from space separated list to comma separated
PLATFORM_VERSION_KNOWN_CODENAMES := \
  $(call normalize-comma-list,$(PLATFORM_VERSION_KNOWN_CODENAMES))
.KATI_READONLY := PLATFORM_VERSION_KNOWN_CODENAMES

ifndef PLATFORM_SECURITY_PATCH
    #  Used to indicate the security patch that has been applied to the device.
    #  It must signify that the build includes all security patches issued up through the designated Android Public Security Bulletin.
    #  It must be of the form "YYYY-MM-DD" on production devices.
    #  It must match one of the Android Security Patch Level strings of the Public Security Bulletins.
    #  If there is no $PLATFORM_SECURITY_PATCH set, keep it empty.
    PLATFORM_SECURITY_PATCH := 2023-06-05
endif

include $(BUILD_SYSTEM)/version_util.mk<|MERGE_RESOLUTION|>--- conflicted
+++ resolved
@@ -43,7 +43,7 @@
 DEFAULT_PLATFORM_VERSION := UP1A
 .KATI_READONLY := DEFAULT_PLATFORM_VERSION
 # b/244510347: Revert this temporary fix that is enabling GMS apps from T to run
-MIN_PLATFORM_VERSION := TP1A
+MIN_PLATFORM_VERSION := UP1A
 MAX_PLATFORM_VERSION := VP1A
 
 # The last stable version name of the platform that was released.  During
@@ -54,12 +54,7 @@
 
 # These are the current development codenames, if the build is not a final
 # release build.  If this is a final release build, it is simply "REL".
-<<<<<<< HEAD
-PLATFORM_VERSION_CODENAME.TP1A := Tiramisu
-PLATFORM_VERSION_CODENAME.UP1A := UpsideDownCake
-=======
 PLATFORM_VERSION_CODENAME.UP1A := REL
->>>>>>> c4a75a0b
 PLATFORM_VERSION_CODENAME.VP1A := VanillaIceCream
 
 # This is the user-visible version.  In a final release build it should
