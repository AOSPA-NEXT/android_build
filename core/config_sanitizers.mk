##############################################
## Perform configuration steps for sanitizers.
##############################################

my_sanitize := $(strip $(LOCAL_SANITIZE))
my_sanitize_diag := $(strip $(LOCAL_SANITIZE_DIAG))

my_global_sanitize :=
my_global_sanitize_diag :=
ifdef LOCAL_IS_HOST_MODULE
  ifneq ($($(my_prefix)OS),windows)
    my_global_sanitize := $(strip $(SANITIZE_HOST))

    # SANITIZE_HOST=true is a deprecated way to say SANITIZE_HOST=address.
    my_global_sanitize := $(subst true,address,$(my_global_sanitize))
  endif
else
  my_global_sanitize := $(strip $(SANITIZE_TARGET))
  my_global_sanitize_diag := $(strip $(SANITIZE_TARGET_DIAG))
endif

# Disable global integer_overflow in excluded paths.
ifneq ($(filter integer_overflow, $(my_global_sanitize)),)
  combined_exclude_paths := $(INTEGER_OVERFLOW_EXCLUDE_PATHS) \
                            $(PRODUCT_INTEGER_OVERFLOW_EXCLUDE_PATHS)

  ifneq ($(strip $(foreach dir,$(subst $(comma),$(space),$(combined_exclude_paths)),\
         $(filter $(dir)%,$(LOCAL_PATH)))),)
    my_global_sanitize := $(filter-out integer_overflow,$(my_global_sanitize))
    my_global_sanitize_diag := $(filter-out integer_overflow,$(my_global_sanitize_diag))
  endif
endif

# Global integer sanitization doesn't support static modules.
ifeq ($(filter SHARED_LIBRARIES EXECUTABLES,$(LOCAL_MODULE_CLASS)),)
  my_global_sanitize := $(filter-out integer_overflow,$(my_global_sanitize))
  my_global_sanitize_diag := $(filter-out integer_overflow,$(my_global_sanitize_diag))
endif
ifeq ($(LOCAL_FORCE_STATIC_EXECUTABLE),true)
  my_global_sanitize := $(filter-out integer_overflow,$(my_global_sanitize))
  my_global_sanitize_diag := $(filter-out integer_overflow,$(my_global_sanitize_diag))
endif

# Disable global CFI in excluded paths
ifneq ($(filter cfi, $(my_global_sanitize)),)
  combined_exclude_paths := $(CFI_EXCLUDE_PATHS) \
                            $(PRODUCT_CFI_EXCLUDE_PATHS)

  ifneq ($(strip $(foreach dir,$(subst $(comma),$(space),$(combined_exclude_paths)),\
         $(filter $(dir)%,$(LOCAL_PATH)))),)
    my_global_sanitize := $(filter-out cfi,$(my_global_sanitize))
    my_global_sanitize_diag := $(filter-out cfi,$(my_global_sanitize_diag))
  endif
endif

ifneq ($(my_global_sanitize),)
  my_sanitize := $(my_global_sanitize) $(my_sanitize)
endif
ifneq ($(my_global_sanitize_diag),)
  my_sanitize_diag := $(my_global_sanitize_diag) $(my_sanitize_diag)
endif

# The sanitizer specified in the product configuration wins over the previous.
ifneq ($(SANITIZER.$(TARGET_PRODUCT).$(LOCAL_MODULE).CONFIG),)
  my_sanitize := $(SANITIZER.$(TARGET_PRODUCT).$(LOCAL_MODULE).CONFIG)
  ifeq ($(my_sanitize),never)
    my_sanitize :=
    my_sanitize_diag :=
  endif
endif

ifndef LOCAL_IS_HOST_MODULE
  # Add a filter point for 32-bit vs 64-bit sanitization (to lighten the burden)
  SANITIZE_TARGET_ARCH ?= $(TARGET_ARCH) $(TARGET_2ND_ARCH)
  ifeq ($(filter $(SANITIZE_TARGET_ARCH),$(TARGET_$(LOCAL_2ND_ARCH_VAR_PREFIX)ARCH)),)
    my_sanitize :=
    my_sanitize_diag :=
  endif
endif

# Add a filter point based on module owner (to lighten the burden). The format is a space- or
# colon-separated list of owner names.
ifneq (,$(SANITIZE_NEVER_BY_OWNER))
  ifneq (,$(LOCAL_MODULE_OWNER))
    ifneq (,$(filter $(LOCAL_MODULE_OWNER),$(subst :, ,$(SANITIZE_NEVER_BY_OWNER))))
      $(warning Not sanitizing $(LOCAL_MODULE) based on module owner.)
      my_sanitize :=
      my_sanitize_diag :=
    endif
  endif
endif

# Don't apply sanitizers to NDK code.
ifdef LOCAL_SDK_VERSION
  my_sanitize :=
  my_global_sanitize :=
  my_sanitize_diag :=
endif

# Never always wins.
ifeq ($(LOCAL_SANITIZE),never)
  my_sanitize :=
  my_sanitize_diag :=
endif

# Enable integer_overflow in included paths.
ifeq ($(filter integer_overflow, $(my_sanitize)),)
  ifneq ($(filter arm64,$(TARGET_$(LOCAL_2ND_ARCH_VAR_PREFIX)ARCH)),)
    combined_include_paths := $(PRODUCT_INTEGER_OVERFLOW_INCLUDE_PATHS)

    ifneq ($(strip $(foreach dir,$(subst $(comma),$(space),$(combined_include_paths)),\
           $(filter $(dir)%,$(LOCAL_PATH)))),)
      my_sanitize := integer_overflow $(my_sanitize)
    endif
  endif
endif

# Enable CFI in included paths (for Arm64 only).
ifeq ($(filter cfi, $(my_sanitize)),)
  ifneq ($(filter arm64,$(TARGET_$(LOCAL_2ND_ARCH_VAR_PREFIX)ARCH)),)
    combined_include_paths := $(CFI_INCLUDE_PATHS) \
                              $(PRODUCT_CFI_INCLUDE_PATHS)

    ifneq ($(strip $(foreach dir,$(subst $(comma),$(space),$(combined_include_paths)),\
           $(filter $(dir)%,$(LOCAL_PATH)))),)
      my_sanitize := cfi $(my_sanitize)
    endif
  endif
endif

#Disable CFI in excluded paths
ifneq ($(filter cfi, $(my_sanitize)),)
  combined_exclude_paths := $(CFI_EXCLUDE_PATHS) \
                            $(PRODUCT_CFI_EXCLUDE_PATHS)

  ifneq ($(strip $(foreach dir,$(subst $(comma),$(space),$(combined_exclude_paths)),\
         $(filter $(dir)%,$(LOCAL_PATH)))),)
    my_sanitize := $(filter-out cfi,$(my_sanitize))
    my_sanitize_diag := $(filter-out cfi,$(my_sanitize_diag))
  endif
endif

# If CFI is disabled globally, remove it from my_sanitize.
ifeq ($(strip $(ENABLE_CFI)),false)
  my_sanitize := $(filter-out cfi,$(my_sanitize))
  my_sanitize_diag := $(filter-out cfi,$(my_sanitize_diag))
endif

# Disable CFI for arm32 (b/35157333).
ifneq ($(filter arm,$(TARGET_$(LOCAL_2ND_ARCH_VAR_PREFIX)ARCH)),)
  my_sanitize := $(filter-out cfi,$(my_sanitize))
  my_sanitize_diag := $(filter-out cfi,$(my_sanitize_diag))
endif

# Also disable CFI if ASAN is enabled.
ifneq ($(filter address,$(my_sanitize)),)
  my_sanitize := $(filter-out cfi,$(my_sanitize))
  my_sanitize_diag := $(filter-out cfi,$(my_sanitize_diag))
endif

# CFI needs gold linker, and mips toolchain does not have one.
ifneq ($(filter mips mips64,$(TARGET_$(LOCAL_2ND_ARCH_VAR_PREFIX)ARCH)),)
  my_sanitize := $(filter-out cfi,$(my_sanitize))
  my_sanitize_diag := $(filter-out cfi,$(my_sanitize_diag))
endif

# Disable sanitizers which need the UBSan runtime for host targets.
ifdef LOCAL_IS_HOST_MODULE
  my_sanitize := $(filter-out cfi,$(my_sanitize))
  my_sanitize_diag := $(filter-out cfi,$(my_sanitize_diag))
  my_sanitize := $(filter-out signed-integer-overflow unsigned-integer-overflow integer_overflow,$(my_sanitize))
  my_sanitize_diag := $(filter-out signed-integer-overflow unsigned-integer-overflow integer_overflow,$(my_sanitize_diag))
endif

# Support for local sanitize blacklist paths.
ifneq ($(my_sanitize)$(my_global_sanitize),)
  ifneq ($(LOCAL_SANITIZE_BLACKLIST),)
    my_cflags += -fsanitize-blacklist=$(LOCAL_PATH)/$(LOCAL_SANITIZE_BLACKLIST)
  endif
endif

# Disable integer_overflow if LOCAL_NOSANITIZE=integer.
ifneq ($(filter integer_overflow, $(my_global_sanitize) $(my_sanitize)),)
  ifneq ($(filter integer, $(strip $(LOCAL_NOSANITIZE))),)
    my_sanitize := $(filter-out integer_overflow,$(my_sanitize))
    my_sanitize_diag := $(filter-out integer_overflow,$(my_sanitize_diag))
  endif
endif

my_nosanitize = $(strip $(LOCAL_NOSANITIZE))
ifneq ($(my_nosanitize),)
  my_sanitize := $(filter-out $(my_nosanitize),$(my_sanitize))
endif

ifneq ($(filter arm x86 x86_64,$(TARGET_$(LOCAL_2ND_ARCH_VAR_PREFIX)ARCH)),)
  my_sanitize := $(filter-out hwaddress,$(my_sanitize))
endif

ifneq ($(filter hwaddress,$(my_sanitize)),)
  my_sanitize := $(filter-out address,$(my_sanitize))
  my_sanitize := $(filter-out thread,$(my_sanitize))
  my_sanitize := $(filter-out cfi,$(my_sanitize))
endif

ifneq ($(filter hwaddress,$(my_sanitize)),)
  my_shared_libraries += $($(LOCAL_2ND_ARCH_VAR_PREFIX)HWADDRESS_SANITIZER_RUNTIME_LIBRARY)
  ifneq ($(filter EXECUTABLES NATIVE_TESTS,$(LOCAL_MODULE_CLASS)),)
    ifeq ($(LOCAL_FORCE_STATIC_EXECUTABLE),true)
      my_static_libraries := $(my_static_libraries) $($(LOCAL_2ND_ARCH_VAR_PREFIX)HWADDRESS_SANITIZER_STATIC_LIBRARY)
    endif
  endif
endif

# TSAN is not supported on 32-bit architectures. For non-multilib cases, make
# its use an error. For multilib cases, don't use it for the 32-bit case.
ifneq ($(filter thread,$(my_sanitize)),)
  ifeq ($(my_32_64_bit_suffix),32)
    ifeq ($(my_module_multilib),both)
        my_sanitize := $(filter-out thread,$(my_sanitize))
    else
        $(error $(LOCAL_PATH): $(LOCAL_MODULE): TSAN cannot be used for 32-bit modules.)
    endif
  else
    my_shared_libraries += $(TSAN_RUNTIME_LIBRARY)
  endif
endif

ifneq ($(filter safe-stack,$(my_sanitize)),)
  ifeq ($(my_32_64_bit_suffix),32)
    my_sanitize := $(filter-out safe-stack,$(my_sanitize))
  endif
endif

# Disable Scudo if ASan or TSan is enabled.
ifneq ($(filter address thread hwaddress,$(my_sanitize)),)
  my_sanitize := $(filter-out scudo,$(my_sanitize))
endif

# Or if disabled globally.
ifeq ($(PRODUCT_DISABLE_SCUDO),true)
  my_sanitize := $(filter-out scudo,$(my_sanitize))
endif

# Undefined symbols can occur if a non-sanitized library links
# sanitized static libraries. That's OK, because the executable
# always depends on the ASan runtime library, which defines these
# symbols.
ifneq ($(filter address thread,$(strip $(SANITIZE_TARGET))),)
  ifndef LOCAL_IS_HOST_MODULE
    ifeq ($(LOCAL_MODULE_CLASS),SHARED_LIBRARIES)
      ifeq ($(my_sanitize),)
        my_allow_undefined_symbols := true
      endif
    endif
  endif
endif

ifneq ($(filter default-ub,$(my_sanitize)),)
  my_sanitize := $(CLANG_DEFAULT_UB_CHECKS)
endif

ifneq ($(filter fuzzer,$(my_sanitize)),)
  # SANITIZE_TARGET='fuzzer' actually means to create the fuzzer coverage
  # information, not to link against the fuzzer main().
  my_sanitize := $(filter-out fuzzer,$(my_sanitize))
  my_sanitize += fuzzer-no-link

  # TODO(b/131771163): Disable LTO for fuzzer builds. Note that Cfi causes
  # dependency on LTO.
  my_sanitize := $(filter-out cfi,$(my_sanitize))
  my_cflags += -fno-lto
  my_ldflags += -fno-lto
<<<<<<< HEAD
=======

  # TODO(b/133876586): Disable experimental pass manager for fuzzer builds.
  my_cflags += -fno-experimental-new-pass-manager
>>>>>>> 5e9a20c3
endif

ifneq ($(filter integer_overflow,$(my_sanitize)),)
  # Respect LOCAL_NOSANITIZE for integer-overflow flags.
  ifeq ($(filter signed-integer-overflow, $(strip $(LOCAL_NOSANITIZE))),)
    my_sanitize += signed-integer-overflow
  endif
  ifeq ($(filter unsigned-integer-overflow, $(strip $(LOCAL_NOSANITIZE))),)
    my_sanitize += unsigned-integer-overflow
  endif
  my_cflags += $(INTEGER_OVERFLOW_EXTRA_CFLAGS)

  # Check for diagnostics mode.
  ifneq ($(filter integer_overflow,$(my_sanitize_diag)),)
    ifneq ($(filter SHARED_LIBRARIES EXECUTABLES,$(LOCAL_MODULE_CLASS)),)
      ifneq ($(LOCAL_FORCE_STATIC_EXECUTABLE),true)
        my_sanitize_diag += signed-integer-overflow
        my_sanitize_diag += unsigned-integer-overflow
      else
        $(call pretty-error,Make cannot apply integer overflow diagnostics to static binary.)
      endif
    else
      $(call pretty-error,Make cannot apply integer overflow diagnostics to static library.)
    endif
  endif
  my_sanitize := $(filter-out integer_overflow,$(my_sanitize))
endif

# Makes sure integer_overflow diagnostics is removed from the diagnostics list
# even if integer_overflow is not set for some reason.
ifneq ($(filter integer_overflow,$(my_sanitize_diag)),)
  my_sanitize_diag := $(filter-out integer_overflow,$(my_sanitize_diag))
endif

ifneq ($(my_sanitize),)
  fsanitize_arg := $(subst $(space),$(comma),$(my_sanitize))
  my_cflags += -fsanitize=$(fsanitize_arg)
  my_asflags += -fsanitize=$(fsanitize_arg)

  # When fuzzing, we wish to crash with diagnostics on any bug.
  ifneq ($(filter fuzzer-no-link,$(my_sanitize)),)
    my_cflags += -fno-sanitize-trap=all
    my_cflags += -fno-sanitize-recover=all
    my_ldflags += -fsanitize=fuzzer-no-link
  else ifdef LOCAL_IS_HOST_MODULE
    my_cflags += -fno-sanitize-recover=all
    my_ldflags += -fsanitize=$(fsanitize_arg)
  else
    my_cflags += -fsanitize-trap=all
    my_cflags += -ftrap-function=abort
    ifneq ($(filter address thread,$(my_sanitize)),)
      my_cflags += -fno-sanitize-trap=address,thread
      my_shared_libraries += libdl
    endif
  endif
endif

ifneq ($(filter cfi,$(my_sanitize)),)
  # __cfi_check needs to be built as Thumb (see the code in linker_cfi.cpp).
  # LLVM is not set up to do this on a function basis, so force Thumb on the
  # entire module.
  LOCAL_ARM_MODE := thumb
  my_cflags += $(CFI_EXTRA_CFLAGS)
  my_asflags += $(CFI_EXTRA_ASFLAGS)
  # Only append the default visibility flag if -fvisibility has not already been
  # set to hidden.
  ifeq ($(filter -fvisibility=hidden,$(LOCAL_CFLAGS)),)
    my_cflags += -fvisibility=default
  endif
  my_ldflags += $(CFI_EXTRA_LDFLAGS)
  my_arflags += --plugin $(LLVM_PREBUILTS_PATH)/../lib64/LLVMgold.so

  ifeq ($(LOCAL_FORCE_STATIC_EXECUTABLE),true)
        my_ldflags := $(filter-out -fsanitize-cfi-cross-dso,$(my_ldflags))
        my_cflags := $(filter-out -fsanitize-cfi-cross-dso,$(my_cflags))
  else
        # Apply the version script to non-static executables
        my_ldflags += -Wl,--version-script,build/soong/cc/config/cfi_exports.map
        LOCAL_ADDITIONAL_DEPENDENCIES += build/soong/cc/config/cfi_exports.map
  endif
endif

# If local or global modules need ASAN, add linker flags.
ifneq ($(filter address,$(my_global_sanitize) $(my_sanitize)),)
  my_ldflags += $(ADDRESS_SANITIZER_CONFIG_EXTRA_LDFLAGS)
  ifdef LOCAL_IS_HOST_MODULE
    # -nodefaultlibs (provided with libc++) prevents the driver from linking
    # libraries needed with -fsanitize=address. http://b/18650275 (WAI)
    my_ldflags += -Wl,--no-as-needed
  else
    # Add asan libraries unless LOCAL_MODULE is the asan library.
    # ASan runtime library must be the first in the link order.
    ifeq (,$(filter $(LOCAL_MODULE),$($(LOCAL_2ND_ARCH_VAR_PREFIX)ADDRESS_SANITIZER_RUNTIME_LIBRARY)))
      my_shared_libraries := $($(LOCAL_2ND_ARCH_VAR_PREFIX)ADDRESS_SANITIZER_RUNTIME_LIBRARY) \
                             $(my_shared_libraries)
    endif

    # Do not add unnecessary dependency in shared libraries.
    ifeq ($(LOCAL_MODULE_CLASS),SHARED_LIBRARIES)
      my_ldflags += -Wl,--as-needed
    endif

    ifneq ($(filter EXECUTABLES NATIVE_TESTS,$(LOCAL_MODULE_CLASS)),)
      ifneq ($(LOCAL_FORCE_STATIC_EXECUTABLE),true)
        my_linker := $($(LOCAL_2ND_ARCH_VAR_PREFIX)ADDRESS_SANITIZER_LINKER)
        # Make sure linker_asan get installed.
        $(LOCAL_INSTALLED_MODULE) : | $(PRODUCT_OUT)$($(LOCAL_2ND_ARCH_VAR_PREFIX)ADDRESS_SANITIZER_LINKER_FILE)
      endif
    endif
  endif
endif

# If local module needs ASAN, add compiler flags.
ifneq ($(filter address,$(my_sanitize)),)
  # Frame pointer based unwinder in ASan requires ARM frame setup.
  LOCAL_ARM_MODE := arm
  my_cflags += $(ADDRESS_SANITIZER_CONFIG_EXTRA_CFLAGS)
  ifndef LOCAL_IS_HOST_MODULE
    my_cflags += -mllvm -asan-globals=0
  endif
endif

# If local module needs HWASAN, add compiler flags.
ifneq ($(filter hwaddress,$(my_sanitize)),)
  my_cflags += $(HWADDRESS_SANITIZER_CONFIG_EXTRA_CFLAGS)
endif

# Use minimal diagnostics when integer overflow is enabled; never do it for HOST or AUX modules
ifeq ($(LOCAL_IS_HOST_MODULE)$(LOCAL_IS_AUX_MODULE),)
  # Pre-emptively add UBSAN minimal runtime incase a static library dependency requires it
  ifeq ($(filter STATIC_LIBRARIES,$(LOCAL_MODULE_CLASS)),)
    ifndef LOCAL_SDK_VERSION
      my_static_libraries += $($(LOCAL_2ND_ARCH_VAR_PREFIX)UBSAN_MINIMAL_RUNTIME_LIBRARY)
      my_ldflags += -Wl,--exclude-libs,$($(LOCAL_2ND_ARCH_VAR_PREFIX)UBSAN_MINIMAL_RUNTIME_LIBRARY).a
    endif
  endif
  ifneq ($(filter unsigned-integer-overflow signed-integer-overflow integer,$(my_sanitize)),)
    ifeq ($(filter unsigned-integer-overflow signed-integer-overflow integer,$(my_sanitize_diag)),)
      ifeq ($(filter cfi,$(my_sanitize_diag)),)
        ifeq ($(filter address hwaddress fuzzer-no-link,$(my_sanitize)),)
          my_cflags += -fsanitize-minimal-runtime
          my_cflags += -fno-sanitize-trap=integer
          my_cflags += -fno-sanitize-recover=integer
        endif
      endif
    endif
  endif
endif

# For Scudo, we opt for the minimal runtime, unless some diagnostics are enabled.
ifneq ($(filter scudo,$(my_sanitize)),)
  ifeq ($(filter unsigned-integer-overflow signed-integer-overflow integer cfi,$(my_sanitize_diag)),)
    my_cflags += -fsanitize-minimal-runtime
  endif
  ifneq ($(filter -fsanitize-minimal-runtime,$(my_cflags)),)
    my_shared_libraries += $($(LOCAL_2ND_ARCH_VAR_PREFIX)SCUDO_MINIMAL_RUNTIME_LIBRARY)
  else
    my_shared_libraries += $($(LOCAL_2ND_ARCH_VAR_PREFIX)SCUDO_RUNTIME_LIBRARY)
  endif
endif

ifneq ($(strip $(LOCAL_SANITIZE_RECOVER)),)
  recover_arg := $(subst $(space),$(comma),$(LOCAL_SANITIZE_RECOVER)),
  my_cflags += -fsanitize-recover=$(recover_arg)
endif

ifneq ($(strip $(LOCAL_SANITIZE_NO_RECOVER)),)
  no_recover_arg := $(subst $(space),$(comma),$(LOCAL_SANITIZE_NO_RECOVER)),
  my_cflags += -fno-sanitize-recover=$(no_recover_arg)
endif

ifneq ($(my_sanitize_diag),)
  # TODO(vishwath): Add diagnostic support for static executables once
  # we switch to clang-4393122 (which adds the static ubsan runtime
  # that this depends on)
  ifneq ($(LOCAL_FORCE_STATIC_EXECUTABLE),true)
    notrap_arg := $(subst $(space),$(comma),$(my_sanitize_diag)),
    my_cflags += -fno-sanitize-trap=$(notrap_arg)
    # Diagnostic requires a runtime library, unless ASan or TSan are also enabled.
    ifeq ($(filter address thread scudo hwaddress,$(my_sanitize)),)
      # Does not have to be the first DT_NEEDED unlike ASan.
      my_shared_libraries += $($(LOCAL_2ND_ARCH_VAR_PREFIX)UBSAN_RUNTIME_LIBRARY)
    endif
  endif
endif

# http://b/119329758, Android core does not boot up with this sanitizer yet.
# Previously sanitized modules might not pass new implicit-integer-sign-change check.
# Disable this check unless it has been explicitly specified.
ifneq ($(findstring fsanitize,$(my_cflags)),)
  ifneq ($(findstring integer,$(my_cflags)),)
    ifeq ($(findstring sanitize=implicit-integer-sign-change,$(my_cflags)),)
      my_cflags += -fno-sanitize=implicit-integer-sign-change
    endif
  endif
endif<|MERGE_RESOLUTION|>--- conflicted
+++ resolved
@@ -270,12 +270,9 @@
   my_sanitize := $(filter-out cfi,$(my_sanitize))
   my_cflags += -fno-lto
   my_ldflags += -fno-lto
-<<<<<<< HEAD
-=======
 
   # TODO(b/133876586): Disable experimental pass manager for fuzzer builds.
   my_cflags += -fno-experimental-new-pass-manager
->>>>>>> 5e9a20c3
 endif
 
 ifneq ($(filter integer_overflow,$(my_sanitize)),)
