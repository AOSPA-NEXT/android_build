#
# Copyright (C) 2013 The Android Open Source Project
#
# Licensed under the Apache License, Version 2.0 (the "License");
# you may not use this file except in compliance with the License.
# You may obtain a copy of the License at
#
#      http://www.apache.org/licenses/LICENSE-2.0
#
# Unless required by applicable law or agreed to in writing, software
# distributed under the License is distributed on an "AS IS" BASIS,
# WITHOUT WARRANTIES OR CONDITIONS OF ANY KIND, either express or implied.
# See the License for the specific language governing permissions and
# limitations under the License.
#

# Configuration for Linux on MIPS64.
# Included by combo/select.mk

# You can set TARGET_ARCH_VARIANT to use an arch version other
# than mips64. Each value should correspond to a file named
# $(BUILD_COMBOS)/arch/<name>.mk which must contain
# makefile variable definitions similar to the preprocessor
# defines in build/core/combo/include/arch/<combo>/AndroidConfig.h. Their
# purpose is to allow module Android.mk files to selectively compile
# different versions of code based upon the funtionality and
# instructions available in a given architecture version.
#
# The blocks also define specific arch_variant_cflags, which
# include defines, and compiler settings for the given architecture
# version.
#
ifeq ($(strip $(TARGET_ARCH_VARIANT)),)
TARGET_ARCH_VARIANT := mips64r6
endif

# Decouple NDK library selection with platform compiler version
TARGET_NDK_GCC_VERSION := 4.8

ifeq ($(strip $(TARGET_GCC_VERSION_EXP)),)
TARGET_GCC_VERSION := 4.9
else
TARGET_GCC_VERSION := $(TARGET_GCC_VERSION_EXP)
endif

TARGET_ARCH_SPECIFIC_MAKEFILE := $(BUILD_COMBOS)/arch/$(TARGET_ARCH)/$(TARGET_ARCH_VARIANT).mk
ifeq ($(strip $(wildcard $(TARGET_ARCH_SPECIFIC_MAKEFILE))),)
$(error Unknown MIPS architecture variant: $(TARGET_ARCH_VARIANT))
endif

include $(TARGET_ARCH_SPECIFIC_MAKEFILE)
include $(BUILD_SYSTEM)/combo/fdo.mk

# You can set TARGET_TOOLS_PREFIX to get gcc from somewhere else
ifeq ($(strip $(TARGET_TOOLS_PREFIX)),)
TARGET_TOOLCHAIN_ROOT := prebuilts/gcc/$(HOST_PREBUILT_TAG)/mips/mips64el-linux-android-$(TARGET_GCC_VERSION)
TARGET_TOOLS_PREFIX := $(TARGET_TOOLCHAIN_ROOT)/bin/mips64el-linux-android-
endif

TARGET_CC := $(TARGET_TOOLS_PREFIX)gcc$(HOST_EXECUTABLE_SUFFIX)
TARGET_CXX := $(TARGET_TOOLS_PREFIX)g++$(HOST_EXECUTABLE_SUFFIX)
TARGET_AR := $(TARGET_TOOLS_PREFIX)ar$(HOST_EXECUTABLE_SUFFIX)
TARGET_OBJCOPY := $(TARGET_TOOLS_PREFIX)objcopy$(HOST_EXECUTABLE_SUFFIX)
TARGET_LD := $(TARGET_TOOLS_PREFIX)ld$(HOST_EXECUTABLE_SUFFIX)
TARGET_READELF := $(TARGET_TOOLS_PREFIX)readelf$(HOST_EXECUTABLE_SUFFIX)
TARGET_STRIP := $(TARGET_TOOLS_PREFIX)strip$(HOST_EXECUTABLE_SUFFIX)

TARGET_NO_UNDEFINED_LDFLAGS := -Wl,--no-undefined

TARGET_mips_CFLAGS :=	-O2 \
			-fomit-frame-pointer \
			-fno-strict-aliasing    \
			-funswitch-loops

# Set FORCE_MIPS_DEBUGGING to "true" in your buildspec.mk
# or in your environment to gdb debugging easier.
# Don't forget to do a clean build.
ifeq ($(FORCE_MIPS_DEBUGGING),true)
  TARGET_mips_CFLAGS += -fno-omit-frame-pointer
endif

android_config_h := $(call select-android-config-h,linux-mips64)

TARGET_GLOBAL_CFLAGS += \
			$(TARGET_mips_CFLAGS) \
			-U__unix -U__unix__ -Umips \
			-ffunction-sections \
			-fdata-sections \
			-funwind-tables \
			-Wa,--noexecstack \
			-Werror=format-security \
			-D_FORTIFY_SOURCE=2 \
			-no-canonical-prefixes \
			-fno-canonical-system-headers \
			$(arch_variant_cflags) \
			-include $(android_config_h) \
			-I $(dir $(android_config_h))

ifneq ($(ARCH_MIPS_PAGE_SHIFT),)
TARGET_GLOBAL_CFLAGS += -DPAGE_SHIFT=$(ARCH_MIPS_PAGE_SHIFT)
endif

TARGET_GLOBAL_LDFLAGS += \
			-Wl,-z,noexecstack \
			-Wl,-z,relro \
			-Wl,-z,now \
			-Wl,--warn-shared-textrel \
			-Wl,--fatal-warnings \
			$(arch_variant_ldflags)

TARGET_GLOBAL_CPPFLAGS += -fvisibility-inlines-hidden

# More flags/options can be added here
TARGET_RELEASE_CFLAGS := \
			-DNDEBUG \
			-g \
			-Wstrict-aliasing=2 \
			-fgcse-after-reload \
			-frerun-cse-after-loop \
			-frename-registers

libc_root := bionic/libc
libm_root := bionic/libm
libthread_db_root := bionic/libthread_db


## on some hosts, the target cross-compiler is not available so do not run this command
ifneq ($(wildcard $(TARGET_CC)),)
# We compile with the global cflags to ensure that
# any flags which affect libgcc are correctly taken
# into account.
TARGET_LIBGCC := \
  $(shell $(TARGET_CC) $(TARGET_GLOBAL_CFLAGS) -print-file-name=libgcc.a)
TARGET_LIBATOMIC := \
  $(shell $(TARGET_CC) $(TARGET_GLOBAL_CFLAGS) -print-file-name=libatomic.a)
LIBGCC_EH := $(shell $(TARGET_CC) $(TARGET_GLOBAL_CFLAGS) -print-file-name=libgcc_eh.a)
ifneq ($(LIBGCC_EH),libgcc_eh.a)
  TARGET_LIBGCC += $(LIBGCC_EH)
endif
<<<<<<< HEAD
=======
TARGET_LIBGCOV := $(shell $(TARGET_CC) $(TARGET_GLOBAL_CFLAGS) \
        --print-file-name=libgcov.a)
>>>>>>> 326f9450
endif

KERNEL_HEADERS_COMMON := $(libc_root)/kernel/uapi
KERNEL_HEADERS_ARCH   := $(libc_root)/kernel/uapi/asm-mips
# TODO: perhaps use $(libc_root)/kernel/uapi/asm-$(TARGET_ARCH) instead of asm-mips ?
KERNEL_HEADERS := $(KERNEL_HEADERS_COMMON) $(KERNEL_HEADERS_ARCH)

TARGET_C_INCLUDES := \
	$(libc_root)/arch-mips64/include \
	$(libc_root)/include \
	$(KERNEL_HEADERS) \
	$(libm_root)/include \
	$(libm_root)/include/mips \
	$(libthread_db_root)/include
# TODO: perhaps use $(libm_root)/include/mips64 instead of mips ?

TARGET_CRTBEGIN_STATIC_O := $(TARGET_OUT_INTERMEDIATE_LIBRARIES)/crtbegin_static.o
TARGET_CRTBEGIN_DYNAMIC_O := $(TARGET_OUT_INTERMEDIATE_LIBRARIES)/crtbegin_dynamic.o
TARGET_CRTEND_O := $(TARGET_OUT_INTERMEDIATE_LIBRARIES)/crtend_android.o

TARGET_CRTBEGIN_SO_O := $(TARGET_OUT_INTERMEDIATE_LIBRARIES)/crtbegin_so.o
TARGET_CRTEND_SO_O := $(TARGET_OUT_INTERMEDIATE_LIBRARIES)/crtend_so.o

TARGET_STRIP_MODULE:=true

TARGET_DEFAULT_SYSTEM_SHARED_LIBRARIES := libc libstdc++ libm

TARGET_CUSTOM_LD_COMMAND := true

define transform-o-to-shared-lib-inner
$(hide) $(PRIVATE_CXX) \
	-nostdlib -Wl,-soname,$(notdir $@) \
	-Wl,--gc-sections \
	$(if $(filter true,$(PRIVATE_CLANG)),-shared,-Wl,-shared) \
	$(PRIVATE_TARGET_GLOBAL_LD_DIRS) \
	$(if $(filter true,$(PRIVATE_NO_CRT)),,$(PRIVATE_TARGET_CRTBEGIN_SO_O)) \
	$(PRIVATE_ALL_OBJECTS) \
	-Wl,--whole-archive \
	$(call normalize-target-libraries,$(PRIVATE_ALL_WHOLE_STATIC_LIBRARIES)) \
	-Wl,--no-whole-archive \
	$(if $(PRIVATE_GROUP_STATIC_LIBRARIES),-Wl$(comma)--start-group) \
	$(call normalize-target-libraries,$(PRIVATE_ALL_STATIC_LIBRARIES)) \
	$(if $(PRIVATE_GROUP_STATIC_LIBRARIES),-Wl$(comma)--end-group) \
	$(if $(TARGET_BUILD_APPS),$(PRIVATE_TARGET_LIBGCC)) \
	$(call normalize-target-libraries,$(PRIVATE_ALL_SHARED_LIBRARIES)) \
	-o $@ \
	$(PRIVATE_TARGET_GLOBAL_LDFLAGS) \
	$(PRIVATE_LDFLAGS) \
	$(PRIVATE_TARGET_LIBATOMIC) \
	$(if $(filter true,$(NATIVE_COVERAGE)),$(PRIVATE_TARGET_LIBGCOV)) \
	$(if $(PRIVATE_LIBCXX),,$(PRIVATE_TARGET_LIBGCC)) \
	$(if $(filter true,$(PRIVATE_NO_CRT)),,$(PRIVATE_TARGET_CRTEND_SO_O)) \
	$(PRIVATE_LDLIBS)
endef

define transform-o-to-executable-inner
$(hide) $(PRIVATE_CXX) -nostdlib -Bdynamic -pie \
	-Wl,-dynamic-linker,/system/bin/linker64 \
	-Wl,--gc-sections \
	-Wl,-z,nocopyreloc \
	$(PRIVATE_TARGET_GLOBAL_LD_DIRS) \
	-Wl,-rpath-link=$(PRIVATE_TARGET_OUT_INTERMEDIATE_LIBRARIES) \
	$(if $(filter true,$(PRIVATE_NO_CRT)),,$(PRIVATE_TARGET_CRTBEGIN_DYNAMIC_O)) \
	$(PRIVATE_ALL_OBJECTS) \
	-Wl,--whole-archive \
	$(call normalize-target-libraries,$(PRIVATE_ALL_WHOLE_STATIC_LIBRARIES)) \
	-Wl,--no-whole-archive \
	$(if $(PRIVATE_GROUP_STATIC_LIBRARIES),-Wl$(comma)--start-group) \
	$(call normalize-target-libraries,$(PRIVATE_ALL_STATIC_LIBRARIES)) \
	$(if $(PRIVATE_GROUP_STATIC_LIBRARIES),-Wl$(comma)--end-group) \
	$(if $(TARGET_BUILD_APPS),$(PRIVATE_TARGET_LIBGCC)) \
	$(call normalize-target-libraries,$(PRIVATE_ALL_SHARED_LIBRARIES)) \
	-o $@ \
	$(PRIVATE_TARGET_GLOBAL_LDFLAGS) \
	$(PRIVATE_LDFLAGS) \
	$(PRIVATE_TARGET_LIBATOMIC) \
	$(if $(filter true,$(NATIVE_COVERAGE)),$(PRIVATE_TARGET_LIBGCOV)) \
	$(if $(PRIVATE_LIBCXX),,$(PRIVATE_TARGET_LIBGCC)) \
	$(if $(filter true,$(PRIVATE_NO_CRT)),,$(PRIVATE_TARGET_CRTEND_O)) \
	$(PRIVATE_LDLIBS)
endef

define transform-o-to-static-executable-inner
$(hide) $(PRIVATE_CXX) -nostdlib -Bstatic \
	-Wl,--gc-sections \
	-o $@ \
	$(PRIVATE_TARGET_GLOBAL_LD_DIRS) \
	$(if $(filter true,$(PRIVATE_NO_CRT)),,$(PRIVATE_TARGET_CRTBEGIN_STATIC_O)) \
	$(PRIVATE_TARGET_GLOBAL_LDFLAGS) \
	$(PRIVATE_LDFLAGS) \
	$(PRIVATE_ALL_OBJECTS) \
	-Wl,--whole-archive \
	$(call normalize-target-libraries,$(PRIVATE_ALL_WHOLE_STATIC_LIBRARIES)) \
	-Wl,--no-whole-archive \
	$(call normalize-target-libraries,$(filter-out %libc_nomalloc.a,$(filter-out %libc.a,$(PRIVATE_ALL_STATIC_LIBRARIES)))) \
	-Wl,--start-group \
	$(call normalize-target-libraries,$(filter %libc.a,$(PRIVATE_ALL_STATIC_LIBRARIES))) \
	$(call normalize-target-libraries,$(filter %libc_nomalloc.a,$(PRIVATE_ALL_STATIC_LIBRARIES))) \
	$(PRIVATE_TARGET_LIBATOMIC) \
	$(if $(filter true,$(NATIVE_COVERAGE)),$(PRIVATE_TARGET_LIBGCOV)) \
	$(if $(PRIVATE_LIBCXX),,$(PRIVATE_TARGET_LIBGCC)) \
	-Wl,--end-group \
	$(if $(filter true,$(PRIVATE_NO_CRT)),,$(PRIVATE_TARGET_CRTEND_O))
endef<|MERGE_RESOLUTION|>--- conflicted
+++ resolved
@@ -137,11 +137,8 @@
 ifneq ($(LIBGCC_EH),libgcc_eh.a)
   TARGET_LIBGCC += $(LIBGCC_EH)
 endif
-<<<<<<< HEAD
-=======
 TARGET_LIBGCOV := $(shell $(TARGET_CC) $(TARGET_GLOBAL_CFLAGS) \
         --print-file-name=libgcov.a)
->>>>>>> 326f9450
 endif
 
 KERNEL_HEADERS_COMMON := $(libc_root)/kernel/uapi
