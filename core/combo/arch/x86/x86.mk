# This file contains feature macro definitions specific to the
# base 'x86' platform ABI.
#
# It is also used to build full_x86-eng / sdk_x86-eng platform images that
# are run in the emulator under KVM emulation (i.e. running directly on
# the host development machine's CPU).

# These features are optional and shall not be included in the base platform
# Otherwise, sdk_x86-eng system images might fail to run on some
<<<<<<< HEAD
# developer machines.
ARCH_X86_HAVE_SSSE3 := false
ARCH_X86_HAVE_MOVBE := false
ARCH_X86_HAVE_POPCNT := false
ARCH_X86_HAVE_AVX := false
ARCH_X86_HAVE_AVX2 := false
ARCH_X86_HAVE_AVX512 := false
=======
# developer machines.
>>>>>>> 5e9a20c3
<|MERGE_RESOLUTION|>--- conflicted
+++ resolved
@@ -7,14 +7,4 @@
 
 # These features are optional and shall not be included in the base platform
 # Otherwise, sdk_x86-eng system images might fail to run on some
-<<<<<<< HEAD
-# developer machines.
-ARCH_X86_HAVE_SSSE3 := false
-ARCH_X86_HAVE_MOVBE := false
-ARCH_X86_HAVE_POPCNT := false
-ARCH_X86_HAVE_AVX := false
-ARCH_X86_HAVE_AVX2 := false
-ARCH_X86_HAVE_AVX512 := false
-=======
-# developer machines.
->>>>>>> 5e9a20c3
+# developer machines.