--- conflicted
+++ resolved
@@ -103,53 +103,6 @@
 	$(hide) echo "# end of file" >> $$@
 endef
 
-<<<<<<< HEAD
-# Rule for generating <partition>/build.prop file
-#
-# $(1): partition name
-# $(2): path to the output
-# $(3): path to the input *.prop files. The contents of the files are directly
-#       emitted to the output
-# $(4): list of variable names each of which contains name=value pairs
-# $(5): optional list of prop names to force remove from the output. Properties from both
-#       $(3) and (4) are affected.
-define build-properties
-ALL_DEFAULT_INSTALLED_MODULES += $(2)
-
-# TODO(b/117892318): eliminate the call to uniq-pairs-by-first-component when
-# it is guaranteed that there is no dup.
-$(foreach name,$(strip $(4)),\
-    $(eval _resolved_$(name) := $$(call collapse-pairs, $$(call uniq-pairs-by-first-component,$$($(name)),=)))\
-)
-
-$(2): $(BUILDINFO_COMMON_SH) $(POST_PROCESS_PROPS) $(INTERNAL_BUILD_ID_MAKEFILE) $(API_FINGERPRINT) $(3)
-	$(hide) echo Building $$@
-	$(hide) mkdir -p $$(dir $$@)
-	$(hide) rm -f $$@ && touch $$@
-	$(hide) $$(call generate-common-build-props,$(call to-lower,$(strip $(1))),$$@)
-	$(hide) $(foreach file,$(strip $(3)),\
-	    if [ -f "$(file)" ]; then\
-	        echo "" >> $$@;\
-	        echo "####################################" >> $$@;\
-	        echo "# from $(file)" >> $$@;\
-	        echo "####################################" >> $$@;\
-	        cat $(file) >> $$@;\
-	    fi;)
-	$(hide) $(foreach name,$(strip $(4)),\
-	    echo "" >> $$@;\
-	    echo "####################################" >> $$@;\
-	    echo "# from variable $(name)" >> $$@;\
-	    echo "####################################" >> $$@;\
-	    $$(foreach line,$$(_resolved_$(name)),\
-	        echo "$$(line)" >> $$@;\
-	    )\
-	)
-	$(hide) $(POST_PROCESS_PROPS) $$@ $(5)
-	$(hide) echo "# end of file" >> $$@
-endef
-
-=======
->>>>>>> c844de42
 
 # -----------------------------------------------------------------
 # system/build.prop
