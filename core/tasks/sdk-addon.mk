# Copyright (C) 2009 The Android Open Source Project
#
# Licensed under the Apache License, Version 2.0 (the "License");
# you may not use this file except in compliance with the License.
# You may obtain a copy of the License at
#
#      http://www.apache.org/licenses/LICENSE-2.0
#
# Unless required by applicable law or agreed to in writing, software
# distributed under the License is distributed on an "AS IS" BASIS,
# WITHOUT WARRANTIES OR CONDITIONS OF ANY KIND, either express or implied.
# See the License for the specific language governing permissions and
# limitations under the License.

.PHONY: sdk_addon
<<<<<<< HEAD

ifndef ONE_SHOT_MAKEFILE
=======
>>>>>>> 5e9a20c3

# If they didn't define PRODUCT_SDK_ADDON_NAME, then we won't define
# any of these rules.
addon_name := $(PRODUCT_SDK_ADDON_NAME)
ifneq ($(addon_name),)

addon_dir_leaf  := $(addon_name)-$(FILE_NAME_TAG)-$(INTERNAL_SDK_HOST_OS_NAME)
addon_dir_img   := $(addon_dir_leaf)-img
intermediates   := $(HOST_OUT_INTERMEDIATES)/SDK_ADDON/$(addon_name)_intermediates
full_target     := $(HOST_OUT_SDK_ADDON)/$(addon_dir_leaf).zip
full_target_img := $(HOST_OUT_SDK_ADDON)/$(addon_dir_img).zip
staging         := $(intermediates)

sdk_addon_deps :=
files_to_copy :=

define stub-addon-jar-file
$(subst .jar,_stub-addon.jar,$(1))
endef

define stub-addon-jar
$(call stub-addon-jar-file,$(1)): $(1) | mkstubs
	$(info Stubbing addon jar using $(PRODUCT_SDK_ADDON_STUB_DEFS))
	$(hide) $(JAVA) -jar $(call module-installed-files,mkstubs) $(if $(hide),,--v) \
		"$$<" "$$@" @$(PRODUCT_SDK_ADDON_STUB_DEFS)
endef

# Files that are built and then copied into the sdk-addon
ifneq ($(PRODUCT_SDK_ADDON_COPY_MODULES),)
$(foreach cf,$(PRODUCT_SDK_ADDON_COPY_MODULES), \
  $(eval _src := $(call module-stubs-files,$(call word-colon,1,$(cf)))) \
  $(eval $(call stub-addon-jar,$(_src))) \
  $(eval _src := $(call stub-addon-jar-file,$(_src))) \
  $(if $(_src),,$(eval $(error Unknown or unlinkable module: $(call word-colon,1,$(cf)). Requested by $(INTERNAL_PRODUCT)))) \
  $(eval _dest := $(call word-colon,2,$(cf))) \
  $(eval files_to_copy += $(addon_dir_leaf):$(_src):$(_dest)) \
 )
endif

# Files that are copied directly into the sdk-addon
ifneq ($(PRODUCT_SDK_ADDON_COPY_FILES),)
$(foreach cf,$(PRODUCT_SDK_ADDON_COPY_FILES), \
  $(eval _src  := $(call word-colon,1,$(cf))) \
  $(eval _dest := $(call word-colon,2,$(cf))) \
  $(if $(findstring images/,$(_dest)), $(eval _root := $(addon_dir_img)), $(eval _root := $(addon_dir_leaf))) \
  $(eval files_to_copy += $(_root):$(_src):$(_dest)) \
 )
endif

# Files copied in the system-image directory
files_to_copy += \
	$(addon_dir_img):$(INSTALLED_QEMU_SYSTEMIMAGE):images/$(TARGET_CPU_ABI)/system.img \
	$(addon_dir_img):$(INSTALLED_QEMU_VENDORIMAGE):images/$(TARGET_CPU_ABI)/vendor.img \
	$(addon_dir_img):$(BUILT_RAMDISK_TARGET):images/$(TARGET_CPU_ABI)/ramdisk.img \
	$(addon_dir_img):$(PRODUCT_OUT)/system/build.prop:images/$(TARGET_CPU_ABI)/build.prop \
	$(addon_dir_img):device/generic/goldfish/data/etc/userdata.img:images/$(TARGET_CPU_ABI)/userdata.img \
	$(addon_dir_img):$(target_notice_file_txt):images/$(TARGET_CPU_ABI)/NOTICE.txt \
	$(addon_dir_img):$(PRODUCT_SDK_ADDON_SYS_IMG_SOURCE_PROP):images/source.properties


ifeq ($(BOARD_AVB_ENABLE),true)
files_to_copy += \
	$(addon_dir_img):$(QEMU_VERIFIED_BOOT_PARAMS):images/$(TARGET_CPU_ABI)/VerifiedBootParams.textproto
endif

# Generate rules to copy the requested files
$(foreach cf,$(files_to_copy), \
  $(eval _root := $(call word-colon,1,$(cf))) \
  $(eval _src  := $(call word-colon,2,$(cf))) \
  $(eval _dest := $(call append-path,$(call append-path,$(staging),$(_root)),$(call word-colon,3,$(cf)))) \
  $(eval $(call copy-one-file,$(_src),$(_dest))) \
  $(eval sdk_addon_deps += $(_dest)) \
 )

# The system-image source.properties is a template that we directly expand in-place
addon_img_source_prop := $(call append-path,$(staging),$(addon_dir_img))/images/$(TARGET_CPU_ABI)/source.properties
sdk_addon_deps += $(addon_img_source_prop)

$(addon_img_source_prop): $(PRODUCT_SDK_ADDON_SYS_IMG_SOURCE_PROP)
	@echo Generate $@
	$(hide) mkdir -p $(dir $@)
	$(hide) sed \
		-e 's/$${PLATFORM_VERSION}/$(PLATFORM_VERSION)/' \
		-e 's/$${PLATFORM_SDK_VERSION}/$(PLATFORM_SDK_VERSION)/' \
		-e 's/$${PLATFORM_VERSION_CODENAME}/$(subst REL,,$(PLATFORM_VERSION_CODENAME))/' \
		-e 's/$${TARGET_ARCH}/$(TARGET_ARCH)/' \
		-e 's/$${TARGET_CPU_ABI}/$(TARGET_CPU_ABI)/' \
		$< > $@ && sed -i -e '/^AndroidVersion.CodeName=\s*$$/d' $@


# We don't know about all of the docs files, so depend on the timestamps for
# them, and record the directories, and the packaging rule will just copy the
# whole thing.
doc_modules := $(PRODUCT_SDK_ADDON_DOC_MODULES)
sdk_addon_deps += $(foreach dm, $(doc_modules), $(call doc-timestamp-for, $(dm)))
$(full_target): PRIVATE_DOCS_DIRS := $(addprefix $(OUT_DOCS)/, $(doc_modules))

$(full_target): PRIVATE_STAGING_DIR := $(call append-path,$(staging),$(addon_dir_leaf))

$(full_target): $(sdk_addon_deps) | $(SOONG_ZIP)
	@echo Packaging SDK Addon: $@
	$(hide) mkdir -p $(PRIVATE_STAGING_DIR)/docs
	$(hide) for d in $(PRIVATE_DOCS_DIRS); do \
	    cp -R $$d $(PRIVATE_STAGING_DIR)/docs ;\
	  done
	$(hide) mkdir -p $(dir $@)
	$(hide) $(SOONG_ZIP) -o $@ -C $(dir $(PRIVATE_STAGING_DIR)) -D $(PRIVATE_STAGING_DIR)

$(full_target_img): PRIVATE_STAGING_DIR := $(call append-path,$(staging),$(addon_dir_img))/images/$(TARGET_CPU_ABI)
$(full_target_img): $(full_target) $(addon_img_source_prop) | $(SOONG_ZIP)
	@echo Packaging SDK Addon System-Image: $@
	$(hide) mkdir -p $(dir $@)
	cp -R $(PRODUCT_OUT)/data $(PRIVATE_STAGING_DIR)/data
	$(hide) $(SOONG_ZIP) -o $@ -C $(dir $(PRIVATE_STAGING_DIR)) -D $(PRIVATE_STAGING_DIR)


sdk_addon: $(full_target) $(full_target_img)

ifneq ($(sdk_repo_goal),)
# If we're building the sdk_repo, keep the name of the addon zip
# around so that development/build/tools/sdk_repo.mk can dist it
# at the appropriate location.
ADDON_SDK_ZIP        := $(full_target)
ADDON_SDK_IMG_ZIP    := $(full_target_img)
else
# When not building an sdk_repo, just dist the addon zip file
# as-is.
$(call dist-for-goals, sdk_addon, $(full_target))
endif

else # addon_name
ifneq ($(filter sdk_addon,$(MAKECMDGOALS)),)
$(error Trying to build sdk_addon, but product '$(INTERNAL_PRODUCT)' does not define one)
endif
endif # addon_name

endif # !ONE_SHOT_MAKEFILE<|MERGE_RESOLUTION|>--- conflicted
+++ resolved
@@ -13,11 +13,6 @@
 # limitations under the License.
 
 .PHONY: sdk_addon
-<<<<<<< HEAD
-
-ifndef ONE_SHOT_MAKEFILE
-=======
->>>>>>> 5e9a20c3
 
 # If they didn't define PRODUCT_SDK_ADDON_NAME, then we won't define
 # any of these rules.
@@ -152,6 +147,4 @@
 ifneq ($(filter sdk_addon,$(MAKECMDGOALS)),)
 $(error Trying to build sdk_addon, but product '$(INTERNAL_PRODUCT)' does not define one)
 endif
-endif # addon_name
-
-endif # !ONE_SHOT_MAKEFILE+endif # addon_name