SOONG_MAKEVARS_MK := $(SOONG_OUT_DIR)/make_vars-$(TARGET_PRODUCT).mk
SOONG_VARIABLES := $(SOONG_OUT_DIR)/soong.variables
SOONG_ANDROID_MK := $(SOONG_OUT_DIR)/Android-$(TARGET_PRODUCT).mk

BINDER32BIT :=
ifneq ($(TARGET_USES_64_BIT_BINDER),true)
ifneq ($(TARGET_IS_64_BIT),true)
BINDER32BIT := true
endif
endif

include $(BUILD_SYSTEM)/dex_preopt_config.mk

ifeq ($(WRITE_SOONG_VARIABLES),true)

# Create soong.variables with copies of makefile settings.  Runs every build,
# but only updates soong.variables if it changes
$(shell mkdir -p $(dir $(SOONG_VARIABLES)))
$(call json_start)

$(call add_json_str,  Make_suffix, -$(TARGET_PRODUCT))

$(call add_json_str,  BuildId,                           $(BUILD_ID))
$(call add_json_str,  BuildNumberFile,                   build_number.txt)

$(call add_json_str,  Platform_version_name,             $(PLATFORM_VERSION))
$(call add_json_val,  Platform_sdk_version,              $(PLATFORM_SDK_VERSION))
$(call add_json_str,  Platform_sdk_codename,             $(PLATFORM_VERSION_CODENAME))
$(call add_json_bool, Platform_sdk_final,                $(filter REL,$(PLATFORM_VERSION_CODENAME)))
$(call add_json_val,  Platform_sdk_extension_version,    $(PLATFORM_SDK_EXTENSION_VERSION))
$(call add_json_val,  Platform_base_sdk_extension_version, $(PLATFORM_BASE_SDK_EXTENSION_VERSION))
$(call add_json_csv,  Platform_version_active_codenames, $(PLATFORM_VERSION_ALL_CODENAMES))
$(call add_json_str,  Platform_security_patch,           $(PLATFORM_SECURITY_PATCH))
$(call add_json_str,  Platform_preview_sdk_version,      $(PLATFORM_PREVIEW_SDK_VERSION))
$(call add_json_str,  Platform_base_os,                  $(PLATFORM_BASE_OS))
$(call add_json_str,  Platform_version_last_stable,      $(PLATFORM_VERSION_LAST_STABLE))
$(call add_json_str,  Platform_version_known_codenames,  $(PLATFORM_VERSION_KNOWN_CODENAMES))

$(call add_json_str,  Platform_min_supported_target_sdk_version, $(PLATFORM_MIN_SUPPORTED_TARGET_SDK_VERSION))

$(call add_json_bool, Allow_missing_dependencies,        $(filter true,$(ALLOW_MISSING_DEPENDENCIES)))
$(call add_json_bool, Unbundled_build,                   $(TARGET_BUILD_UNBUNDLED))
$(call add_json_list, Unbundled_build_apps,              $(TARGET_BUILD_APPS))
$(call add_json_bool, Unbundled_build_image,             $(TARGET_BUILD_UNBUNDLED_IMAGE))
$(call add_json_bool, Always_use_prebuilt_sdks,          $(TARGET_BUILD_USE_PREBUILT_SDKS))

$(call add_json_bool, Debuggable,                        $(filter userdebug eng,$(TARGET_BUILD_VARIANT)))
$(call add_json_bool, Eng,                               $(filter eng,$(TARGET_BUILD_VARIANT)))

$(call add_json_str,  DeviceName,                        $(TARGET_DEVICE))
$(call add_json_str,  DeviceProduct,                     $(TARGET_PRODUCT))
$(call add_json_str,  DeviceArch,                        $(TARGET_ARCH))
$(call add_json_str,  DeviceArchVariant,                 $(TARGET_ARCH_VARIANT))
$(call add_json_str,  DeviceCpuVariant,                  $(TARGET_CPU_VARIANT))
$(call add_json_list, DeviceAbi,                         $(TARGET_CPU_ABI) $(TARGET_CPU_ABI2))

$(call add_json_str,  DeviceSecondaryArch,               $(TARGET_2ND_ARCH))
$(call add_json_str,  DeviceSecondaryArchVariant,        $(TARGET_2ND_ARCH_VARIANT))
$(call add_json_str,  DeviceSecondaryCpuVariant,         $(TARGET_2ND_CPU_VARIANT))
$(call add_json_list, DeviceSecondaryAbi,                $(TARGET_2ND_CPU_ABI) $(TARGET_2ND_CPU_ABI2))

$(call add_json_bool, Aml_abis,                          $(if $(filter mainline_sdk,$(TARGET_ARCH_SUITE)),true))
$(call add_json_bool, Ndk_abis,                          $(if $(filter ndk,         $(TARGET_ARCH_SUITE)),true))

$(call add_json_str,  NativeBridgeArch,                  $(TARGET_NATIVE_BRIDGE_ARCH))
$(call add_json_str,  NativeBridgeArchVariant,           $(TARGET_NATIVE_BRIDGE_ARCH_VARIANT))
$(call add_json_str,  NativeBridgeCpuVariant,            $(TARGET_NATIVE_BRIDGE_CPU_VARIANT))
$(call add_json_list, NativeBridgeAbi,                   $(TARGET_NATIVE_BRIDGE_ABI))
$(call add_json_str,  NativeBridgeRelativePath,          $(TARGET_NATIVE_BRIDGE_RELATIVE_PATH))

$(call add_json_str,  NativeBridgeSecondaryArch,         $(TARGET_NATIVE_BRIDGE_2ND_ARCH))
$(call add_json_str,  NativeBridgeSecondaryArchVariant,  $(TARGET_NATIVE_BRIDGE_2ND_ARCH_VARIANT))
$(call add_json_str,  NativeBridgeSecondaryCpuVariant,   $(TARGET_NATIVE_BRIDGE_2ND_CPU_VARIANT))
$(call add_json_list, NativeBridgeSecondaryAbi,          $(TARGET_NATIVE_BRIDGE_2ND_ABI))
$(call add_json_str,  NativeBridgeSecondaryRelativePath, $(TARGET_NATIVE_BRIDGE_2ND_RELATIVE_PATH))

$(call add_json_str,  HostArch,                          $(HOST_ARCH))
$(call add_json_str,  HostSecondaryArch,                 $(HOST_2ND_ARCH))
$(call add_json_bool, HostStaticBinaries,                $(BUILD_HOST_static))
$(call add_json_bool, HostMusl,                          $(USE_HOST_MUSL))

$(call add_json_str,  CrossHost,                         $(HOST_CROSS_OS))
$(call add_json_str,  CrossHostArch,                     $(HOST_CROSS_ARCH))
$(call add_json_str,  CrossHostSecondaryArch,            $(HOST_CROSS_2ND_ARCH))

$(call add_json_list, DeviceResourceOverlays,            $(DEVICE_PACKAGE_OVERLAYS))
$(call add_json_list, ProductResourceOverlays,           $(PRODUCT_PACKAGE_OVERLAYS))
$(call add_json_list, EnforceRROTargets,                 $(PRODUCT_ENFORCE_RRO_TARGETS))
$(call add_json_list, EnforceRROExcludedOverlays,        $(PRODUCT_ENFORCE_RRO_EXCLUDED_OVERLAYS))

$(call add_json_str,  AAPTCharacteristics,               $(TARGET_AAPT_CHARACTERISTICS))
$(call add_json_list, AAPTConfig,                        $(PRODUCT_AAPT_CONFIG))
$(call add_json_str,  AAPTPreferredConfig,               $(PRODUCT_AAPT_PREF_CONFIG))
$(call add_json_list, AAPTPrebuiltDPI,                   $(PRODUCT_AAPT_PREBUILT_DPI))

$(call add_json_str,  DefaultAppCertificate,             $(PRODUCT_DEFAULT_DEV_CERTIFICATE))
$(call add_json_str,  MainlineSepolicyDevCertificates,   $(MAINLINE_SEPOLICY_DEV_CERTIFICATES))

$(call add_json_str,  AppsDefaultVersionName,            $(APPS_DEFAULT_VERSION_NAME))

$(call add_json_list, SanitizeHost,                      $(SANITIZE_HOST))
$(call add_json_list, SanitizeDevice,                    $(SANITIZE_TARGET))
$(call add_json_list, SanitizeDeviceDiag,                $(SANITIZE_TARGET_DIAG))
$(call add_json_list, SanitizeDeviceArch,                $(SANITIZE_TARGET_ARCH))

$(call add_json_bool, Safestack,                         $(filter true,$(USE_SAFESTACK)))
$(call add_json_bool, EnableCFI,                         $(call invert_bool,$(filter false,$(ENABLE_CFI))))
$(call add_json_list, CFIExcludePaths,                   $(CFI_EXCLUDE_PATHS) $(PRODUCT_CFI_EXCLUDE_PATHS))
$(call add_json_list, CFIIncludePaths,                   $(CFI_INCLUDE_PATHS) $(PRODUCT_CFI_INCLUDE_PATHS))
$(call add_json_list, IntegerOverflowExcludePaths,       $(INTEGER_OVERFLOW_EXCLUDE_PATHS) $(PRODUCT_INTEGER_OVERFLOW_EXCLUDE_PATHS))
$(call add_json_list, IntegerOverflowIncludePaths,       $(INTEGER_OVERFLOW_INCLUDE_PATHS) $(PRODUCT_INTEGER_OVERFLOW_INCLUDE_PATHS))

$(call add_json_list, BoundSanitizerExcludePaths ,	 	 $(BOUNDS_EXCLUDE_PATHS) $(PRODUCT_BOUNDS_EXCLUDE_PATHS))
$(call add_json_list, BoundSanitizerIncludePaths ,       $(BOUNDS_INCLUDE_PATHS) $(PRODUCT_BOUNDS_INCLUDE_PATHS))

$(call add_json_list, MemtagHeapExcludePaths,            $(MEMTAG_HEAP_EXCLUDE_PATHS) $(PRODUCT_MEMTAG_HEAP_EXCLUDE_PATHS))
$(call add_json_list, MemtagHeapAsyncIncludePaths,       $(MEMTAG_HEAP_ASYNC_INCLUDE_PATHS) $(PRODUCT_MEMTAG_HEAP_ASYNC_INCLUDE_PATHS))
$(call add_json_list, MemtagHeapSyncIncludePaths,        $(MEMTAG_HEAP_SYNC_INCLUDE_PATHS) $(PRODUCT_MEMTAG_HEAP_SYNC_INCLUDE_PATHS))

$(call add_json_bool, DisableScudo,                      $(filter true,$(PRODUCT_DISABLE_SCUDO)))

$(call add_json_bool, ClangTidy,                         $(filter 1 true,$(WITH_TIDY)))
$(call add_json_str,  TidyChecks,                        $(WITH_TIDY_CHECKS))

$(call add_json_list, JavaCoveragePaths,                 $(JAVA_COVERAGE_PATHS))
$(call add_json_list, JavaCoverageExcludePaths,          $(JAVA_COVERAGE_EXCLUDE_PATHS))

$(call add_json_bool, GcovCoverage,                      $(filter true,$(NATIVE_COVERAGE)))
$(call add_json_bool, ClangCoverage,                     $(filter true,$(CLANG_COVERAGE)))
$(call add_json_bool, ClangCoverageContinuousMode,       $(filter true,$(CLANG_COVERAGE_CONTINUOUS_MODE)))
$(call add_json_list, NativeCoveragePaths,               $(NATIVE_COVERAGE_PATHS))
$(call add_json_list, NativeCoverageExcludePaths,        $(NATIVE_COVERAGE_EXCLUDE_PATHS))

$(call add_json_bool, SamplingPGO,                       $(filter true,$(SAMPLING_PGO)))

$(call add_json_bool, ArtUseReadBarrier,                 $(call invert_bool,$(filter false,$(PRODUCT_ART_USE_READ_BARRIER))))
$(call add_json_bool, Binder32bit,                       $(BINDER32BIT))
$(call add_json_str,  BtConfigIncludeDir,                $(BOARD_BLUETOOTH_BDROID_BUILDCFG_INCLUDE_DIR))
$(call add_json_bool, Device_support_hwfde,              $(filter true,$(TARGET_HW_DISK_ENCRYPTION)))
$(call add_json_bool, Device_support_hwfde_perf,         $(filter true,$(TARGET_HW_DISK_ENCRYPTION_PERF)))
$(call add_json_list, DeviceKernelHeaders,               $(TARGET_DEVICE_KERNEL_HEADERS) $(TARGET_BOARD_KERNEL_HEADERS) $(TARGET_PRODUCT_KERNEL_HEADERS))
$(call add_json_str,  DeviceVndkVersion,                 $(BOARD_VNDK_VERSION))
$(call add_json_str,  Platform_vndk_version,             $(PLATFORM_VNDK_VERSION))
$(call add_json_str,  ProductVndkVersion,                $(PRODUCT_PRODUCT_VNDK_VERSION))
$(call add_json_list, ExtraVndkVersions,                 $(PRODUCT_EXTRA_VNDK_VERSIONS))
$(call add_json_list, DeviceSystemSdkVersions,           $(BOARD_SYSTEMSDK_VERSIONS))
$(call add_json_str,  RecoverySnapshotVersion,           $(RECOVERY_SNAPSHOT_VERSION))
$(call add_json_str,  RamdiskSnapshotVersion,            $(RAMDISK_SNAPSHOT_VERSION))
$(call add_json_list, Platform_systemsdk_versions,       $(PLATFORM_SYSTEMSDK_VERSIONS))
$(call add_json_bool, Malloc_not_svelte,                 $(call invert_bool,$(filter true,$(MALLOC_SVELTE))))
$(call add_json_bool, Malloc_zero_contents,              $(call invert_bool,$(filter false,$(MALLOC_ZERO_CONTENTS))))
$(call add_json_bool, Malloc_pattern_fill_contents,      $(MALLOC_PATTERN_FILL_CONTENTS))
$(call add_json_str,  Override_rs_driver,                $(OVERRIDE_RS_DRIVER))

$(call add_json_bool, UncompressPrivAppDex,              $(call invert_bool,$(filter true,$(DONT_UNCOMPRESS_PRIV_APPS_DEXS))))
$(call add_json_list, ModulesLoadedByPrivilegedModules,  $(PRODUCT_LOADED_BY_PRIVILEGED_MODULES))

$(call add_json_list, BootJars,                          $(PRODUCT_BOOT_JARS))
$(call add_json_list, ApexBootJars,                      $(PRODUCT_APEX_BOOT_JARS))

$(call add_json_bool, VndkUseCoreVariant,                $(TARGET_VNDK_USE_CORE_VARIANT))
$(call add_json_bool, VndkSnapshotBuildArtifacts,        $(VNDK_SNAPSHOT_BUILD_ARTIFACTS))

$(call add_json_bool, DirectedVendorSnapshot,            $(DIRECTED_VENDOR_SNAPSHOT))
$(call add_json_map,  VendorSnapshotModules)
$(foreach module,$(VENDOR_SNAPSHOT_MODULES),\
  $(call add_json_bool,$(module),true))
$(call end_json_map)

$(call add_json_bool, DirectedRecoverySnapshot,          $(DIRECTED_RECOVERY_SNAPSHOT))
$(call add_json_map,  RecoverySnapshotModules)
$(foreach module,$(RECOVERY_SNAPSHOT_MODULES),\
  $(call add_json_bool,$(module),true))
$(call end_json_map)

$(call add_json_bool, DirectedRamdiskSnapshot,          $(DIRECTED_RAMDISK_SNAPSHOT))
$(call add_json_map,  RamdiskSnapshotModules)
$(foreach module,$(RAMDISK_SNAPSHOT_MODULES),\
  $(call add_json_bool,$(module),true))
$(call end_json_map)


$(call add_json_list, VendorSnapshotDirsIncluded,        $(VENDOR_SNAPSHOT_DIRS_INCLUDED))
$(call add_json_list, VendorSnapshotDirsExcluded,        $(VENDOR_SNAPSHOT_DIRS_EXCLUDED))
$(call add_json_list, RecoverySnapshotDirsIncluded,      $(RECOVERY_SNAPSHOT_DIRS_INCLUDED))
$(call add_json_list, RecoverySnapshotDirsExcluded,      $(RECOVERY_SNAPSHOT_DIRS_EXCLUDED))
$(call add_json_list, RamdiskSnapshotDirsIncluded,       $(RAMDISK_SNAPSHOT_DIRS_INCLUDED))
$(call add_json_list, RamdiskSnapshotDirsExcluded,       $(RAMDISK_SNAPSHOT_DIRS_EXCLUDED))
$(call add_json_bool, HostFakeSnapshotEnabled,           $(HOST_FAKE_SNAPSHOT_ENABLE))

$(call add_json_bool, MultitreeUpdateMeta,               $(filter true,$(TARGET_MULTITREE_UPDATE_META)))

$(call add_json_bool, Treble_linker_namespaces,          $(filter true,$(PRODUCT_TREBLE_LINKER_NAMESPACES)))
$(call add_json_bool, Enforce_vintf_manifest,            $(filter true,$(PRODUCT_ENFORCE_VINTF_MANIFEST)))

$(call add_json_bool, Uml,                               $(filter true,$(TARGET_USER_MODE_LINUX)))
$(call add_json_str,  VendorPath,                        $(TARGET_COPY_OUT_VENDOR))
$(call add_json_str,  OdmPath,                           $(TARGET_COPY_OUT_ODM))
$(call add_json_str,  VendorDlkmPath,                    $(TARGET_COPY_OUT_VENDOR_DLKM))
$(call add_json_str,  OdmDlkmPath,                       $(TARGET_COPY_OUT_ODM_DLKM))
$(call add_json_str,  SystemDlkmPath,                    $(TARGET_COPY_OUT_SYSTEM_DLKM))
$(call add_json_str,  ProductPath,                       $(TARGET_COPY_OUT_PRODUCT))
$(call add_json_str,  SystemExtPath,                     $(TARGET_COPY_OUT_SYSTEM_EXT))
$(call add_json_bool, MinimizeJavaDebugInfo,             $(filter true,$(PRODUCT_MINIMIZE_JAVA_DEBUG_INFO)))

$(call add_json_bool, UseGoma,                           $(filter-out false,$(USE_GOMA)))
$(call add_json_bool, UseRBE,                            $(filter-out false,$(USE_RBE)))
$(call add_json_bool, UseRBEJAVAC,                       $(filter-out false,$(RBE_JAVAC)))
$(call add_json_bool, UseRBER8,                          $(filter-out false,$(RBE_R8)))
$(call add_json_bool, UseRBED8,                          $(filter-out false,$(RBE_D8)))
$(call add_json_bool, Arc,                               $(filter true,$(TARGET_ARC)))
$(call add_json_bool, Qmaa_hal,                          $(filter true,$(TARGET_USES_QMAA_HAL)))
$(call add_json_bool, Real_hal,                          $(filter true,$(TARGET_USES_REAL_HAL)))

$(call add_json_list, NamespacesToExport,                $(PRODUCT_SOONG_NAMESPACES))

$(call add_json_list, PgoAdditionalProfileDirs,          $(PGO_ADDITIONAL_PROFILE_DIRS))

$(call add_json_list, BoardPlatVendorPolicy,             $(BOARD_PLAT_VENDOR_POLICY))
$(call add_json_list, BoardReqdMaskPolicy,               $(BOARD_REQD_MASK_POLICY))
$(call add_json_list, BoardSystemExtPublicPrebuiltDirs,  $(BOARD_SYSTEM_EXT_PUBLIC_PREBUILT_DIRS))
$(call add_json_list, BoardSystemExtPrivatePrebuiltDirs, $(BOARD_SYSTEM_EXT_PRIVATE_PREBUILT_DIRS))
$(call add_json_list, BoardProductPublicPrebuiltDirs,    $(BOARD_PRODUCT_PUBLIC_PREBUILT_DIRS))
$(call add_json_list, BoardProductPrivatePrebuiltDirs,   $(BOARD_PRODUCT_PRIVATE_PREBUILT_DIRS))
$(call add_json_list, BoardVendorSepolicyDirs,           $(BOARD_VENDOR_SEPOLICY_DIRS) $(BOARD_SEPOLICY_DIRS))
$(call add_json_list, BoardOdmSepolicyDirs,              $(BOARD_ODM_SEPOLICY_DIRS))
$(call add_json_list, BoardVendorDlkmSepolicyDirs,       $(BOARD_VENDOR_DLKM_SEPOLICY_DIRS))
$(call add_json_list, BoardOdmDlkmSepolicyDirs,          $(BOARD_ODM_DLKM_SEPOLICY_DIRS))
$(call add_json_list, BoardSystemDlkmSepolicyDirs,       $(BOARD_SYSTEM_DLKM_SEPOLICY_DIRS))
$(call add_json_list, SystemExtPublicSepolicyDirs,       $(SYSTEM_EXT_PUBLIC_SEPOLICY_DIRS))
$(call add_json_list, SystemExtPrivateSepolicyDirs,      $(SYSTEM_EXT_PRIVATE_SEPOLICY_DIRS))
$(call add_json_list, BoardSepolicyM4Defs,               $(BOARD_SEPOLICY_M4DEFS))
$(call add_json_str,  BoardSepolicyVers,                 $(BOARD_SEPOLICY_VERS))
$(call add_json_str,  SystemExtSepolicyPrebuiltApiDir,   $(BOARD_SYSTEM_EXT_PREBUILT_DIR))
$(call add_json_str,  ProductSepolicyPrebuiltApiDir,     $(BOARD_PRODUCT_PREBUILT_DIR))

$(call add_json_str,  PlatformSepolicyVersion,           $(PLATFORM_SEPOLICY_VERSION))
$(call add_json_str,  TotSepolicyVersion,                $(TOT_SEPOLICY_VERSION))
$(call add_json_list, PlatformSepolicyCompatVersions,    $(PLATFORM_SEPOLICY_COMPAT_VERSIONS))

$(call add_json_bool, Flatten_apex,                      $(filter true,$(TARGET_FLATTEN_APEX)))
$(call add_json_bool, ForceApexSymlinkOptimization,      $(filter true,$(TARGET_FORCE_APEX_SYMLINK_OPTIMIZATION)))

$(call add_json_str,  DexpreoptGlobalConfig,             $(DEX_PREOPT_CONFIG))

$(call add_json_bool, WithDexpreopt,                     $(filter true,$(WITH_DEXPREOPT)))

$(call add_json_list, ManifestPackageNameOverrides,      $(PRODUCT_MANIFEST_PACKAGE_NAME_OVERRIDES))
$(call add_json_list, PackageNameOverrides,              $(PRODUCT_PACKAGE_NAME_OVERRIDES))
$(call add_json_list, CertificateOverrides,              $(PRODUCT_CERTIFICATE_OVERRIDES))

$(call add_json_str, ApexGlobalMinSdkVersionOverride,    $(APEX_GLOBAL_MIN_SDK_VERSION_OVERRIDE))

$(call add_json_bool, EnforceSystemCertificate,          $(filter true,$(ENFORCE_SYSTEM_CERTIFICATE)))
$(call add_json_list, EnforceSystemCertificateAllowList, $(ENFORCE_SYSTEM_CERTIFICATE_ALLOW_LIST))

$(call add_json_list, ProductHiddenAPIStubs,             $(PRODUCT_HIDDENAPI_STUBS))
$(call add_json_list, ProductHiddenAPIStubsSystem,       $(PRODUCT_HIDDENAPI_STUBS_SYSTEM))
$(call add_json_list, ProductHiddenAPIStubsTest,         $(PRODUCT_HIDDENAPI_STUBS_TEST))

$(call add_json_list, ProductPublicSepolicyDirs,         $(PRODUCT_PUBLIC_SEPOLICY_DIRS))
$(call add_json_list, ProductPrivateSepolicyDirs,        $(PRODUCT_PRIVATE_SEPOLICY_DIRS))

$(call add_json_list, TargetFSConfigGen,                 $(TARGET_FS_CONFIG_GEN))

$(call add_json_list, MissingUsesLibraries,              $(INTERNAL_PLATFORM_MISSING_USES_LIBRARIES))

$(call add_json_map, VendorVars)
$(foreach namespace,$(SOONG_CONFIG_NAMESPACES),\
  $(call add_json_map, $(namespace))\
  $(foreach key,$(SOONG_CONFIG_$(namespace)),\
    $(call add_json_str,$(key),$(subst ",\",$(SOONG_CONFIG_$(namespace)_$(key)))))\
  $(call end_json_map))
$(call end_json_map)

$(call add_json_bool, EnforceProductPartitionInterface,  $(filter true,$(PRODUCT_ENFORCE_PRODUCT_PARTITION_INTERFACE)))
$(call add_json_str,  DeviceCurrentApiLevelForVendorModules,  $(BOARD_CURRENT_API_LEVEL_FOR_VENDOR_MODULES))

$(call add_json_bool, EnforceInterPartitionJavaSdkLibrary, $(filter true,$(PRODUCT_ENFORCE_INTER_PARTITION_JAVA_SDK_LIBRARY)))
$(call add_json_list, InterPartitionJavaLibraryAllowList, $(PRODUCT_INTER_PARTITION_JAVA_LIBRARY_ALLOWLIST))

$(call add_json_bool, InstallExtraFlattenedApexes, $(PRODUCT_INSTALL_EXTRA_FLATTENED_APEXES))

$(call add_json_bool, CompressedApex, $(filter true,$(PRODUCT_COMPRESSED_APEX)))

$(call add_json_bool, BoardUsesRecoveryAsBoot, $(filter true,$(BOARD_USES_RECOVERY_AS_BOOT)))
$(call add_json_bool, BoardUsesRamdiskAsBoot, $(filter true,$(BOARD_USES_RAMDISK_AS_BOOT)))

$(call add_json_list, BoardKernelBinaries, $(BOARD_KERNEL_BINARIES))
$(call add_json_list, BoardKernelModuleInterfaceVersions, $(BOARD_KERNEL_MODULE_INTERFACE_VERSIONS))

$(call add_json_bool, BoardMoveRecoveryResourcesToVendorBoot, $(filter true,$(BOARD_MOVE_RECOVERY_RESOURCES_TO_VENDOR_BOOT)))
$(call add_json_bool, BoardMoveRamdiskResourcesToVendorBoot, $(filter true,$(BOARD_MOVE_RAMDISK_RESOURCES_TO_VENDOR_BOOT)))
$(call add_json_str,  PrebuiltHiddenApiDir, $(BOARD_PREBUILT_HIDDENAPI_DIR))

$(call add_json_str,  ShippingApiLevel, $(PRODUCT_SHIPPING_API_LEVEL))

<<<<<<< HEAD
=======
$(call add_json_bool, BuildBrokenClangProperty,           $(filter true,$(BUILD_BROKEN_CLANG_PROPERTY)))
$(call add_json_bool, BuildBrokenClangAsFlags,            $(filter true,$(BUILD_BROKEN_CLANG_ASFLAGS)))
$(call add_json_bool, BuildBrokenClangCFlags,             $(filter true,$(BUILD_BROKEN_CLANG_CFLAGS)))
>>>>>>> d0d1a082
$(call add_json_bool, BuildBrokenDepfile,                 $(filter true,$(BUILD_BROKEN_DEPFILE)))
$(call add_json_bool, BuildBrokenEnforceSyspropOwner,     $(filter true,$(BUILD_BROKEN_ENFORCE_SYSPROP_OWNER)))
$(call add_json_bool, BuildBrokenTrebleSyspropNeverallow, $(filter true,$(BUILD_BROKEN_TREBLE_SYSPROP_NEVERALLOW)))
$(call add_json_bool, BuildBrokenVendorPropertyNamespace, $(filter true,$(BUILD_BROKEN_VENDOR_PROPERTY_NAMESPACE)))
$(call add_json_list, BuildBrokenInputDirModules, $(BUILD_BROKEN_INPUT_DIR_MODULES))

$(call add_json_bool, BuildDebugfsRestrictionsEnabled, $(filter true,$(PRODUCT_SET_DEBUGFS_RESTRICTIONS)))

$(call add_json_bool, RequiresInsecureExecmemForSwiftshader, $(filter true,$(PRODUCT_REQUIRES_INSECURE_EXECMEM_FOR_SWIFTSHADER)))

$(call add_json_bool, SelinuxIgnoreNeverallows, $(filter true,$(SELINUX_IGNORE_NEVERALLOWS)))

$(call add_json_bool, SepolicySplit, $(filter true,$(PRODUCT_SEPOLICY_SPLIT)))

$(call add_json_list, SepolicyFreezeTestExtraDirs,         $(SEPOLICY_FREEZE_TEST_EXTRA_DIRS))
$(call add_json_list, SepolicyFreezeTestExtraPrebuiltDirs, $(SEPOLICY_FREEZE_TEST_EXTRA_PREBUILT_DIRS))

$(call add_json_bool, GenerateAidlNdkPlatformBackend, $(filter true,$(NEED_AIDL_NDK_PLATFORM_BACKEND)))

$(call add_json_bool, IgnorePrefer32OnDevice, $(filter true,$(IGNORE_PREFER32_ON_DEVICE)))

$(call json_end)

$(file >$(SOONG_VARIABLES).tmp,$(json_contents))

$(shell if ! cmp -s $(SOONG_VARIABLES).tmp $(SOONG_VARIABLES); then \
	  mv $(SOONG_VARIABLES).tmp $(SOONG_VARIABLES); \
	else \
	  rm $(SOONG_VARIABLES).tmp; \
	fi)

endif # CONFIGURE_SOONG<|MERGE_RESOLUTION|>--- conflicted
+++ resolved
@@ -295,12 +295,8 @@
 
 $(call add_json_str,  ShippingApiLevel, $(PRODUCT_SHIPPING_API_LEVEL))
 
-<<<<<<< HEAD
-=======
-$(call add_json_bool, BuildBrokenClangProperty,           $(filter true,$(BUILD_BROKEN_CLANG_PROPERTY)))
 $(call add_json_bool, BuildBrokenClangAsFlags,            $(filter true,$(BUILD_BROKEN_CLANG_ASFLAGS)))
 $(call add_json_bool, BuildBrokenClangCFlags,             $(filter true,$(BUILD_BROKEN_CLANG_CFLAGS)))
->>>>>>> d0d1a082
 $(call add_json_bool, BuildBrokenDepfile,                 $(filter true,$(BUILD_BROKEN_DEPFILE)))
 $(call add_json_bool, BuildBrokenEnforceSyspropOwner,     $(filter true,$(BUILD_BROKEN_ENFORCE_SYSPROP_OWNER)))
 $(call add_json_bool, BuildBrokenTrebleSyspropNeverallow, $(filter true,$(BUILD_BROKEN_TREBLE_SYSPROP_NEVERALLOW)))
