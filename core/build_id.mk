#
# Copyright (C) 2008 The Android Open Source Project
#
# Licensed under the Apache License, Version 2.0 (the "License");
# you may not use this file except in compliance with the License.
# You may obtain a copy of the License at
#
#      http://www.apache.org/licenses/LICENSE-2.0
#
# Unless required by applicable law or agreed to in writing, software
# distributed under the License is distributed on an "AS IS" BASIS,
# WITHOUT WARRANTIES OR CONDITIONS OF ANY KIND, either express or implied.
# See the License for the specific language governing permissions and
# limitations under the License.
#
# BUILD_ID is usually used to specify the branch name
# (like "MAIN") or a branch name and a release candidate
# (like "CRB01").  It must be a single word, and is
# capitalized by convention.

<<<<<<< HEAD
BUILD_ID=QKQ1.190710.002
=======
BUILD_ID=QP1A.190704.001
>>>>>>> 8e8fa186
<|MERGE_RESOLUTION|>--- conflicted
+++ resolved
@@ -18,8 +18,4 @@
 # (like "CRB01").  It must be a single word, and is
 # capitalized by convention.
 
-<<<<<<< HEAD
-BUILD_ID=QKQ1.190710.002
-=======
-BUILD_ID=QP1A.190704.001
->>>>>>> 8e8fa186
+BUILD_ID=QKQ1.190711.001