#
# Copyright (C) 2008 The Android Open Source Project
#
# Licensed under the Apache License, Version 2.0 (the "License");
# you may not use this file except in compliance with the License.
# You may obtain a copy of the License at
#
#      http://www.apache.org/licenses/LICENSE-2.0
#
# Unless required by applicable law or agreed to in writing, software
# distributed under the License is distributed on an "AS IS" BASIS,
# WITHOUT WARRANTIES OR CONDITIONS OF ANY KIND, either express or implied.
# See the License for the specific language governing permissions and
# limitations under the License.
#
# BUILD_ID is usually used to specify the branch name
# (like "MAIN") or a branch name and a release candidate
# (like "CRB01").  It must be a single word, and is
# capitalized by convention.

<<<<<<< HEAD
BUILD_ID=RKQ1.200309.002
=======
BUILD_ID=RP1A.200304.001
>>>>>>> 7820f12f
<|MERGE_RESOLUTION|>--- conflicted
+++ resolved
@@ -18,8 +18,4 @@
 # (like "CRB01").  It must be a single word, and is
 # capitalized by convention.
 
-<<<<<<< HEAD
-BUILD_ID=RKQ1.200309.002
-=======
-BUILD_ID=RP1A.200304.001
->>>>>>> 7820f12f
+BUILD_ID=RKQ1.200310.001