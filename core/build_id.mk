--- conflicted
+++ resolved
@@ -18,8 +18,4 @@
 # (like "CRB01").  It must be a single word, and is
 # capitalized by convention.
 
-<<<<<<< HEAD
-BUILD_ID=QP1A.190711.012
-=======
-BUILD_ID=RP1A.190528.001
->>>>>>> 55cc3945
+BUILD_ID=RP1A.190528.001