--- conflicted
+++ resolved
@@ -18,8 +18,4 @@
 # (like "CRB01").  It must be a single word, and is
 # capitalized by convention.
 
-<<<<<<< HEAD
-BUILD_ID=RKQ1.201202.002
-=======
-BUILD_ID=RKQ1.201221.002
->>>>>>> 40f8dd32
+BUILD_ID=RKQ1.201221.002