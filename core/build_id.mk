#
# Copyright (C) 2008 The Android Open Source Project
#
# Licensed under the Apache License, Version 2.0 (the "License");
# you may not use this file except in compliance with the License.
# You may obtain a copy of the License at
#
#      http://www.apache.org/licenses/LICENSE-2.0
#
# Unless required by applicable law or agreed to in writing, software
# distributed under the License is distributed on an "AS IS" BASIS,
# WITHOUT WARRANTIES OR CONDITIONS OF ANY KIND, either express or implied.
# See the License for the specific language governing permissions and
# limitations under the License.
#
# BUILD_ID is usually used to specify the branch name
# (like "MAIN") or a branch name and a release candidate
# (like "CRB01").  It must be a single word, and is
# capitalized by convention.

<<<<<<< HEAD
BUILD_ID=QKQ1.190725.002
=======
BUILD_ID=QP1A.190711.012
>>>>>>> 90a47870
<|MERGE_RESOLUTION|>--- conflicted
+++ resolved
@@ -18,8 +18,4 @@
 # (like "CRB01").  It must be a single word, and is
 # capitalized by convention.
 
-<<<<<<< HEAD
-BUILD_ID=QKQ1.190725.002
-=======
-BUILD_ID=QP1A.190711.012
->>>>>>> 90a47870
+BUILD_ID=QKQ1.190726.001