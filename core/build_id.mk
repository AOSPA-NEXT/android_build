--- conflicted
+++ resolved
@@ -18,8 +18,4 @@
 # (like "CRB01").  It must be a single word, and is
 # capitalized by convention.
 
-<<<<<<< HEAD
-BUILD_ID=ZKQ1.231222.002
-=======
-BUILD_ID=ZP1A.231220.001
->>>>>>> 7e3f7fb5
+BUILD_ID=ZKQ1.231224.001