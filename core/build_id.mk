#
# Copyright (C) 2008 The Android Open Source Project
#
# Licensed under the Apache License, Version 2.0 (the "License");
# you may not use this file except in compliance with the License.
# You may obtain a copy of the License at
#
#      http://www.apache.org/licenses/LICENSE-2.0
#
# Unless required by applicable law or agreed to in writing, software
# distributed under the License is distributed on an "AS IS" BASIS,
# WITHOUT WARRANTIES OR CONDITIONS OF ANY KIND, either express or implied.
# See the License for the specific language governing permissions and
# limitations under the License.
#
# BUILD_ID is usually used to specify the branch name
# (like "MAIN") or a branch name and a release candidate
# (like "CRB01").  It must be a single word, and is
# capitalized by convention.

<<<<<<< HEAD
BUILD_ID=QKQ1.190509.001
=======
BUILD_ID=QP1A.190502.003
>>>>>>> 8b49aba7
<|MERGE_RESOLUTION|>--- conflicted
+++ resolved
@@ -18,8 +18,4 @@
 # (like "CRB01").  It must be a single word, and is
 # capitalized by convention.
 
-<<<<<<< HEAD
-BUILD_ID=QKQ1.190509.001
-=======
-BUILD_ID=QP1A.190502.003
->>>>>>> 8b49aba7
+BUILD_ID=QKQ1.190510.001