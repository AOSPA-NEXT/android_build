#
# Copyright (C) 2008 The Android Open Source Project
#
# Licensed under the Apache License, Version 2.0 (the "License");
# you may not use this file except in compliance with the License.
# You may obtain a copy of the License at
#
#      http://www.apache.org/licenses/LICENSE-2.0
#
# Unless required by applicable law or agreed to in writing, software
# distributed under the License is distributed on an "AS IS" BASIS,
# WITHOUT WARRANTIES OR CONDITIONS OF ANY KIND, either express or implied.
# See the License for the specific language governing permissions and
# limitations under the License.
#
# BUILD_ID is usually used to specify the branch name
# (like "MAIN") or a branch name and a release candidate
# (like "CRB01").  It must be a single word, and is
# capitalized by convention.

<<<<<<< HEAD
BUILD_ID=QKQ1.190219.001
=======
BUILD_ID=QP1A.190212.003
>>>>>>> ac28354c
<|MERGE_RESOLUTION|>--- conflicted
+++ resolved
@@ -18,8 +18,4 @@
 # (like "CRB01").  It must be a single word, and is
 # capitalized by convention.
 
-<<<<<<< HEAD
-BUILD_ID=QKQ1.190219.001
-=======
-BUILD_ID=QP1A.190212.003
->>>>>>> ac28354c
+BUILD_ID=QKQ1.190220.001