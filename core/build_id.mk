--- conflicted
+++ resolved
@@ -18,8 +18,4 @@
 # (like "CRB01").  It must be a single word, and is
 # capitalized by convention.
 
-<<<<<<< HEAD
-BUILD_ID=QKQ1.190712.002
-=======
-BUILD_ID=QP1A.190711.003
->>>>>>> 6947c635
+BUILD_ID=QKQ1.190712.003