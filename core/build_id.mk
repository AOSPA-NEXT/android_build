#
# Copyright (C) 2008 The Android Open Source Project
#
# Licensed under the Apache License, Version 2.0 (the "License");
# you may not use this file except in compliance with the License.
# You may obtain a copy of the License at
#
#      http://www.apache.org/licenses/LICENSE-2.0
#
# Unless required by applicable law or agreed to in writing, software
# distributed under the License is distributed on an "AS IS" BASIS,
# WITHOUT WARRANTIES OR CONDITIONS OF ANY KIND, either express or implied.
# See the License for the specific language governing permissions and
# limitations under the License.
#
# BUILD_ID is usually used to specify the branch name
# (like "MAIN") or a branch name and a release candidate
# (like "CRB01").  It must be a single word, and is
# capitalized by convention.

<<<<<<< HEAD
BUILD_ID=QKQ1.181109.001
=======
BUILD_ID=QP1A.181022.001
>>>>>>> 3c0bf262
<|MERGE_RESOLUTION|>--- conflicted
+++ resolved
@@ -18,8 +18,4 @@
 # (like "CRB01").  It must be a single word, and is
 # capitalized by convention.
 
-<<<<<<< HEAD
-BUILD_ID=QKQ1.181109.001
-=======
-BUILD_ID=QP1A.181022.001
->>>>>>> 3c0bf262
+BUILD_ID=QKQ1.181110.001