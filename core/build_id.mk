--- conflicted
+++ resolved
@@ -18,8 +18,4 @@
 # (like "CRB01").  It must be a single word, and is
 # capitalized by convention.
 
-<<<<<<< HEAD
-BUILD_ID=ZKQ1.240104.001
-=======
-BUILD_ID=ZP1A.240103.001
->>>>>>> dffdd839
+BUILD_ID=ZKQ1.240104.002