--- conflicted
+++ resolved
@@ -18,8 +18,4 @@
 # (like "CRB01").  It must be a single word, and is
 # capitalized by convention.
 
-<<<<<<< HEAD
-BUILD_ID=ZKQ1.231031.001
-=======
-BUILD_ID=ZP1A.231015.001
->>>>>>> 4e72f0be
+BUILD_ID=ZKQ1.231031.002