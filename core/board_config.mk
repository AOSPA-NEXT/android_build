#
# Copyright (C) 2019 The Android Open Source Project
#
# Licensed under the Apache License, Version 2.0 (the "License");
# you may not use this file except in compliance with the License.
# You may obtain a copy of the License at
#
#      http://www.apache.org/licenses/LICENSE-2.0
#
# Unless required by applicable law or agreed to in writing, software
# distributed under the License is distributed on an "AS IS" BASIS,
# WITHOUT WARRANTIES OR CONDITIONS OF ANY KIND, either express or implied.
# See the License for the specific language governing permissions and
# limitations under the License.
#

# ###############################################################
# This file includes BoardConfig.mk for the device being built,
# and checks the variable defined therein.
# ###############################################################

_board_strip_readonly_list :=
_board_strip_readonly_list += BOARD_BOOTLOADER_IN_UPDATE_PACKAGE
_board_strip_readonly_list += BOARD_EGL_CFG
_board_strip_readonly_list += BOARD_HAVE_BLUETOOTH
_board_strip_readonly_list += BOARD_INSTALLER_CMDLINE
_board_strip_readonly_list += BOARD_KERNEL_CMDLINE
_board_strip_readonly_list += BOARD_BOOT_HEADER_VERSION
_board_strip_readonly_list += BOARD_BOOTCONFIG
_board_strip_readonly_list += BOARD_KERNEL_BASE
_board_strip_readonly_list += BOARD_USES_GENERIC_AUDIO
_board_strip_readonly_list += BOARD_USES_RECOVERY_AS_BOOT
_board_strip_readonly_list += BOARD_VENDOR_USE_AKMD
_board_strip_readonly_list += BOARD_WPA_SUPPLICANT_DRIVER
_board_strip_readonly_list += BOARD_WLAN_DEVICE
_board_strip_readonly_list += TARGET_BOARD_PLATFORM
_board_strip_readonly_list += TARGET_BOARD_PLATFORM_GPU
_board_strip_readonly_list += TARGET_BOOTLOADER_BOARD_NAME
_board_strip_readonly_list += TARGET_FS_CONFIG_GEN
_board_strip_readonly_list += TARGET_NO_BOOTLOADER
_board_strip_readonly_list += TARGET_NO_KERNEL
_board_strip_readonly_list += TARGET_NO_RECOVERY
_board_strip_readonly_list += TARGET_NO_RADIOIMAGE
_board_strip_readonly_list += TARGET_HARDWARE_3D
_board_strip_readonly_list += WITH_DEXPREOPT

# Arch variables
_board_strip_readonly_list += TARGET_ARCH
_board_strip_readonly_list += TARGET_ARCH_VARIANT
_board_strip_readonly_list += TARGET_CPU_ABI
_board_strip_readonly_list += TARGET_CPU_ABI2
_board_strip_readonly_list += TARGET_CPU_VARIANT
_board_strip_readonly_list += TARGET_CPU_VARIANT_RUNTIME
_board_strip_readonly_list += TARGET_2ND_ARCH
_board_strip_readonly_list += TARGET_2ND_ARCH_VARIANT
_board_strip_readonly_list += TARGET_2ND_CPU_ABI
_board_strip_readonly_list += TARGET_2ND_CPU_ABI2
_board_strip_readonly_list += TARGET_2ND_CPU_VARIANT
_board_strip_readonly_list += TARGET_2ND_CPU_VARIANT_RUNTIME
# TARGET_ARCH_SUITE is an alternative arch configuration to TARGET_ARCH (and related variables),
# that can be used for soong-only builds to build for several architectures at once.
# Allowed values currently are "ndk" and "mainline_sdk".
_board_strip_readonly_list += TARGET_ARCH_SUITE

# File system variables
_board_strip_readonly_list += BOARD_FLASH_BLOCK_SIZE
_board_strip_readonly_list += BOARD_BOOTIMAGE_PARTITION_SIZE
_board_strip_readonly_list += BOARD_INIT_BOOT_IMAGE_PARTITION_SIZE
_board_strip_readonly_list += BOARD_RECOVERYIMAGE_PARTITION_SIZE
_board_strip_readonly_list += BOARD_SYSTEMIMAGE_PARTITION_SIZE
_board_strip_readonly_list += BOARD_SYSTEMIMAGE_FILE_SYSTEM_TYPE
_board_strip_readonly_list += BOARD_USERDATAIMAGE_FILE_SYSTEM_TYPE
_board_strip_readonly_list += BOARD_USERDATAIMAGE_PARTITION_SIZE
_board_strip_readonly_list += BOARD_CACHEIMAGE_FILE_SYSTEM_TYPE
_board_strip_readonly_list += BOARD_CACHEIMAGE_PARTITION_SIZE
_board_strip_readonly_list += BOARD_VENDORIMAGE_PARTITION_SIZE
_board_strip_readonly_list += BOARD_VENDORIMAGE_FILE_SYSTEM_TYPE
_board_strip_readonly_list += BOARD_PRODUCTIMAGE_PARTITION_SIZE
_board_strip_readonly_list += BOARD_PRODUCTIMAGE_FILE_SYSTEM_TYPE
_board_strip_readonly_list += BOARD_SYSTEM_EXTIMAGE_PARTITION_SIZE
_board_strip_readonly_list += BOARD_SYSTEM_EXTIMAGE_FILE_SYSTEM_TYPE
_board_strip_readonly_list += BOARD_ODMIMAGE_PARTITION_SIZE
_board_strip_readonly_list += BOARD_ODMIMAGE_FILE_SYSTEM_TYPE
_board_strip_readonly_list += BOARD_VENDOR_DLKMIMAGE_PARTITION_SIZE
_board_strip_readonly_list += BOARD_VENDOR_DLKMIMAGE_FILE_SYSTEM_TYPE
_board_strip_readonly_list += BOARD_ODM_DLKMIMAGE_PARTITION_SIZE
_board_strip_readonly_list += BOARD_ODM_DLKMIMAGE_FILE_SYSTEM_TYPE
_board_strip_readonly_list += BOARD_SYSTEM_DLKMIMAGE_PARTITION_SIZE
_board_strip_readonly_list += BOARD_SYSTEM_DLKMIMAGE_FILE_SYSTEM_TYPE
_board_strip_readonly_list += BOARD_PVMFWIMAGE_PARTITION_SIZE

# Logical partitions related variables.
_board_strip_readonly_list += BOARD_SYSTEMIMAGE_PARTITION_RESERVED_SIZE
_board_strip_readonly_list += BOARD_VENDORIMAGE_PARTITION_RESERVED_SIZE
_board_strip_readonly_list += BOARD_ODMIMAGE_PARTITION_RESERVED_SIZE
_board_strip_readonly_list += BOARD_VENDOR_DLKMIMAGE_PARTITION_RESERVED_SIZE
_board_strip_readonly_list += BOARD_ODM_DLKMIMAGE_PARTITION_RESERVED_SIZE
_board_strip_readonly_list += BOARD_SYSTEM_DLKMIMAGE_PARTITION_RESERVED_SIZE
_board_strip_readonly_list += BOARD_PRODUCTIMAGE_PARTITION_RESERVED_SIZE
_board_strip_readonly_list += BOARD_SYSTEM_EXTIMAGE_PARTITION_RESERVED_SIZE
_board_strip_readonly_list += BOARD_SUPER_PARTITION_SIZE
_board_strip_readonly_list += BOARD_SUPER_PARTITION_GROUPS

# Kernel related variables
_board_strip_readonly_list += BOARD_KERNEL_BINARIES
_board_strip_readonly_list += BOARD_KERNEL_MODULE_INTERFACE_VERSIONS

# Variables related to generic kernel image (GKI) and generic boot image
# - BOARD_USES_GENERIC_KERNEL_IMAGE is the global variable that defines if the
#   board uses GKI and generic boot image.
#   Update mechanism of the boot image is not enforced by this variable.
# - BOARD_EXCLUDE_KERNEL_FROM_RECOVERY_IMAGE controls whether the recovery image
#   contains a kernel or not.
# - BOARD_MOVE_RECOVERY_RESOURCES_TO_VENDOR_BOOT controls whether ramdisk
#   recovery resources are built to vendor_boot.
# - BOARD_INCLUDE_RECOVERY_RAMDISK_IN_VENDOR_BOOT controls whether recovery
#   resources are built as a standalone recovery ramdisk in vendor_boot.
# - BOARD_MOVE_GSI_AVB_KEYS_TO_VENDOR_BOOT controls whether GSI AVB keys are
#   built to vendor_boot.
# - BOARD_COPY_BOOT_IMAGE_TO_TARGET_FILES controls whether boot images in $OUT are added
#   to target files package directly.
_board_strip_readonly_list += BOARD_USES_GENERIC_KERNEL_IMAGE
_board_strip_readonly_list += BOARD_EXCLUDE_KERNEL_FROM_RECOVERY_IMAGE
_board_strip_readonly_list += BOARD_MOVE_RECOVERY_RESOURCES_TO_VENDOR_BOOT
_board_strip_readonly_list += BOARD_INCLUDE_RECOVERY_RAMDISK_IN_VENDOR_BOOT
_board_strip_readonly_list += BOARD_MOVE_GSI_AVB_KEYS_TO_VENDOR_BOOT
_board_strip_readonly_list += BOARD_COPY_BOOT_IMAGE_TO_TARGET_FILES

# Prebuilt image variables
_board_strip_readonly_list += BOARD_PREBUILT_INIT_BOOT_IMAGE

# Defines the list of logical vendor ramdisk names to build or include in vendor_boot.
_board_strip_readonly_list += BOARD_VENDOR_RAMDISK_FRAGMENTS

# These are all variables used to build $(INSTALLED_MISC_INFO_TARGET)
# in build/make/core/Makefile. Their values get used in command line
# arguments, so they have to be stripped to make the ninja files stable.
_board_strip_list :=
_board_strip_list += BOARD_DTBOIMG_PARTITION_SIZE
_board_strip_list += BOARD_AVB_DTBO_KEY_PATH
_board_strip_list += BOARD_AVB_DTBO_ALGORITHM
_board_strip_list += BOARD_AVB_DTBO_ROLLBACK_INDEX_LOCATION
_board_strip_list += BOARD_AVB_PVMFW_KEY_PATH
_board_strip_list += BOARD_AVB_PVMFW_ALGORITHM
_board_strip_list += BOARD_AVB_PVMFW_ROLLBACK_INDEX_LOCATION
_board_strip_list += BOARD_PARTIAL_OTA_UPDATE_PARTITIONS_LIST
_board_strip_list += BOARD_BPT_DISK_SIZE
_board_strip_list += BOARD_BPT_INPUT_FILES
_board_strip_list += BOARD_BPT_MAKE_TABLE_ARGS
_board_strip_list += BOARD_AVB_VBMETA_VENDOR_ROLLBACK_INDEX_LOCATION
_board_strip_list += BOARD_AVB_VBMETA_VENDOR_ALGORITHM
_board_strip_list += BOARD_AVB_VBMETA_VENDOR_KEY_PATH
_board_strip_list += BOARD_AVB_VBMETA_VENDOR
_board_strip_list += BOARD_AVB_VBMETA_SYSTEM_ROLLBACK_INDEX_LOCATION
_board_strip_list += BOARD_AVB_VBMETA_SYSTEM_ALGORITHM
_board_strip_list += BOARD_AVB_VBMETA_SYSTEM_KEY_PATH
_board_strip_list += BOARD_AVB_VBMETA_SYSTEM
_board_strip_list += BOARD_AVB_RECOVERY_KEY_PATH
_board_strip_list += BOARD_AVB_RECOVERY_ALGORITHM
_board_strip_list += BOARD_AVB_RECOVERY_ROLLBACK_INDEX_LOCATION
_board_strip_list += BOARD_AVB_VENDOR_BOOT_KEY_PATH
_board_strip_list += BOARD_AVB_VENDOR_BOOT_ALGORITHM
_board_strip_list += BOARD_AVB_VENDOR_BOOT_ROLLBACK_INDEX_LOCATION
_board_strip_list += BOARD_AVB_VENDOR_KERNEL_BOOT_KEY_PATH
_board_strip_list += BOARD_AVB_VENDOR_KERNEL_BOOT_ALGORITHM
_board_strip_list += BOARD_AVB_VENDOR_KERNEL_BOOT_ROLLBACK_INDEX_LOCATION
_board_strip_list += BOARD_GKI_SIGNING_SIGNATURE_ARGS
_board_strip_list += BOARD_GKI_SIGNING_ALGORITHM
_board_strip_list += BOARD_GKI_SIGNING_KEY_PATH
_board_strip_list += BOARD_MKBOOTIMG_ARGS
_board_strip_list += BOARD_VENDOR_BOOTIMAGE_PARTITION_SIZE
_board_strip_list += BOARD_VENDOR_KERNEL_BOOTIMAGE_PARTITION_SIZE
_board_strip_list += ODM_MANIFEST_SKUS


_build_broken_var_list := \
  BUILD_BROKEN_PLUGIN_VALIDATION \
<<<<<<< HEAD
=======
  BUILD_BROKEN_CLANG_PROPERTY \
>>>>>>> 2552a1b0
  BUILD_BROKEN_CLANG_ASFLAGS \
  BUILD_BROKEN_CLANG_CFLAGS \
  BUILD_BROKEN_DEPFILE \
  BUILD_BROKEN_DUP_RULES \
  BUILD_BROKEN_DUP_SYSPROP \
  BUILD_BROKEN_ELF_PREBUILT_PRODUCT_COPY_FILES \
  BUILD_BROKEN_ENFORCE_SYSPROP_OWNER \
  BUILD_BROKEN_INPUT_DIR_MODULES \
  BUILD_BROKEN_MISSING_REQUIRED_MODULES \
  BUILD_BROKEN_OUTSIDE_INCLUDE_DIRS \
  BUILD_BROKEN_PREBUILT_ELF_FILES \
  BUILD_BROKEN_TREBLE_SYSPROP_NEVERALLOW \
  BUILD_BROKEN_USES_NETWORK \
  BUILD_BROKEN_USES_SOONG_PYTHON2_MODULES \
  BUILD_BROKEN_VENDOR_PROPERTY_NAMESPACE \
  BUILD_BROKEN_VINTF_PRODUCT_COPY_FILES \

_build_broken_var_list += \
  $(foreach m,$(AVAILABLE_BUILD_MODULE_TYPES) \
              $(DEFAULT_WARNING_BUILD_MODULE_TYPES) \
              $(DEFAULT_ERROR_BUILD_MODULE_TYPES), \
    BUILD_BROKEN_USES_$(m))

_board_true_false_vars := $(_build_broken_var_list)
_board_strip_readonly_list += $(_build_broken_var_list) \
  BUILD_BROKEN_NINJA_USES_ENV_VARS

# Conditional to building on linux, as dex2oat currently does not work on darwin.
ifeq ($(HOST_OS),linux)
  WITH_DEXPREOPT := true
endif

# ###############################################################
# Broken build defaults
# ###############################################################
$(foreach v,$(_build_broken_var_list),$(eval $(v) :=))
BUILD_BROKEN_NINJA_USES_ENV_VARS :=

# Boards may be defined under $(SRC_TARGET_DIR)/board/$(TARGET_DEVICE)
# or under vendor/*/$(TARGET_DEVICE).  Search in both places, but
# make sure only one exists.
# Real boards should always be associated with an OEM vendor.
ifdef TARGET_DEVICE_DIR
  ifneq ($(origin TARGET_DEVICE_DIR),command line)
    $(error TARGET_DEVICE_DIR may not be set manually)
  endif
  board_config_mk := $(TARGET_DEVICE_DIR)/BoardConfig.mk
else
  board_config_mk := \
    $(strip $(sort $(wildcard \
      $(SRC_TARGET_DIR)/board/$(TARGET_DEVICE)/BoardConfig.mk \
      $(shell test -d device && find -L device -maxdepth 4 -path '*/$(TARGET_DEVICE)/BoardConfig.mk') \
      $(shell test -d vendor && find -L vendor -maxdepth 4 -path '*/$(TARGET_DEVICE)/BoardConfig.mk') \
    )))
  ifeq ($(board_config_mk),)
    $(error No config file found for TARGET_DEVICE $(TARGET_DEVICE))
  endif
  ifneq ($(words $(board_config_mk)),1)
    $(error Multiple board config files for TARGET_DEVICE $(TARGET_DEVICE): $(board_config_mk))
  endif
  TARGET_DEVICE_DIR := $(patsubst %/,%,$(dir $(board_config_mk)))
  .KATI_READONLY := TARGET_DEVICE_DIR
endif

ifndef RBC_PRODUCT_CONFIG
include $(board_config_mk)
else
  $(shell mkdir -p $(OUT_DIR)/rbc)
  $(call dump-variables-rbc, $(OUT_DIR)/rbc/make_vars_pre_board_config.mk)

  $(shell $(OUT_DIR)/mk2rbc \
    --mode=write -r --outdir $(OUT_DIR)/rbc \
    --boardlauncher=$(OUT_DIR)/rbc/boardlauncher.rbc \
    --input_variables=$(OUT_DIR)/rbc/make_vars_pre_board_config.mk \
    --makefile_list=$(OUT_DIR)/.module_paths/configuration.list \
    $(board_config_mk))
  ifneq ($(.SHELLSTATUS),0)
    $(error board configuration converter failed: $(.SHELLSTATUS))
  endif

  $(shell build/soong/scripts/update_out $(OUT_DIR)/rbc/rbc_board_config_results.mk \
    $(OUT_DIR)/rbcrun --mode=rbc $(OUT_DIR)/rbc/boardlauncher.rbc)
  ifneq ($(.SHELLSTATUS),0)
    $(error board configuration runner failed: $(.SHELLSTATUS))
  endif

  include $(OUT_DIR)/rbc/rbc_board_config_results.mk
endif

ifneq (,$(and $(TARGET_ARCH),$(TARGET_ARCH_SUITE)))
  $(error $(board_config_mk) erroneously sets both TARGET_ARCH and TARGET_ARCH_SUITE)
endif
ifeq ($(TARGET_ARCH)$(TARGET_ARCH_SUITE),)
  $(error Target architectures not defined by board config: $(board_config_mk))
endif
ifeq ($(TARGET_CPU_ABI)$(TARGET_ARCH_SUITE),)
  $(error TARGET_CPU_ABI not defined by board config: $(board_config_mk))
endif

ifneq ($(MALLOC_IMPL),)
  $(warning *** Unsupported option MALLOC_IMPL defined by board config: $(board_config_mk).)
  $(error Use `MALLOC_SVELTE := true` to configure jemalloc for low-memory)
endif
board_config_mk :=

# Clean up and verify BoardConfig variables
$(foreach var,$(_board_strip_readonly_list),$(eval $(var) := $$(strip $$($(var)))))
$(foreach var,$(_board_strip_list),$(eval $(var) := $$(strip $$($(var)))))
$(foreach var,$(_board_true_false_vars), \
  $(if $(filter-out true false,$($(var))), \
    $(error Valid values of $(var) are "true", "false", and "". Not "$($(var))")))

include $(BUILD_SYSTEM)/board_config_wifi.mk

# Default *_CPU_VARIANT_RUNTIME to CPU_VARIANT if unspecified.
TARGET_CPU_VARIANT_RUNTIME := $(or $(TARGET_CPU_VARIANT_RUNTIME),$(TARGET_CPU_VARIANT))
TARGET_2ND_CPU_VARIANT_RUNTIME := $(or $(TARGET_2ND_CPU_VARIANT_RUNTIME),$(TARGET_2ND_CPU_VARIANT))

ifdef TARGET_ARCH
  # The combo makefiles check and set defaults for various CPU configuration
  combo_target := TARGET_
  combo_2nd_arch_prefix :=
  include $(BUILD_SYSTEM)/combo/select.mk
endif

ifdef TARGET_2ND_ARCH
  combo_2nd_arch_prefix := $(TARGET_2ND_ARCH_VAR_PREFIX)
  include $(BUILD_SYSTEM)/combo/select.mk
endif

.KATI_READONLY := $(_board_strip_readonly_list)

INTERNAL_KERNEL_CMDLINE := $(BOARD_KERNEL_CMDLINE)
ifneq (,$(BOARD_BOOTCONFIG))
  INTERNAL_KERNEL_CMDLINE += bootconfig
  INTERNAL_BOOTCONFIG := $(BOARD_BOOTCONFIG)
endif

ifneq ($(filter %64,$(TARGET_ARCH)),)
  TARGET_IS_64_BIT := true
endif

ifeq (,$(filter true,$(TARGET_SUPPORTS_32_BIT_APPS) $(TARGET_SUPPORTS_64_BIT_APPS)))
  TARGET_SUPPORTS_32_BIT_APPS := true
endif

# Quick check to warn about likely cryptic errors later in the build.
ifeq ($(TARGET_IS_64_BIT),true)
  ifeq (,$(filter true false,$(TARGET_SUPPORTS_64_BIT_APPS)))
    $(error Building a 32-bit-app-only product on a 64-bit device. \
      If this is intentional, set TARGET_SUPPORTS_64_BIT_APPS := false)
  endif
endif

# "ro.product.cpu.abilist32" and "ro.product.cpu.abilist64" are
# comma separated lists of the 32 and 64 bit ABIs (in order of
# preference) that the target supports. If TARGET_CPU_ABI_LIST_{32,64}_BIT
# are defined by the board config, we use them. Else, we construct
# these lists based on whether TARGET_IS_64_BIT is set.
#
# Note that this assumes that the 2ND_CPU_ABI for a 64 bit target
# is always 32 bits. If this isn't the case, these variables should
# be overriden in the board configuration.
#
# Similarly, TARGET_NATIVE_BRIDGE_2ND_ABI for a 64 bit target is always
# 32 bits. Note that all CPU_ABIs are preferred over all NATIVE_BRIDGE_ABIs.
_target_native_bridge_abi_list_32_bit :=
_target_native_bridge_abi_list_64_bit :=

ifeq (,$(TARGET_CPU_ABI_LIST_64_BIT))
  ifeq (true|true,$(TARGET_IS_64_BIT)|$(TARGET_SUPPORTS_64_BIT_APPS))
    TARGET_CPU_ABI_LIST_64_BIT := $(TARGET_CPU_ABI) $(TARGET_CPU_ABI2)
    _target_native_bridge_abi_list_64_bit := $(TARGET_NATIVE_BRIDGE_ABI)
  endif
endif

# "arm64-v8a-hwasan", the ABI for libraries compiled with HWASAN, is supported
# in all builds with SANITIZE_TARGET=hwaddress.
ifneq ($(filter hwaddress,$(SANITIZE_TARGET)),)
  ifneq ($(filter arm64-v8a,$(TARGET_CPU_ABI_LIST_64_BIT)),)
    TARGET_CPU_ABI_LIST_64_BIT := arm64-v8a-hwasan $(TARGET_CPU_ABI_LIST_64_BIT)
  endif
endif

ifeq (,$(TARGET_CPU_ABI_LIST_32_BIT))
  ifneq (true,$(TARGET_IS_64_BIT))
    TARGET_CPU_ABI_LIST_32_BIT := $(TARGET_CPU_ABI) $(TARGET_CPU_ABI2)
    _target_native_bridge_abi_list_32_bit := $(TARGET_NATIVE_BRIDGE_ABI)
  else
    ifeq (true,$(TARGET_SUPPORTS_32_BIT_APPS))
      # For a 64 bit target, assume that the 2ND_CPU_ABI
      # is a 32 bit ABI.
      TARGET_CPU_ABI_LIST_32_BIT := $(TARGET_2ND_CPU_ABI) $(TARGET_2ND_CPU_ABI2)
      _target_native_bridge_abi_list_32_bit := $(TARGET_NATIVE_BRIDGE_2ND_ABI)
    endif
  endif
endif

# "ro.product.cpu.abilist" is a comma separated list of ABIs (in order
# of preference) that the target supports. If a TARGET_CPU_ABI_LIST
# is specified by the board configuration, we use that. If not, we
# build a list out of the TARGET_CPU_ABIs specified by the config.
# Add NATIVE_BRIDGE_ABIs at the end to keep order of preference.
ifeq (,$(TARGET_CPU_ABI_LIST))
  TARGET_CPU_ABI_LIST := $(TARGET_CPU_ABI_LIST_64_BIT) $(TARGET_CPU_ABI_LIST_32_BIT) \
                         $(_target_native_bridge_abi_list_64_bit) $(_target_native_bridge_abi_list_32_bit)
endif

# Add NATIVE_BRIDGE_ABIs at the end of 32 and 64 bit CPU_ABIs to keep order of preference.
TARGET_CPU_ABI_LIST_32_BIT += $(_target_native_bridge_abi_list_32_bit)
TARGET_CPU_ABI_LIST_64_BIT += $(_target_native_bridge_abi_list_64_bit)

# Strip whitespace from the ABI list string.
TARGET_CPU_ABI_LIST := $(subst $(space),$(comma),$(strip $(TARGET_CPU_ABI_LIST)))
TARGET_CPU_ABI_LIST_32_BIT := $(subst $(space),$(comma),$(strip $(TARGET_CPU_ABI_LIST_32_BIT)))
TARGET_CPU_ABI_LIST_64_BIT := $(subst $(space),$(comma),$(strip $(TARGET_CPU_ABI_LIST_64_BIT)))

# Check if config about image building is valid or not.
define check_image_config
  $(eval _uc_name := $(call to-upper,$(1))) \
  $(eval _lc_name := $(call to-lower,$(1))) \
  $(if $(filter $(_lc_name),$(TARGET_COPY_OUT_$(_uc_name))), \
    $(if $(BOARD_USES_$(_uc_name)IMAGE),, \
      $(error If TARGET_COPY_OUT_$(_uc_name) is '$(_lc_name)', either BOARD_PREBUILT_$(_uc_name)IMAGE or BOARD_$(_uc_name)IMAGE_FILE_SYSTEM_TYPE must be set)), \
  $(if $(BOARD_USES_$(_uc_name)IMAGE), \
    $(error TARGET_COPY_OUT_$(_uc_name) must be set to '$(_lc_name)' to use a $(_lc_name) image))) \
  $(eval _uc_name :=) \
  $(eval _lc_name :=)
endef

###########################################
# Configure whether we're building the system image
BUILDING_SYSTEM_IMAGE := true
ifeq ($(PRODUCT_BUILD_SYSTEM_IMAGE),)
  ifndef PRODUCT_USE_DYNAMIC_PARTITION_SIZE
    ifndef BOARD_SYSTEMIMAGE_PARTITION_SIZE
      BUILDING_SYSTEM_IMAGE :=
    endif
  endif
else ifeq ($(PRODUCT_BUILD_SYSTEM_IMAGE),false)
  BUILDING_SYSTEM_IMAGE :=
endif
.KATI_READONLY := BUILDING_SYSTEM_IMAGE

# Are we building a system_other image
BUILDING_SYSTEM_OTHER_IMAGE :=
ifeq ($(PRODUCT_BUILD_SYSTEM_OTHER_IMAGE),)
  ifdef BUILDING_SYSTEM_IMAGE
    ifeq ($(BOARD_USES_SYSTEM_OTHER_ODEX),true)
      BUILDING_SYSTEM_OTHER_IMAGE := true
    endif
  endif
else ifeq ($(PRODUCT_BUILD_SYSTEM_OTHER_IMAGE),true)
  BUILDING_SYSTEM_OTHER_IMAGE := true
  ifndef BUILDING_SYSTEM_IMAGE
    $(error PRODUCT_BUILD_SYSTEM_OTHER_IMAGE = true requires building the system image)
  endif
endif
.KATI_READONLY := BUILDING_SYSTEM_OTHER_IMAGE

# Are we building a cache image
BUILDING_CACHE_IMAGE :=
ifeq ($(PRODUCT_BUILD_CACHE_IMAGE),)
  ifdef BOARD_CACHEIMAGE_FILE_SYSTEM_TYPE
    BUILDING_CACHE_IMAGE := true
  endif
else ifeq ($(PRODUCT_BUILD_CACHE_IMAGE),true)
  BUILDING_CACHE_IMAGE := true
  ifndef BOARD_CACHEIMAGE_FILE_SYSTEM_TYPE
    $(error PRODUCT_BUILD_CACHE_IMAGE set to true, but BOARD_CACHEIMAGE_FILE_SYSTEM_TYPE not defined)
  endif
endif
.KATI_READONLY := BUILDING_CACHE_IMAGE

# Are we building a boot image
BUILDING_BOOT_IMAGE :=
ifeq ($(PRODUCT_BUILD_BOOT_IMAGE),)
  ifeq ($(BOARD_USES_RECOVERY_AS_BOOT),true)
    BUILDING_BOOT_IMAGE :=
  else ifdef BOARD_PREBUILT_BOOTIMAGE
    BUILDING_BOOT_IMAGE :=
  else ifdef BOARD_BOOTIMAGE_PARTITION_SIZE
    BUILDING_BOOT_IMAGE := true
  else ifneq (,$(foreach kernel,$(BOARD_KERNEL_BINARIES),$(BOARD_$(call to-upper,$(kernel))_BOOTIMAGE_PARTITION_SIZE)))
    BUILDING_BOOT_IMAGE := true
  endif
else ifeq ($(PRODUCT_BUILD_BOOT_IMAGE),true)
  ifeq ($(BOARD_USES_RECOVERY_AS_BOOT),true)
    $(warning *** PRODUCT_BUILD_BOOT_IMAGE is true, but so is BOARD_USES_RECOVERY_AS_BOOT.)
    $(warning *** Skipping building boot image.)
    BUILDING_BOOT_IMAGE :=
  else
    BUILDING_BOOT_IMAGE := true
  endif
endif
.KATI_READONLY := BUILDING_BOOT_IMAGE

# Are we building an init boot image
BUILDING_INIT_BOOT_IMAGE :=
ifeq ($(PRODUCT_BUILD_INIT_BOOT_IMAGE),)
  ifeq ($(BOARD_USES_RECOVERY_AS_BOOT),true)
    BUILDING_INIT_BOOT_IMAGE :=
  else ifdef BOARD_PREBUILT_INIT_BOOT_IMAGE
    BUILDING_INIT_BOOT_IMAGE :=
  else ifdef BOARD_INIT_BOOT_IMAGE_PARTITION_SIZE
    BUILDING_INIT_BOOT_IMAGE := true
  endif
else ifeq ($(PRODUCT_BUILD_INIT_BOOT_IMAGE),true)
  ifeq ($(BOARD_USES_RECOVERY_AS_BOOT),true)
    $(error PRODUCT_BUILD_INIT_BOOT_IMAGE is true, but so is BOARD_USES_RECOVERY_AS_BOOT. Use only one option.)
  else
    BUILDING_INIT_BOOT_IMAGE := true
  endif
endif
.KATI_READONLY := BUILDING_INIT_BOOT_IMAGE

# Are we building a recovery image
BUILDING_RECOVERY_IMAGE :=
ifeq ($(PRODUCT_BUILD_RECOVERY_IMAGE),)
  ifeq ($(BOARD_USES_RECOVERY_AS_BOOT),true)
    BUILDING_RECOVERY_IMAGE := true
  else ifeq ($(BOARD_MOVE_RECOVERY_RESOURCES_TO_VENDOR_BOOT),true)
    # Set to true to build recovery resources for vendor_boot
    BUILDING_RECOVERY_IMAGE := true
  else ifdef BOARD_RECOVERYIMAGE_PARTITION_SIZE
    ifeq (,$(filter true, $(TARGET_NO_KERNEL) $(TARGET_NO_RECOVERY)))
      BUILDING_RECOVERY_IMAGE := true
    endif
  endif
else ifeq ($(PRODUCT_BUILD_RECOVERY_IMAGE),true)
  BUILDING_RECOVERY_IMAGE := true
endif
.KATI_READONLY := BUILDING_RECOVERY_IMAGE

# Are we building a vendor boot image
BUILDING_VENDOR_BOOT_IMAGE :=
ifdef BOARD_BOOT_HEADER_VERSION
  ifneq ($(call math_gt_or_eq,$(BOARD_BOOT_HEADER_VERSION),3),)
    ifeq ($(PRODUCT_BUILD_VENDOR_BOOT_IMAGE),)
      BUILDING_VENDOR_BOOT_IMAGE := true
    else ifeq ($(PRODUCT_BUILD_VENDOR_BOOT_IMAGE),true)
      BUILDING_VENDOR_BOOT_IMAGE := true
    endif
  endif
endif
.KATI_READONLY := BUILDING_VENDOR_BOOT_IMAGE

# Are we building a vendor kernel boot image
BUILDING_VENDOR_KERNEL_BOOT_IMAGE :=
ifeq ($(PRODUCT_BUILD_VENDOR_KERNEL_BOOT_IMAGE),true)
  ifneq ($(BUILDING_VENDOR_BOOT_IMAGE),true)
    $(error BUILDING_VENDOR_BOOT_IMAGE is required, but BUILDING_VENDOR_BOOT_IMAGE is not true)
  endif
  ifndef BOARD_VENDOR_KERNEL_BOOTIMAGE_PARTITION_SIZE
    $(error BOARD_VENDOR_KERNEL_BOOTIMAGE_PARTITION_SIZE is required when PRODUCT_BUILD_VENDOR_KERNEL_BOOT_IMAGE is true)
  endif
  BUILDING_VENDOR_KERNEL_BOOT_IMAGE := true
else ifeq ($(PRODUCT_BUILD_VENDOR_KERNEL),)
  ifdef BOARD_VENDOR_KERNEL_BOOTIMAGE_PARTITION_SIZE
    ifeq ($(BUILDING_VENDOR_BOOT_IMAGE),true)
      BUILDING_VENDOR_KERNEL_BOOT_IMAGE := true
    endif
  endif
endif # end of PRODUCT_BUILD_VENDOR_KERNEL_BOOT_IMAGE
.KATI_READONLY := BUILDING_VENDOR_KERNEL_BOOT_IMAGE

# Are we building a ramdisk image
BUILDING_RAMDISK_IMAGE := true
ifeq ($(PRODUCT_BUILD_RAMDISK_IMAGE),)
  # TODO: Be smarter about this. This probably only needs to happen when one of the follow is true:
  #  BUILDING_BOOT_IMAGE
  #  BUILDING_RECOVERY_IMAGE
else ifeq ($(PRODUCT_BUILD_RAMDISK_IMAGE),false)
  BUILDING_RAMDISK_IMAGE :=
endif
.KATI_READONLY := BUILDING_RAMDISK_IMAGE

# Are we building a debug vendor_boot image
BUILDING_DEBUG_VENDOR_BOOT_IMAGE :=
# Can't build vendor_boot-debug.img if we're not building a ramdisk.
ifndef BUILDING_RAMDISK_IMAGE
  ifeq ($(PRODUCT_BUILD_DEBUG_VENDOR_BOOT_IMAGE),true)
    $(warning PRODUCT_BUILD_DEBUG_VENDOR_BOOT_IMAGE is true, but we're not building a ramdisk image. \
      Skip building the debug vendor_boot image.)
  endif
# Can't build vendor_boot-debug.img if we're not building a vendor_boot.img.
else ifndef BUILDING_VENDOR_BOOT_IMAGE
  ifeq ($(PRODUCT_BUILD_DEBUG_VENDOR_BOOT_IMAGE),true)
    $(warning PRODUCT_BUILD_DEBUG_VENDOR_BOOT_IMAGE is true, but we're not building a vendor_boot image. \
      Skip building the debug vendor_boot image.)
  endif
else
  ifeq ($(PRODUCT_BUILD_DEBUG_VENDOR_BOOT_IMAGE),)
    BUILDING_DEBUG_VENDOR_BOOT_IMAGE := true
  else ifeq ($(PRODUCT_BUILD_DEBUG_VENDOR_BOOT_IMAGE),true)
    BUILDING_DEBUG_VENDOR_BOOT_IMAGE := true
  endif
endif
.KATI_READONLY := BUILDING_DEBUG_VENDOR_BOOT_IMAGE

_has_boot_img_artifact :=
ifneq ($(strip $(TARGET_NO_KERNEL)),true)
  ifdef BUILDING_BOOT_IMAGE
    _has_boot_img_artifact := true
  endif
  # BUILDING_RECOVERY_IMAGE && BOARD_USES_RECOVERY_AS_BOOT implies that
  # recovery is being built with the file name *boot.img*, which still counts
  # as "building boot.img".
  ifdef BUILDING_RECOVERY_IMAGE
    ifeq ($(BOARD_USES_RECOVERY_AS_BOOT),true)
      _has_boot_img_artifact := true
    endif
  endif
endif

# Are we building a debug boot image
BUILDING_DEBUG_BOOT_IMAGE :=
# Can't build boot-debug.img if we're not building a ramdisk.
ifndef BUILDING_RAMDISK_IMAGE
  ifeq ($(PRODUCT_BUILD_DEBUG_BOOT_IMAGE),true)
    $(warning PRODUCT_BUILD_DEBUG_BOOT_IMAGE is true, but we're not building a ramdisk image. \
      Skip building the debug boot image.)
  endif
# Can't build boot-debug.img if we're not building a boot.img.
else ifndef _has_boot_img_artifact
  ifeq ($(PRODUCT_BUILD_DEBUG_BOOT_IMAGE),true)
    $(warning PRODUCT_BUILD_DEBUG_BOOT_IMAGE is true, but we're not building a boot image. \
      Skip building the debug boot image.)
  endif
else ifdef BUILDING_INIT_BOOT_IMAGE
  ifeq ($(PRODUCT_BUILD_DEBUG_BOOT_IMAGE),true)
    $(warning PRODUCT_BUILD_DEBUG_BOOT_IMAGE is true, but we don't have a ramdisk in the boot image. \
      Skip building the debug boot image.)
  endif
else
  ifeq ($(PRODUCT_BUILD_DEBUG_BOOT_IMAGE),)
    BUILDING_DEBUG_BOOT_IMAGE := true
    # Don't build boot-debug.img if we're already building vendor_boot-debug.img.
    ifdef BUILDING_DEBUG_VENDOR_BOOT_IMAGE
      BUILDING_DEBUG_BOOT_IMAGE :=
    endif
  else ifeq ($(PRODUCT_BUILD_DEBUG_BOOT_IMAGE),true)
    BUILDING_DEBUG_BOOT_IMAGE := true
  endif
endif
.KATI_READONLY := BUILDING_DEBUG_BOOT_IMAGE
_has_boot_img_artifact :=

# Are we building a userdata image
BUILDING_USERDATA_IMAGE :=
ifeq ($(PRODUCT_BUILD_USERDATA_IMAGE),)
  ifdef BOARD_USERDATAIMAGE_PARTITION_SIZE
    BUILDING_USERDATA_IMAGE := true
  endif
else ifeq ($(PRODUCT_BUILD_USERDATA_IMAGE),true)
  BUILDING_USERDATA_IMAGE := true
endif
.KATI_READONLY := BUILDING_USERDATA_IMAGE

# Are we building a vbmeta image
BUILDING_VBMETA_IMAGE := true
ifeq ($(PRODUCT_BUILD_VBMETA_IMAGE),false)
  BUILDING_VBMETA_IMAGE :=
endif
.KATI_READONLY := BUILDING_VBMETA_IMAGE

# Are we building a super_empty image
BUILDING_SUPER_EMPTY_IMAGE :=
ifeq ($(PRODUCT_BUILD_SUPER_EMPTY_IMAGE),)
  ifeq (true,$(PRODUCT_USE_DYNAMIC_PARTITIONS))
    ifneq ($(BOARD_SUPER_PARTITION_SIZE),)
      BUILDING_SUPER_EMPTY_IMAGE := true
    endif
  endif
else ifeq ($(PRODUCT_BUILD_SUPER_EMPTY_IMAGE),true)
  ifneq (true,$(PRODUCT_USE_DYNAMIC_PARTITIONS))
    $(error PRODUCT_BUILD_SUPER_EMPTY_IMAGE set to true, but PRODUCT_USE_DYNAMIC_PARTITIONS is not true)
  endif
  ifeq ($(BOARD_SUPER_PARTITION_SIZE),)
    $(error PRODUCT_BUILD_SUPER_EMPTY_IMAGE set to true, but BOARD_SUPER_PARTITION_SIZE is not defined)
  endif
  BUILDING_SUPER_EMPTY_IMAGE := true
endif
.KATI_READONLY := BUILDING_SUPER_EMPTY_IMAGE

###########################################
# Now we can substitute with the real value of TARGET_COPY_OUT_VENDOR
ifeq ($(TARGET_COPY_OUT_VENDOR),$(_vendor_path_placeholder))
  TARGET_COPY_OUT_VENDOR := system/vendor
else ifeq ($(filter vendor system/vendor,$(TARGET_COPY_OUT_VENDOR)),)
  $(error TARGET_COPY_OUT_VENDOR must be either 'vendor' or 'system/vendor', seeing '$(TARGET_COPY_OUT_VENDOR)'.)
endif
PRODUCT_COPY_FILES := $(subst $(_vendor_path_placeholder),$(TARGET_COPY_OUT_VENDOR),$(PRODUCT_COPY_FILES))

BOARD_USES_VENDORIMAGE :=
ifdef BOARD_PREBUILT_VENDORIMAGE
  BOARD_USES_VENDORIMAGE := true
endif
ifdef BOARD_VENDORIMAGE_FILE_SYSTEM_TYPE
  BOARD_USES_VENDORIMAGE := true
endif
# TODO(b/137169253): For now, some AOSP targets build with prebuilt vendor image.
# But target's BOARD_PREBUILT_VENDORIMAGE is not filled.
ifeq ($(TARGET_COPY_OUT_VENDOR),vendor)
  BOARD_USES_VENDORIMAGE := true
else ifdef BOARD_USES_VENDORIMAGE
  $(error TARGET_COPY_OUT_VENDOR must be set to 'vendor' to use a vendor image)
endif
.KATI_READONLY := BOARD_USES_VENDORIMAGE

BUILDING_VENDOR_IMAGE :=
ifeq ($(PRODUCT_BUILD_VENDOR_IMAGE),)
  ifdef BOARD_VENDORIMAGE_FILE_SYSTEM_TYPE
    BUILDING_VENDOR_IMAGE := true
  endif
else ifeq ($(PRODUCT_BUILD_VENDOR_IMAGE),true)
  BUILDING_VENDOR_IMAGE := true
  ifndef BOARD_VENDORIMAGE_FILE_SYSTEM_TYPE
    $(error PRODUCT_BUILD_VENDOR_IMAGE set to true, but BOARD_VENDORIMAGE_FILE_SYSTEM_TYPE not defined)
  endif
endif
ifdef BOARD_PREBUILT_VENDORIMAGE
  BUILDING_VENDOR_IMAGE :=
endif
.KATI_READONLY := BUILDING_VENDOR_IMAGE

###########################################
# Now we can substitute with the real value of TARGET_COPY_OUT_PRODUCT
ifeq ($(TARGET_COPY_OUT_PRODUCT),$(_product_path_placeholder))
TARGET_COPY_OUT_PRODUCT := system/product
else ifeq ($(filter product system/product,$(TARGET_COPY_OUT_PRODUCT)),)
$(error TARGET_COPY_OUT_PRODUCT must be either 'product' or 'system/product', seeing '$(TARGET_COPY_OUT_PRODUCT)'.)
endif
PRODUCT_COPY_FILES := $(subst $(_product_path_placeholder),$(TARGET_COPY_OUT_PRODUCT),$(PRODUCT_COPY_FILES))

BOARD_USES_PRODUCTIMAGE :=
ifdef BOARD_PREBUILT_PRODUCTIMAGE
  BOARD_USES_PRODUCTIMAGE := true
endif
ifdef BOARD_PRODUCTIMAGE_FILE_SYSTEM_TYPE
  BOARD_USES_PRODUCTIMAGE := true
endif
$(call check_image_config,product)
.KATI_READONLY := BOARD_USES_PRODUCTIMAGE

BUILDING_PRODUCT_IMAGE :=
ifeq ($(PRODUCT_BUILD_PRODUCT_IMAGE),)
  ifdef BOARD_PRODUCTIMAGE_FILE_SYSTEM_TYPE
    BUILDING_PRODUCT_IMAGE := true
  endif
else ifeq ($(PRODUCT_BUILD_PRODUCT_IMAGE),true)
  BUILDING_PRODUCT_IMAGE := true
  ifndef BOARD_PRODUCTIMAGE_FILE_SYSTEM_TYPE
    $(error PRODUCT_BUILD_PRODUCT_IMAGE set to true, but BOARD_PRODUCTIMAGE_FILE_SYSTEM_TYPE not defined)
  endif
endif
ifdef BOARD_PREBUILT_PRODUCTIMAGE
  BUILDING_PRODUCT_IMAGE :=
endif
.KATI_READONLY := BUILDING_PRODUCT_IMAGE

###########################################
# TODO(b/135957588) TARGET_COPY_OUT_PRODUCT_SERVICES will be set to
# TARGET_COPY_OUT_PRODUCT as a workaround.
TARGET_COPY_OUT_PRODUCT_SERVICES := $(TARGET_COPY_OUT_PRODUCT)

###########################################
# Now we can substitute with the real value of TARGET_COPY_OUT_SYSTEM_EXT
ifeq ($(TARGET_COPY_OUT_SYSTEM_EXT),$(_system_ext_path_placeholder))
TARGET_COPY_OUT_SYSTEM_EXT := system/system_ext
else ifeq ($(filter system_ext system/system_ext,$(TARGET_COPY_OUT_SYSTEM_EXT)),)
$(error TARGET_COPY_OUT_SYSTEM_EXT must be either 'system_ext' or 'system/system_ext', seeing '$(TARGET_COPY_OUT_SYSTEM_EXT)'.)
endif
PRODUCT_COPY_FILES := $(subst $(_system_ext_path_placeholder),$(TARGET_COPY_OUT_SYSTEM_EXT),$(PRODUCT_COPY_FILES))

BOARD_USES_SYSTEM_EXTIMAGE :=
ifdef BOARD_PREBUILT_SYSTEM_EXTIMAGE
  BOARD_USES_SYSTEM_EXTIMAGE := true
endif
ifdef BOARD_SYSTEM_EXTIMAGE_FILE_SYSTEM_TYPE
  BOARD_USES_SYSTEM_EXTIMAGE := true
endif
$(call check_image_config,system_ext)
.KATI_READONLY := BOARD_USES_SYSTEM_EXTIMAGE

BUILDING_SYSTEM_EXT_IMAGE :=
ifeq ($(PRODUCT_BUILD_SYSTEM_EXT_IMAGE),)
  ifdef BOARD_SYSTEM_EXTIMAGE_FILE_SYSTEM_TYPE
    BUILDING_SYSTEM_EXT_IMAGE := true
  endif
else ifeq ($(PRODUCT_BUILD_SYSTEM_EXT_IMAGE),true)
  BUILDING_SYSTEM_EXT_IMAGE := true
  ifndef BOARD_SYSTEM_EXTIMAGE_FILE_SYSTEM_TYPE
    $(error PRODUCT_BUILD_SYSTEM_EXT_IMAGE set to true, but BOARD_SYSTEM_EXTIMAGE_FILE_SYSTEM_TYPE not defined)
  endif
endif
ifdef BOARD_PREBUILT_SYSTEM_EXTIMAGE
  BUILDING_SYSTEM_EXT_IMAGE :=
endif
.KATI_READONLY := BUILDING_SYSTEM_EXT_IMAGE

###########################################
# Now we can substitute with the real value of TARGET_COPY_OUT_VENDOR_DLKM
ifeq ($(TARGET_COPY_OUT_VENDOR_DLKM),$(_vendor_dlkm_path_placeholder))
  TARGET_COPY_OUT_VENDOR_DLKM := $(TARGET_COPY_OUT_VENDOR)/vendor_dlkm
else ifeq ($(filter vendor_dlkm system/vendor/vendor_dlkm vendor/vendor_dlkm,$(TARGET_COPY_OUT_VENDOR_DLKM)),)
  $(error TARGET_COPY_OUT_VENDOR_DLKM must be either 'vendor_dlkm', 'system/vendor/vendor_dlkm' or 'vendor/vendor_dlkm', seeing '$(TARGET_COPY_OUT_VENDOR_DLKM)'.)
endif
PRODUCT_COPY_FILES := $(subst $(_vendor_dlkm_path_placeholder),$(TARGET_COPY_OUT_VENDOR_DLKM),$(PRODUCT_COPY_FILES))

BOARD_USES_VENDOR_DLKMIMAGE :=
ifdef BOARD_PREBUILT_VENDOR_DLKMIMAGE
  BOARD_USES_VENDOR_DLKMIMAGE := true
endif
ifdef BOARD_VENDOR_DLKMIMAGE_FILE_SYSTEM_TYPE
  BOARD_USES_VENDOR_DLKMIMAGE := true
endif
$(call check_image_config,vendor_dlkm)

BUILDING_VENDOR_DLKM_IMAGE :=
ifeq ($(PRODUCT_BUILD_VENDOR_DLKM_IMAGE),)
  ifdef BOARD_VENDOR_DLKMIMAGE_FILE_SYSTEM_TYPE
    BUILDING_VENDOR_DLKM_IMAGE := true
  endif
else ifeq ($(PRODUCT_BUILD_VENDOR_DLKM_IMAGE),true)
  BUILDING_VENDOR_DLKM_IMAGE := true
  ifndef BOARD_VENDOR_DLKMIMAGE_FILE_SYSTEM_TYPE
    $(error PRODUCT_BUILD_VENDOR_DLKM_IMAGE set to true, but BOARD_VENDOR_DLKMIMAGE_FILE_SYSTEM_TYPE not defined)
  endif
endif
ifdef BOARD_PREBUILT_VENDOR_DLKMIMAGE
  BUILDING_VENDOR_DLKM_IMAGE :=
endif
.KATI_READONLY := BUILDING_VENDOR_DLKM_IMAGE

###########################################
# Now we can substitute with the real value of TARGET_COPY_OUT_ODM
ifeq ($(TARGET_COPY_OUT_ODM),$(_odm_path_placeholder))
  TARGET_COPY_OUT_ODM := $(TARGET_COPY_OUT_VENDOR)/odm
else ifeq ($(filter odm system/vendor/odm vendor/odm,$(TARGET_COPY_OUT_ODM)),)
  $(error TARGET_COPY_OUT_ODM must be either 'odm', 'system/vendor/odm' or 'vendor/odm', seeing '$(TARGET_COPY_OUT_ODM)'.)
endif
PRODUCT_COPY_FILES := $(subst $(_odm_path_placeholder),$(TARGET_COPY_OUT_ODM),$(PRODUCT_COPY_FILES))

BOARD_USES_ODMIMAGE :=
ifdef BOARD_PREBUILT_ODMIMAGE
  BOARD_USES_ODMIMAGE := true
endif
ifdef BOARD_ODMIMAGE_FILE_SYSTEM_TYPE
  BOARD_USES_ODMIMAGE := true
endif
$(call check_image_config,odm)

BUILDING_ODM_IMAGE :=
ifeq ($(PRODUCT_BUILD_ODM_IMAGE),)
  ifdef BOARD_ODMIMAGE_FILE_SYSTEM_TYPE
    BUILDING_ODM_IMAGE := true
  endif
else ifeq ($(PRODUCT_BUILD_ODM_IMAGE),true)
  BUILDING_ODM_IMAGE := true
  ifndef BOARD_ODMIMAGE_FILE_SYSTEM_TYPE
    $(error PRODUCT_BUILD_ODM_IMAGE set to true, but BOARD_ODMIMAGE_FILE_SYSTEM_TYPE not defined)
  endif
endif
ifdef BOARD_PREBUILT_ODMIMAGE
  BUILDING_ODM_IMAGE :=
endif
.KATI_READONLY := BUILDING_ODM_IMAGE


###########################################
# Now we can substitute with the real value of TARGET_COPY_OUT_ODM_DLKM
ifeq ($(TARGET_COPY_OUT_ODM_DLKM),$(_odm_dlkm_path_placeholder))
  TARGET_COPY_OUT_ODM_DLKM := $(TARGET_COPY_OUT_VENDOR)/odm_dlkm
else ifeq ($(filter odm_dlkm system/vendor/odm_dlkm vendor/odm_dlkm,$(TARGET_COPY_OUT_ODM_DLKM)),)
  $(error TARGET_COPY_OUT_ODM_DLKM must be either 'odm_dlkm', 'system/vendor/odm_dlkm' or 'vendor/odm_dlkm', seeing '$(TARGET_COPY_OUT_ODM_DLKM)'.)
endif
PRODUCT_COPY_FILES := $(subst $(_odm_dlkm_path_placeholder),$(TARGET_COPY_OUT_ODM_DLKM),$(PRODUCT_COPY_FILES))

BOARD_USES_ODM_DLKMIMAGE :=
ifdef BOARD_PREBUILT_ODM_DLKMIMAGE
  BOARD_USES_ODM_DLKMIMAGE := true
endif
ifdef BOARD_ODM_DLKMIMAGE_FILE_SYSTEM_TYPE
  BOARD_USES_ODM_DLKMIMAGE := true
endif
$(call check_image_config,odm_dlkm)

BUILDING_ODM_DLKM_IMAGE :=
ifeq ($(PRODUCT_BUILD_ODM_DLKM_IMAGE),)
  ifdef BOARD_ODM_DLKMIMAGE_FILE_SYSTEM_TYPE
    BUILDING_ODM_DLKM_IMAGE := true
  endif
else ifeq ($(PRODUCT_BUILD_ODM_DLKM_IMAGE),true)
  BUILDING_ODM_DLKM_IMAGE := true
  ifndef BOARD_ODM_DLKMIMAGE_FILE_SYSTEM_TYPE
    $(error PRODUCT_BUILD_ODM_DLKM_IMAGE set to true, but BOARD_ODM_DLKMIMAGE_FILE_SYSTEM_TYPE not defined)
  endif
endif
ifdef BOARD_PREBUILT_ODM_DLKMIMAGE
  BUILDING_ODM_DLKM_IMAGE :=
endif
.KATI_READONLY := BUILDING_ODM_DLKM_IMAGE

###########################################
# Now we can substitute with the real value of TARGET_COPY_OUT_SYSTEM_DLKM
ifeq ($(TARGET_COPY_OUT_SYSTEM_DLKM),$(_system_dlkm_path_placeholder))
  TARGET_COPY_OUT_SYSTEM_DLKM := $(TARGET_COPY_OUT_SYSTEM)/system_dlkm
else ifeq ($(filter system_dlkm system/system_dlkm,$(TARGET_COPY_OUT_SYSTEM_DLKM)),)
  $(error TARGET_COPY_OUT_SYSTEM_DLKM must be either 'system_dlkm' or 'system/system_dlkm', seeing '$(TARGET_COPY_OUT_ODM_DLKM)'.)
endif
PRODUCT_COPY_FILES := $(subst $(_system_dlkm_path_placeholder),$(TARGET_COPY_OUT_SYSTEM_DLKM),$(PRODUCT_COPY_FILES))

BOARD_USES_SYSTEM_DLKMIMAGE :=
ifdef BOARD_PREBUILT_SYSTEM_DLKMIMAGE
  BOARD_USES_SYSTEM_DLKMIMAGE := true
endif
ifdef BOARD_SYSTEM_DLKMIMAGE_FILE_SYSTEM_TYPE
  BOARD_USES_SYSTEM_DLKMIMAGE := true
endif
$(call check_image_config,system_dlkm)

BUILDING_SYSTEM_DLKM_IMAGE :=
ifeq ($(PRODUCT_BUILD_SYSTEM_DLKM_IMAGE),)
  ifdef BOARD_SYSTEM_DLKMIMAGE_FILE_SYSTEM_TYPE
    BUILDING_SYSTEM_DLKM_IMAGE := true
  endif
else ifeq ($(PRODUCT_BUILD_SYSTEM_DLKM_IMAGE),true)
  BUILDING_SYSTEM_DLKM_IMAGE := true
  ifndef BOARD_SYSTEM_DLKMIMAGE_FILE_SYSTEM_TYPE
    $(error PRODUCT_BUILD_SYSTEM_DLKM_IMAGE set to true, but BOARD_SYSTEM_DLKMIMAGE_FILE_SYSTEM_TYPE not defined)
  endif
endif
ifdef BOARD_PREBUILT_SYSTEM_DLKMIMAGE
  BUILDING_SYSTEM_DLKM_IMAGE :=
endif
.KATI_READONLY := BUILDING_SYSTEM_DLKM_IMAGE

BOARD_USES_PVMFWIMAGE :=
ifeq ($(PRODUCT_BUILD_PVMFW_IMAGE),true)
  BOARD_USES_PVMFWIMAGE := true
endif
.KATI_READONLY := BOARD_USES_PVMFWIMAGE

###########################################
# Ensure consistency among TARGET_RECOVERY_UPDATER_LIBS, AB_OTA_UPDATER, and PRODUCT_OTA_FORCE_NON_AB_PACKAGE.
TARGET_RECOVERY_UPDATER_LIBS ?=
AB_OTA_UPDATER ?=
.KATI_READONLY := TARGET_RECOVERY_UPDATER_LIBS AB_OTA_UPDATER

# Ensure that if PRODUCT_OTA_FORCE_NON_AB_PACKAGE == true, then AB_OTA_UPDATER must be true
ifeq ($(PRODUCT_OTA_FORCE_NON_AB_PACKAGE),true)
  ifneq ($(AB_OTA_UPDATER),true)
    $(error AB_OTA_UPDATER must be set to true when PRODUCT_OTA_FORCE_NON_AB_PACKAGE is true)
  endif
endif

# In some configurations, A/B and non-A/B may coexist. Check TARGET_OTA_ALLOW_NON_AB
# to see if non-A/B is supported.
TARGET_OTA_ALLOW_NON_AB := false
ifneq ($(AB_OTA_UPDATER),true)
  TARGET_OTA_ALLOW_NON_AB := true
else ifeq ($(PRODUCT_OTA_FORCE_NON_AB_PACKAGE),true)
  TARGET_OTA_ALLOW_NON_AB := true
endif
.KATI_READONLY := TARGET_OTA_ALLOW_NON_AB

ifneq ($(TARGET_OTA_ALLOW_NON_AB),true)
  ifneq ($(strip $(TARGET_RECOVERY_UPDATER_LIBS)),)
    $(error Do not use TARGET_RECOVERY_UPDATER_LIBS when using TARGET_OTA_ALLOW_NON_AB)
  endif
endif

# For Non A/B full OTA, disable brotli compression.
ifeq ($(TARGET_OTA_ALLOW_NON_AB),true)
  BOARD_NON_AB_OTA_DISABLE_COMPRESSION := true
endif

# Quick check for building generic OTA packages. Currently it only supports A/B OTAs.
ifeq ($(PRODUCT_BUILD_GENERIC_OTA_PACKAGE),true)
  ifneq ($(AB_OTA_UPDATER),true)
    $(error PRODUCT_BUILD_GENERIC_OTA_PACKAGE with 'AB_OTA_UPDATER != true' is not supported)
  endif
endif

ifdef BOARD_PREBUILT_DTBIMAGE_DIR
  ifneq ($(BOARD_INCLUDE_DTB_IN_BOOTIMG),true)
    $(error BOARD_PREBUILT_DTBIMAGE_DIR with 'BOARD_INCLUDE_DTB_IN_BOOTIMG != true' is not supported)
  endif
endif

# Check BOARD_VNDK_VERSION
define check_vndk_version
  $(eval vndk_path := prebuilts/vndk/v$(1)) \
  $(if $(wildcard $(vndk_path)/*/Android.bp),,$(error VNDK version $(1) not found))
endef

ifeq ($(BOARD_VNDK_VERSION),$(PLATFORM_VNDK_VERSION))
  $(error BOARD_VNDK_VERSION is equal to PLATFORM_VNDK_VERSION; use BOARD_VNDK_VERSION := current)
endif
ifneq ($(BOARD_VNDK_VERSION),current)
  $(call check_vndk_version,$(BOARD_VNDK_VERSION))
endif
TARGET_VENDOR_TEST_SUFFIX := /vendor

###########################################
# APEXes are by default flattened, i.e. non-updatable, if not building unbundled
# apps. It can be unflattened (and updatable) by inheriting from
# updatable_apex.mk
#
# APEX flattening can also be forcibly enabled (resp. disabled) by
# setting OVERRIDE_TARGET_FLATTEN_APEX to true (resp. false), e.g. by
# setting the OVERRIDE_TARGET_FLATTEN_APEX environment variable.
ifdef OVERRIDE_TARGET_FLATTEN_APEX
  TARGET_FLATTEN_APEX := $(OVERRIDE_TARGET_FLATTEN_APEX)
else
  ifeq (,$(TARGET_BUILD_APPS)$(TARGET_FLATTEN_APEX))
    TARGET_FLATTEN_APEX := true
  endif
endif

# TODO(b/278826656) Remove the following message
ifeq (true,$(TARGET_FLATTEN_APEX))
  $(warning ********************************************************************************)
  $(warning Flattened APEX will be deprecated soon. Please stop using flattened APEX and use)
  $(warning "image" APEX instead.)
  $(warning ********************************************************************************)
endif

ifeq (,$(TARGET_BUILD_UNBUNDLED))
ifdef PRODUCT_EXTRA_VNDK_VERSIONS
  $(foreach v,$(PRODUCT_EXTRA_VNDK_VERSIONS),$(call check_vndk_version,$(v)))
endif
endif

# Ensure that BOARD_SYSTEMSDK_VERSIONS are all within PLATFORM_SYSTEMSDK_VERSIONS
_unsupported_systemsdk_versions := $(filter-out $(PLATFORM_SYSTEMSDK_VERSIONS),$(BOARD_SYSTEMSDK_VERSIONS))
ifneq (,$(_unsupported_systemsdk_versions))
  $(error System SDK versions '$(_unsupported_systemsdk_versions)' in BOARD_SYSTEMSDK_VERSIONS are not supported.\
          Supported versions are $(PLATFORM_SYSTEMSDK_VERSIONS))
endif

###########################################
# Handle BUILD_BROKEN_USES_BUILD_*

$(foreach m,$(DEFAULT_WARNING_BUILD_MODULE_TYPES),\
  $(if $(filter false,$(BUILD_BROKEN_USES_$(m))),\
    $(KATI_obsolete_var $(m),Please convert to Soong),\
    $(KATI_deprecated_var $(m),Please convert to Soong)))

$(if $(filter true,$(BUILD_BROKEN_USES_BUILD_COPY_HEADERS)),\
  $(KATI_deprecated_var BUILD_COPY_HEADERS,See $(CHANGES_URL)\#copy_headers),\
  $(KATI_obsolete_var BUILD_COPY_HEADERS,See $(CHANGES_URL)\#copy_headers))

$(foreach m,$(filter-out BUILD_COPY_HEADERS,$(DEFAULT_ERROR_BUILD_MODULE_TYPES)),\
  $(if $(filter true,$(BUILD_BROKEN_USES_$(m))),\
    $(KATI_deprecated_var $(m),Please convert to Soong),\
    $(KATI_obsolete_var $(m),Please convert to Soong)))

ifndef BUILDING_RECOVERY_IMAGE
  ifeq (true,$(BOARD_EXCLUDE_KERNEL_FROM_RECOVERY_IMAGE))
    $(error Should not set BOARD_EXCLUDE_KERNEL_FROM_RECOVERY_IMAGE if not building recovery image)
  endif
endif

ifndef BUILDING_VENDOR_BOOT_IMAGE
  ifeq (true,$(BOARD_MOVE_RECOVERY_RESOURCES_TO_VENDOR_BOOT))
    $(error Should not set BOARD_MOVE_RECOVERY_RESOURCES_TO_VENDOR_BOOT if not building vendor_boot image)
  endif
  ifdef BOARD_VENDOR_RAMDISK_FRAGMENTS
    $(error Should not set BOARD_VENDOR_RAMDISK_FRAGMENTS if not building vendor_boot image)
  endif
else # BUILDING_VENDOR_BOOT_IMAGE
  ifneq (,$(call math_lt,$(BOARD_BOOT_HEADER_VERSION),4))
    ifdef BOARD_VENDOR_RAMDISK_FRAGMENTS
      $(error Should not set BOARD_VENDOR_RAMDISK_FRAGMENTS if \
        BOARD_BOOT_HEADER_VERSION is less than 4)
    endif
    ifeq (true,$(BOARD_INCLUDE_RECOVERY_RAMDISK_IN_VENDOR_BOOT))
      $(error Should not set BOARD_INCLUDE_RECOVERY_RAMDISK_IN_VENDOR_BOOT if \
        BOARD_BOOT_HEADER_VERSION is less than 4)
    endif
  endif
endif # BUILDING_VENDOR_BOOT_IMAGE

ifneq ($(words $(BOARD_VENDOR_RAMDISK_FRAGMENTS)),$(words $(sort $(BOARD_VENDOR_RAMDISK_FRAGMENTS))))
  $(error BOARD_VENDOR_RAMDISK_FRAGMENTS has duplicate entries: $(BOARD_VENDOR_RAMDISK_FRAGMENTS))
endif

ifeq (true,$(BOARD_INCLUDE_RECOVERY_RAMDISK_IN_VENDOR_BOOT))
  ifneq (true,$(BOARD_MOVE_RECOVERY_RESOURCES_TO_VENDOR_BOOT))
    $(error Should not set BOARD_INCLUDE_RECOVERY_RAMDISK_IN_VENDOR_BOOT if \
      BOARD_MOVE_RECOVERY_RESOURCES_TO_VENDOR_BOOT is not set)
  endif
endif

# If BOARD_USES_GENERIC_KERNEL_IMAGE is set, BOARD_USES_RECOVERY_AS_BOOT must not be set.
# Devices without a dedicated recovery partition uses BOARD_MOVE_RECOVERY_RESOURCES_TO_VENDOR_BOOT to
# build recovery into vendor_boot.
ifeq (true,$(BOARD_USES_GENERIC_KERNEL_IMAGE))
  ifeq (true,$(BOARD_USES_RECOVERY_AS_BOOT))
    $(error BOARD_USES_RECOVERY_AS_BOOT cannot be true if BOARD_USES_GENERIC_KERNEL_IMAGE is true. \
      Use BOARD_MOVE_RECOVERY_RESOURCES_TO_VENDOR_BOOT instead)
  endif
endif

ifeq (true,$(BOARD_MOVE_RECOVERY_RESOURCES_TO_VENDOR_BOOT))
  ifeq (true,$(BOARD_USES_RECOVERY_AS_BOOT))
    $(error BOARD_MOVE_RECOVERY_RESOURCES_TO_VENDOR_BOOT and BOARD_USES_RECOVERY_AS_BOOT cannot be \
      both true. Recovery resources should be installed to either boot or vendor_boot, but not both)
  endif
endif<|MERGE_RESOLUTION|>--- conflicted
+++ resolved
@@ -175,10 +175,7 @@
 
 _build_broken_var_list := \
   BUILD_BROKEN_PLUGIN_VALIDATION \
-<<<<<<< HEAD
-=======
   BUILD_BROKEN_CLANG_PROPERTY \
->>>>>>> 2552a1b0
   BUILD_BROKEN_CLANG_ASFLAGS \
   BUILD_BROKEN_CLANG_CFLAGS \
   BUILD_BROKEN_DEPFILE \
