function help() {
cat <<EOF
Invoke ". build/envsetup.sh" from your shell to add the following functions to your environment:
- croot:   Changes directory to the top of the tree.
- m:       Makes from the top of the tree.
- mm:      Builds all of the modules in the current directory.
- mmm:     Builds all of the modules in the supplied directories.
- cgrep:   Greps on all local C/C++ files.
- jgrep:   Greps on all local Java files.
- resgrep: Greps on all local res/*.xml files.
- godir:   Go to the directory containing a file.

Look at the source to view more functions. The complete list is:
EOF
    T=$(gettop)
    local A
    A=""
    for i in `cat $T/build/envsetup.sh | sed -n "/^function /s/function \([a-z_]*\).*/\1/p" | sort`; do
      A="$A $i"
    done
    echo $A
}

# Get the value of a build variable as an absolute path.
function get_abs_build_var()
{
    T=$(gettop)
    if [ ! "$T" ]; then
        echo "Couldn't locate the top of the tree.  Try setting TOP." >&2
        return
    fi
    (cd $T; CALLED_FROM_SETUP=true BUILD_SYSTEM=build/core \
      make --no-print-directory -C "$T" -f build/core/config.mk dumpvar-abs-$1)
}

# Get the exact value of a build variable.
function get_build_var()
{
    T=$(gettop)
    if [ ! "$T" ]; then
        echo "Couldn't locate the top of the tree.  Try setting TOP." >&2
        return
    fi
    CALLED_FROM_SETUP=true BUILD_SYSTEM=build/core \
      make --no-print-directory -C "$T" -f build/core/config.mk dumpvar-$1
}

# check to see if the supplied product is one we can build
function check_product()
{
    T=$(gettop)
    if [ ! "$T" ]; then
        echo "Couldn't locate the top of the tree.  Try setting TOP." >&2
        return
    fi
    CALLED_FROM_SETUP=true BUILD_SYSTEM=build/core \
        TARGET_PRODUCT=$1 TARGET_BUILD_VARIANT= \
        TARGET_SIMULATOR= TARGET_BUILD_TYPE= \
        TARGET_BUILD_APPS= \
        get_build_var TARGET_DEVICE > /dev/null
    # hide successful answers, but allow the errors to show
}

VARIANT_CHOICES=(user userdebug eng)

# check to see if the supplied variant is valid
function check_variant()
{
    for v in ${VARIANT_CHOICES[@]}
    do
        if [ "$v" = "$1" ]
        then
            return 0
        fi
    done
    return 1
}

function setpaths()
{
    T=$(gettop)
    if [ ! "$T" ]; then
        echo "Couldn't locate the top of the tree.  Try setting TOP."
        return
    fi

    ##################################################################
    #                                                                #
    #              Read me before you modify this code               #
    #                                                                #
    #   This function sets ANDROID_BUILD_PATHS to what it is adding  #
    #   to PATH, and the next time it is run, it removes that from   #
    #   PATH.  This is required so lunch can be run more than once   #
    #   and still have working paths.                                #
    #                                                                #
    ##################################################################

    # Note: on windows/cygwin, ANDROID_BUILD_PATHS will contain spaces
    # due to "C:\Program Files" being in the path.

    # out with the old
    if [ -n "$ANDROID_BUILD_PATHS" ] ; then
        export PATH=${PATH/$ANDROID_BUILD_PATHS/}
    fi
    if [ -n "$ANDROID_PRE_BUILD_PATHS" ] ; then
        export PATH=${PATH/$ANDROID_PRE_BUILD_PATHS/}
    fi

    # and in with the new
    CODE_REVIEWS=
    prebuiltdir=$(getprebuilt)
<<<<<<< HEAD
    export ANDROID_EABI_TOOLCHAIN=$prebuiltdir/toolchain/arm-linux-androideabi-4.4.x/bin
    export ARM_EABI_TOOLCHAIN=$prebuiltdir/toolchain/arm-eabi-4.4.3/bin
=======
    toolchaindir=toolchain/arm-eabi-4.4.3/bin
    # The gcc toolchain does not exists for windows/cygwin. In this case, do not reference it.
    if [ -d "$prebuiltdir/$toolchaindir" ]; then
        export ANDROID_EABI_TOOLCHAIN=$prebuiltdir/$toolchaindir
    else
        export ANDROID_EABI_TOOLCHAIN=
    fi
>>>>>>> 8508a073
    export ANDROID_TOOLCHAIN=$ANDROID_EABI_TOOLCHAIN
    export ANDROID_QTOOLS=$T/development/emulator/qtools
    export ANDROID_BUILD_PATHS=:$(get_build_var ANDROID_BUILD_PATHS):$ANDROID_QTOOLS:$ANDROID_TOOLCHAIN:$ARM_EABI_TOOLCHAIN$CODE_REVIEWS
    export PATH=$PATH$ANDROID_BUILD_PATHS

    unset ANDROID_JAVA_TOOLCHAIN
    if [ -n "$JAVA_HOME" ]; then
        export ANDROID_JAVA_TOOLCHAIN=$JAVA_HOME/bin
    fi
    export ANDROID_PRE_BUILD_PATHS=$ANDROID_JAVA_TOOLCHAIN
    if [ -n "$ANDROID_PRE_BUILD_PATHS" ]; then
        export PATH=$ANDROID_PRE_BUILD_PATHS:$PATH
    fi

    unset ANDROID_PRODUCT_OUT
    export ANDROID_PRODUCT_OUT=$(get_abs_build_var PRODUCT_OUT)
    export OUT=$ANDROID_PRODUCT_OUT

    unset ANDROID_HOST_OUT
    export ANDROID_HOST_OUT=$(get_abs_build_var HOST_OUT)

    # needed for building linux on MacOS
    # TODO: fix the path
    #export HOST_EXTRACFLAGS="-I "$T/system/kernel_headers/host_include

    # needed for OProfile to post-process collected samples
    export OPROFILE_EVENTS_DIR=$prebuiltdir/oprofile
}

function printconfig()
{
    T=$(gettop)
    if [ ! "$T" ]; then
        echo "Couldn't locate the top of the tree.  Try setting TOP." >&2
        return
    fi
    get_build_var report_config
}

function set_stuff_for_environment()
{
    settitle
    set_java_home
    setpaths
    set_sequence_number

    export ANDROID_BUILD_TOP=$(gettop)
}

function set_sequence_number()
{
    export BUILD_ENV_SEQUENCE_NUMBER=10
}

function settitle()
{
    if [ "$STAY_OFF_MY_LAWN" = "" ]; then
        local product=$TARGET_PRODUCT
        local variant=$TARGET_BUILD_VARIANT
        local apps=$TARGET_BUILD_APPS
        if [ -z "$apps" ]; then
            export PROMPT_COMMAND="echo -ne \"\033]0;[${product}-${variant}] ${USER}@${HOSTNAME}: ${PWD}\007\""
        else
            export PROMPT_COMMAND="echo -ne \"\033]0;[$apps $variant] ${USER}@${HOSTNAME}: ${PWD}\007\""
        fi
    fi
}

case `uname -s` in
    Linux)
        function choosesim()
        {
            echo "Build for the simulator or the device?"
            echo "     1. Device"
            echo "     2. Simulator"
            echo

            export TARGET_SIMULATOR=
            local ANSWER
            while [ -z $TARGET_SIMULATOR ]
            do
                echo -n "Which would you like? [1] "
                if [ -z "$1" ] ; then
                    read ANSWER
                else
                    echo $1
                    ANSWER=$1
                fi
                case $ANSWER in
                "")
                    export TARGET_SIMULATOR=false
                    ;;
                1)
                    export TARGET_SIMULATOR=false
                    ;;
                Device)
                    export TARGET_SIMULATOR=false
                    ;;
                2)
                    export TARGET_SIMULATOR=true
                    ;;
                Simulator)
                    export TARGET_SIMULATOR=true
                    ;;
                *)
                    echo
                    echo "I didn't understand your response.  Please try again."
                    echo
                    ;;
                esac
                if [ -n "$1" ] ; then
                    break
                fi
            done

            set_stuff_for_environment
        }
        ;;
    *)
        function choosesim()
        {
            echo "Only device builds are supported for" `uname -s`
            echo "     Forcing TARGET_SIMULATOR=false"
            echo
            if [ -z "$1" ]
            then
                echo -n "Press enter: "
                read
            fi

            export TARGET_SIMULATOR=false
            set_stuff_for_environment
        }
        ;;
esac

function choosetype()
{
    echo "Build type choices are:"
    echo "     1. release"
    echo "     2. debug"
    echo

    local DEFAULT_NUM DEFAULT_VALUE
    if [ $TARGET_SIMULATOR = "false" ] ; then
        DEFAULT_NUM=1
        DEFAULT_VALUE=release
    else
        DEFAULT_NUM=2
        DEFAULT_VALUE=debug
    fi

    export TARGET_BUILD_TYPE=
    local ANSWER
    while [ -z $TARGET_BUILD_TYPE ]
    do
        echo -n "Which would you like? ["$DEFAULT_NUM"] "
        if [ -z "$1" ] ; then
            read ANSWER
        else
            echo $1
            ANSWER=$1
        fi
        case $ANSWER in
        "")
            export TARGET_BUILD_TYPE=$DEFAULT_VALUE
            ;;
        1)
            export TARGET_BUILD_TYPE=release
            ;;
        release)
            export TARGET_BUILD_TYPE=release
            ;;
        2)
            export TARGET_BUILD_TYPE=debug
            ;;
        debug)
            export TARGET_BUILD_TYPE=debug
            ;;
        *)
            echo
            echo "I didn't understand your response.  Please try again."
            echo
            ;;
        esac
        if [ -n "$1" ] ; then
            break
        fi
    done

    set_stuff_for_environment
}

#
# This function isn't really right:  It chooses a TARGET_PRODUCT
# based on the list of boards.  Usually, that gets you something
# that kinda works with a generic product, but really, you should
# pick a product by name.
#
function chooseproduct()
{
    if [ "x$TARGET_PRODUCT" != x ] ; then
        default_value=$TARGET_PRODUCT
    else
        if [ "$TARGET_SIMULATOR" = true ] ; then
            default_value=sim
        else
            default_value=full
        fi
    fi

    export TARGET_PRODUCT=
    local ANSWER
    while [ -z "$TARGET_PRODUCT" ]
    do
        echo -n "Which product would you like? [$default_value] "
        if [ -z "$1" ] ; then
            read ANSWER
        else
            echo $1
            ANSWER=$1
        fi

        if [ -z "$ANSWER" ] ; then
            export TARGET_PRODUCT=$default_value
        else
            if check_product $ANSWER
            then
                export TARGET_PRODUCT=$ANSWER
            else
                echo "** Not a valid product: $ANSWER"
            fi
        fi
        if [ -n "$1" ] ; then
            break
        fi
    done

    set_stuff_for_environment
}

function choosevariant()
{
    echo "Variant choices are:"
    local index=1
    local v
    for v in ${VARIANT_CHOICES[@]}
    do
        # The product name is the name of the directory containing
        # the makefile we found, above.
        echo "     $index. $v"
        index=$(($index+1))
    done

    local default_value=eng
    local ANSWER

    export TARGET_BUILD_VARIANT=
    while [ -z "$TARGET_BUILD_VARIANT" ]
    do
        echo -n "Which would you like? [$default_value] "
        if [ -z "$1" ] ; then
            read ANSWER
        else
            echo $1
            ANSWER=$1
        fi

        if [ -z "$ANSWER" ] ; then
            export TARGET_BUILD_VARIANT=$default_value
        elif (echo -n $ANSWER | grep -q -e "^[0-9][0-9]*$") ; then
            if [ "$ANSWER" -le "${#VARIANT_CHOICES[@]}" ] ; then
                export TARGET_BUILD_VARIANT=${VARIANT_CHOICES[$(($ANSWER-1))]}
            fi
        else
            if check_variant $ANSWER
            then
                export TARGET_BUILD_VARIANT=$ANSWER
            else
                echo "** Not a valid variant: $ANSWER"
            fi
        fi
        if [ -n "$1" ] ; then
            break
        fi
    done
}

function choosecombo()
{
    choosesim $1

    echo
    echo
    choosetype $2

    echo
    echo
    chooseproduct $3

    echo
    echo
    choosevariant $4

    echo
    set_stuff_for_environment
    printconfig
}

# Clear this variable.  It will be built up again when the vendorsetup.sh
# files are included at the end of this file.
unset LUNCH_MENU_CHOICES
function add_lunch_combo()
{
    local new_combo=$1
    local c
    for c in ${LUNCH_MENU_CHOICES[@]} ; do
        if [ "$new_combo" = "$c" ] ; then
            return
        fi
    done
    LUNCH_MENU_CHOICES=(${LUNCH_MENU_CHOICES[@]} $new_combo)
}

# add the default one here
add_lunch_combo full-eng
add_lunch_combo full_x86-eng
add_lunch_combo vbox_x86-eng

function print_lunch_menu()
{
    local uname=$(uname)
    echo
    echo "You're building on" $uname
    echo
    echo "Lunch menu... pick a combo:"

    local i=1
    local choice
    for choice in ${LUNCH_MENU_CHOICES[@]}
    do
        echo "     $i. $choice"
        i=$(($i+1))
    done

    echo
}

function lunch()
{
    local answer

    if [ "$1" ] ; then
        answer=$1
    else
        print_lunch_menu
        echo -n "Which would you like? [full-eng] "
        read answer
    fi

    local selection=

    if [ -z "$answer" ]
    then
        selection=full-eng
    elif [ "$answer" = "simulator" ]
    then
        selection=simulator
    elif (echo -n $answer | grep -q -e "^[0-9][0-9]*$")
    then
        if [ $answer -le ${#LUNCH_MENU_CHOICES[@]} ]
        then
            selection=${LUNCH_MENU_CHOICES[$(($answer-1))]}
        fi
    elif (echo -n $answer | grep -q -e "^[^\-][^\-]*-[^\-][^\-]*$")
    then
        selection=$answer
    fi

    if [ -z "$selection" ]
    then
        echo
        echo "Invalid lunch combo: $answer"
        return 1
    fi

    export TARGET_BUILD_APPS=

    # special case the simulator
    if [ "$selection" = "simulator" ]
    then
        export TARGET_PRODUCT=sim
        export TARGET_BUILD_VARIANT=eng
        export TARGET_SIMULATOR=true
        export TARGET_BUILD_TYPE=debug
    else
        local product=$(echo -n $selection | sed -e "s/-.*$//")
        check_product $product
        if [ $? -ne 0 ]
        then
            echo
            echo "** Don't have a product spec for: '$product'"
            echo "** Do you have the right repo manifest?"
            product=
        fi

        local variant=$(echo -n $selection | sed -e "s/^[^\-]*-//")
        check_variant $variant
        if [ $? -ne 0 ]
        then
            echo
            echo "** Invalid variant: '$variant'"
            echo "** Must be one of ${VARIANT_CHOICES[@]}"
            variant=
        fi

        if [ -z "$product" -o -z "$variant" ]
        then
            echo
            return 1
        fi

        export TARGET_PRODUCT=$product
        export TARGET_BUILD_VARIANT=$variant
        export TARGET_SIMULATOR=false
        export TARGET_BUILD_TYPE=release
    fi # !simulator

    echo

    set_stuff_for_environment
    printconfig
}

# Tab completion for lunch.
function _lunch()
{
    local cur prev opts
    COMPREPLY=()
    cur="${COMP_WORDS[COMP_CWORD]}"
    prev="${COMP_WORDS[COMP_CWORD-1]}"

    COMPREPLY=( $(compgen -W "${LUNCH_MENU_CHOICES[*]}" -- ${cur}) )
    return 0
}
complete -F _lunch lunch

# Configures the build to build unbundled apps.
# Run tapas with one ore more app names (from LOCAL_PACKAGE_NAME)
function tapas()
{
    local variant=$(echo -n $(echo $* | xargs -n 1 echo | grep -E '^(user|userdebug|eng)$'))
    local apps=$(echo -n $(echo $* | xargs -n 1 echo | grep -E -v '^(user|userdebug|eng)$'))

    if [ $(echo $variant | wc -w) -gt 1 ]; then
        echo "tapas: Error: Multiple build variants supplied: $variant"
        return
    fi
    if [ -z "$variant" ]; then
        variant=eng
    fi
    if [ -z "$apps" ]; then
        apps=all
    fi

    export TARGET_PRODUCT=full
    export TARGET_BUILD_VARIANT=$variant
    export TARGET_SIMULATOR=false
    export TARGET_BUILD_TYPE=release
    export TARGET_BUILD_APPS=$apps

    set_stuff_for_environment
    printconfig
}

function gettop
{
    local TOPFILE=build/core/envsetup.mk
    if [ -n "$TOP" -a -f "$TOP/$TOPFILE" ] ; then
        echo $TOP
    else
        if [ -f $TOPFILE ] ; then
            # The following circumlocution (repeated below as well) ensures
            # that we record the true directory name and not one that is
            # faked up with symlink names.
            PWD= /bin/pwd
        else
            # We redirect cd to /dev/null in case it's aliased to
            # a command that prints something as a side-effect
            # (like pushd)
            local HERE=$PWD
            T=
            while [ \( ! \( -f $TOPFILE \) \) -a \( $PWD != "/" \) ]; do
                cd .. > /dev/null
                T=`PWD= /bin/pwd`
            done
            cd $HERE > /dev/null
            if [ -f "$T/$TOPFILE" ]; then
                echo $T
            fi
        fi
    fi
}

function m()
{
    T=$(gettop)
    if [ "$T" ]; then
        make -C $T $@
    else
        echo "Couldn't locate the top of the tree.  Try setting TOP."
    fi
}

function findmakefile()
{
    TOPFILE=build/core/envsetup.mk
    # We redirect cd to /dev/null in case it's aliased to
    # a command that prints something as a side-effect
    # (like pushd)
    local HERE=$PWD
    T=
    while [ \( ! \( -f $TOPFILE \) \) -a \( $PWD != "/" \) ]; do
        T=$PWD
        if [ -f "$T/Android.mk" ]; then
            echo $T/Android.mk
            cd $HERE > /dev/null
            return
        fi
        cd .. > /dev/null
    done
    cd $HERE > /dev/null
}

function mm()
{
    # If we're sitting in the root of the build tree, just do a
    # normal make.
    if [ -f build/core/envsetup.mk -a -f Makefile ]; then
        make $@
    else
        # Find the closest Android.mk file.
        T=$(gettop)
        local M=$(findmakefile)
        # Remove the path to top as the makefilepath needs to be relative
        local M=`echo $M|sed 's:'$T'/::'`
        if [ ! "$T" ]; then
            echo "Couldn't locate the top of the tree.  Try setting TOP."
        elif [ ! "$M" ]; then
            echo "Couldn't locate a makefile from the current directory."
        else
            ONE_SHOT_MAKEFILE=$M make -C $T all_modules $@
        fi
    fi
}

function mmm()
{
    T=$(gettop)
    if [ "$T" ]; then
        local MAKEFILE=
        local ARGS=
        local DIR TO_CHOP
        local DASH_ARGS=$(echo "$@" | awk -v RS=" " -v ORS=" " '/^-.*$/')
        local DIRS=$(echo "$@" | awk -v RS=" " -v ORS=" " '/^[^-].*$/')
        for DIR in $DIRS ; do
            DIR=`echo $DIR | sed -e 's:/$::'`
            if [ -f $DIR/Android.mk ]; then
                TO_CHOP=`(cd -P -- $T && pwd -P) | wc -c | tr -d ' '`
                TO_CHOP=`expr $TO_CHOP + 1`
                START=`PWD= /bin/pwd`
                MFILE=`echo $START | cut -c${TO_CHOP}-`
                if [ "$MFILE" = "" ] ; then
                    MFILE=$DIR/Android.mk
                else
                    MFILE=$MFILE/$DIR/Android.mk
                fi
                MAKEFILE="$MAKEFILE $MFILE"
            else
                if [ "$DIR" = snod ]; then
                    ARGS="$ARGS snod"
                elif [ "$DIR" = showcommands ]; then
                    ARGS="$ARGS showcommands"
                elif [ "$DIR" = dist ]; then
                    ARGS="$ARGS dist"
                elif [ "$DIR" = incrementaljavac ]; then
                    ARGS="$ARGS incrementaljavac"
                else
                    echo "No Android.mk in $DIR."
                    return 1
                fi
            fi
        done
        ONE_SHOT_MAKEFILE="$MAKEFILE" make -C $T $DASH_ARGS all_modules $ARGS
    else
        echo "Couldn't locate the top of the tree.  Try setting TOP."
    fi
}

function croot()
{
    T=$(gettop)
    if [ "$T" ]; then
        cd $(gettop)
    else
        echo "Couldn't locate the top of the tree.  Try setting TOP."
    fi
}

function cproj()
{
    TOPFILE=build/core/envsetup.mk
    # We redirect cd to /dev/null in case it's aliased to
    # a command that prints something as a side-effect
    # (like pushd)
    local HERE=$PWD
    T=
    while [ \( ! \( -f $TOPFILE \) \) -a \( $PWD != "/" \) ]; do
        T=$PWD
        if [ -f "$T/Android.mk" ]; then
            cd $T
            return
        fi
        cd .. > /dev/null
    done
    cd $HERE > /dev/null
    echo "can't find Android.mk"
}

function pid()
{
   local EXE="$1"
   if [ "$EXE" ] ; then
       local PID=`adb shell ps | fgrep $1 | sed -e 's/[^ ]* *\([0-9]*\).*/\1/'`
       echo "$PID"
   else
       echo "usage: pid name"
   fi
}

# systemstack - dump the current stack trace of all threads in the system process
# to the usual ANR traces file
function systemstack()
{
    adb shell echo '""' '>>' /data/anr/traces.txt && adb shell chmod 776 /data/anr/traces.txt && adb shell kill -3 $(pid system_server)
}

function gdbclient()
{
   local OUT_ROOT=$(get_abs_build_var PRODUCT_OUT)
   local OUT_SYMBOLS=$(get_abs_build_var TARGET_OUT_UNSTRIPPED)
   local OUT_SO_SYMBOLS=$(get_abs_build_var TARGET_OUT_SHARED_LIBRARIES_UNSTRIPPED)
   local OUT_EXE_SYMBOLS=$(get_abs_build_var TARGET_OUT_EXECUTABLES_UNSTRIPPED)
   local PREBUILTS=$(get_abs_build_var ANDROID_PREBUILTS)
   if [ "$OUT_ROOT" -a "$PREBUILTS" ]; then
       local EXE="$1"
       if [ "$EXE" ] ; then
           EXE=$1
       else
           EXE="app_process"
       fi

       local PORT="$2"
       if [ "$PORT" ] ; then
           PORT=$2
       else
           PORT=":5039"
       fi

       local PID
       local PROG="$3"
       if [ "$PROG" ] ; then
           PID=`pid $3`
           adb forward "tcp$PORT" "tcp$PORT"
           adb shell gdbserver $PORT --attach $PID &
           sleep 2
       else
               echo ""
               echo "If you haven't done so already, do this first on the device:"
               echo "    gdbserver $PORT /system/bin/$EXE"
                   echo " or"
               echo "    gdbserver $PORT --attach $PID"
               echo ""
       fi

       echo >|"$OUT_ROOT/gdbclient.cmds" "set solib-absolute-prefix $OUT_SYMBOLS"
       echo >>"$OUT_ROOT/gdbclient.cmds" "set solib-search-path $OUT_SO_SYMBOLS"
       echo >>"$OUT_ROOT/gdbclient.cmds" "target remote $PORT"
       echo >>"$OUT_ROOT/gdbclient.cmds" ""

       arm-linux-androideabi-gdb -x "$OUT_ROOT/gdbclient.cmds" "$OUT_EXE_SYMBOLS/$EXE"
  else
       echo "Unable to determine build system output dir."
   fi

}

case `uname -s` in
    Darwin)
        function sgrep()
        {
            find -E . -type f -iregex '.*\.(c|h|cpp|S|java|xml|sh|mk)' -print0 | xargs -0 grep --color -n "$@"
        }

        ;;
    *)
        function sgrep()
        {
            find . -type f -iregex '.*\.\(c\|h\|cpp\|S\|java\|xml\|sh\|mk\)' -print0 | xargs -0 grep --color -n "$@"
        }
        ;;
esac

function jgrep()
{
    find . -type f -name "*\.java" -print0 | xargs -0 grep --color -n "$@"
}

function cgrep()
{
    find . -type f \( -name '*.c' -o -name '*.cc' -o -name '*.cpp' -o -name '*.h' \) -print0 | xargs -0 grep --color -n "$@"
}

function resgrep()
{
    for dir in `find . -name res -type d`; do find $dir -type f -name '*\.xml' -print0 | xargs -0 grep --color -n "$@"; done;
}

case `uname -s` in
    Darwin)
        function mgrep()
        {
            find -E . -type f -iregex '.*/(Makefile|Makefile\..*|.*\.make|.*\.mak|.*\.mk)' -print0 | xargs -0 grep --color -n "$@"
        }

        function treegrep()
        {
            find -E . -type f -iregex '.*\.(c|h|cpp|S|java|xml)' -print0 | xargs -0 grep --color -n -i "$@"
        }

        ;;
    *)
        function mgrep()
        {
            find . -regextype posix-egrep -iregex '(.*\/Makefile|.*\/Makefile\..*|.*\.make|.*\.mak|.*\.mk)' -type f -print0 | xargs -0 grep --color -n "$@"
        }

        function treegrep()
        {
            find . -regextype posix-egrep -iregex '.*\.(c|h|cpp|S|java|xml)' -type f -print0 | xargs -0 grep --color -n -i "$@"
        }

        ;;
esac

function getprebuilt
{
    get_abs_build_var ANDROID_PREBUILTS
}

function tracedmdump()
{
    T=$(gettop)
    if [ ! "$T" ]; then
        echo "Couldn't locate the top of the tree.  Try setting TOP."
        return
    fi
    local prebuiltdir=$(getprebuilt)
    local KERNEL=$T/prebuilt/android-arm/kernel/vmlinux-qemu

    local TRACE=$1
    if [ ! "$TRACE" ] ; then
        echo "usage:  tracedmdump  tracename"
        return
    fi

    if [ ! -r "$KERNEL" ] ; then
        echo "Error: cannot find kernel: '$KERNEL'"
        return
    fi

    local BASETRACE=$(basename $TRACE)
    if [ "$BASETRACE" = "$TRACE" ] ; then
        TRACE=$ANDROID_PRODUCT_OUT/traces/$TRACE
    fi

    echo "post-processing traces..."
    rm -f $TRACE/qtrace.dexlist
    post_trace $TRACE
    if [ $? -ne 0 ]; then
        echo "***"
        echo "*** Error: malformed trace.  Did you remember to exit the emulator?"
        echo "***"
        return
    fi
    echo "generating dexlist output..."
    /bin/ls $ANDROID_PRODUCT_OUT/system/framework/*.jar $ANDROID_PRODUCT_OUT/system/app/*.apk $ANDROID_PRODUCT_OUT/data/app/*.apk 2>/dev/null | xargs dexlist > $TRACE/qtrace.dexlist
    echo "generating dmtrace data..."
    q2dm -r $ANDROID_PRODUCT_OUT/symbols $TRACE $KERNEL $TRACE/dmtrace || return
    echo "generating html file..."
    dmtracedump -h $TRACE/dmtrace >| $TRACE/dmtrace.html || return
    echo "done, see $TRACE/dmtrace.html for details"
    echo "or run:"
    echo "    traceview $TRACE/dmtrace"
}

# communicate with a running device or emulator, set up necessary state,
# and run the hat command.
function runhat()
{
    # process standard adb options
    local adbTarget=""
    if [ "$1" = "-d" -o "$1" = "-e" ]; then
        adbTarget=$1
        shift 1
    elif [ "$1" = "-s" ]; then
        adbTarget="$1 $2"
        shift 2
    fi
    local adbOptions=${adbTarget}
    echo adbOptions = ${adbOptions}

    # runhat options
    local targetPid=$1

    if [ "$targetPid" = "" ]; then
        echo "Usage: runhat [ -d | -e | -s serial ] target-pid"
        return
    fi

    # confirm hat is available
    if [ -z $(which hat) ]; then
        echo "hat is not available in this configuration."
        return
    fi

    # issue "am" command to cause the hprof dump
    local devFile=/sdcard/hprof-$targetPid
    echo "Poking $targetPid and waiting for data..."
    adb ${adbOptions} shell am dumpheap $targetPid $devFile
    echo "Press enter when logcat shows \"hprof: heap dump completed\""
    echo -n "> "
    read

    local localFile=/tmp/$$-hprof

    echo "Retrieving file $devFile..."
    adb ${adbOptions} pull $devFile $localFile

    adb ${adbOptions} shell rm $devFile

    echo "Running hat on $localFile"
    echo "View the output by pointing your browser at http://localhost:7000/"
    echo ""
    hat $localFile
}

function getbugreports()
{
    local reports=(`adb shell ls /sdcard/bugreports | tr -d '\r'`)

    if [ ! "$reports" ]; then
        echo "Could not locate any bugreports."
        return
    fi

    local report
    for report in ${reports[@]}
    do
        echo "/sdcard/bugreports/${report}"
        adb pull /sdcard/bugreports/${report} ${report}
        gunzip ${report}
    done
}

function startviewserver()
{
    local port=4939
    if [ $# -gt 0 ]; then
            port=$1
    fi
    adb shell service call window 1 i32 $port
}

function stopviewserver()
{
    adb shell service call window 2
}

function isviewserverstarted()
{
    adb shell service call window 3
}

function key_home()
{
    adb shell input keyevent 3
}

function key_back()
{
    adb shell input keyevent 4
}

function key_menu()
{
    adb shell input keyevent 82
}

function smoketest()
{
    if [ ! "$ANDROID_PRODUCT_OUT" ]; then
        echo "Couldn't locate output files.  Try running 'lunch' first." >&2
        return
    fi
    T=$(gettop)
    if [ ! "$T" ]; then
        echo "Couldn't locate the top of the tree.  Try setting TOP." >&2
        return
    fi

    (cd "$T" && mmm tests/SmokeTest) &&
      adb uninstall com.android.smoketest > /dev/null &&
      adb uninstall com.android.smoketest.tests > /dev/null &&
      adb install $ANDROID_PRODUCT_OUT/data/app/SmokeTestApp.apk &&
      adb install $ANDROID_PRODUCT_OUT/data/app/SmokeTest.apk &&
      adb shell am instrument -w com.android.smoketest.tests/android.test.InstrumentationTestRunner
}

# simple shortcut to the runtest command
function runtest()
{
    T=$(gettop)
    if [ ! "$T" ]; then
        echo "Couldn't locate the top of the tree.  Try setting TOP." >&2
        return
    fi
    ("$T"/development/testrunner/runtest.py $@)
}

function godir () {
    if [[ -z "$1" ]]; then
        echo "Usage: godir <regex>"
        return
    fi
    T=$(gettop)
    if [[ ! -f $T/filelist ]]; then
        echo -n "Creating index..."
        (cd $T; find . -wholename ./out -prune -o -wholename ./.repo -prune -o -type f > filelist)
        echo " Done"
        echo ""
    fi
    local lines
    lines=($(grep "$1" $T/filelist | sed -e 's/\/[^/]*$//' | sort | uniq)) 
    if [[ ${#lines[@]} = 0 ]]; then
        echo "Not found"
        return
    fi
    local pathname
    local choice
    if [[ ${#lines[@]} > 1 ]]; then
        while [[ -z "$pathname" ]]; do
            local index=1
            local line
            for line in ${lines[@]}; do
                printf "%6s %s\n" "[$index]" $line
                index=$(($index + 1)) 
            done
            echo
            echo -n "Select one: "
            unset choice
            read choice
            if [[ $choice -gt ${#lines[@]} || $choice -lt 1 ]]; then
                echo "Invalid choice"
                continue
            fi
            pathname=${lines[$(($choice-1))]}
        done
    else
        pathname=${lines[0]}
    fi
    cd $T/$pathname
}

# Force JAVA_HOME to point to java 1.6 if it isn't already set
function set_java_home() {
    if [ ! "$JAVA_HOME" ]; then
        case `uname -s` in
            Darwin)
                export JAVA_HOME=/System/Library/Frameworks/JavaVM.framework/Versions/1.6/Home
                ;;
            *)
                export JAVA_HOME=/usr/lib/jvm/java-6-sun
                ;;
        esac
    fi
}

if [ "x$SHELL" != "x/bin/bash" ]; then
    case `ps -o command -p $$` in
        *bash*)
            ;;
        *)
            echo "WARNING: Only bash is supported, use of other shell would lead to erroneous results"
            ;;
    esac
fi

# Execute the contents of any vendorsetup.sh files we can find.
for f in `/bin/ls vendor/*/vendorsetup.sh vendor/*/*/vendorsetup.sh device/*/*/vendorsetup.sh 2> /dev/null`
do
    echo "including $f"
    . $f
done
unset f<|MERGE_RESOLUTION|>--- conflicted
+++ resolved
@@ -109,18 +109,20 @@
     # and in with the new
     CODE_REVIEWS=
     prebuiltdir=$(getprebuilt)
-<<<<<<< HEAD
-    export ANDROID_EABI_TOOLCHAIN=$prebuiltdir/toolchain/arm-linux-androideabi-4.4.x/bin
-    export ARM_EABI_TOOLCHAIN=$prebuiltdir/toolchain/arm-eabi-4.4.3/bin
-=======
-    toolchaindir=toolchain/arm-eabi-4.4.3/bin
+
     # The gcc toolchain does not exists for windows/cygwin. In this case, do not reference it.
+    export ANDROID_EABI_TOOLCHAIN=
+    toolchaindir=toolchain/arm-linux-androideabi-4.4.x/bin
     if [ -d "$prebuiltdir/$toolchaindir" ]; then
         export ANDROID_EABI_TOOLCHAIN=$prebuiltdir/$toolchaindir
-    else
-        export ANDROID_EABI_TOOLCHAIN=
-    fi
->>>>>>> 8508a073
+    fi
+
+    export ARM_EABI_TOOLCHAIN=
+    toolchaindir=toolchain/arm-eabi-4.4.3/bin
+    if [ -d "$prebuiltdir/$toolchaindir" ]; then
+        export ARM_EABI_TOOLCHAIN=$prebuiltdir/$toolchaindir
+    fi
+
     export ANDROID_TOOLCHAIN=$ANDROID_EABI_TOOLCHAIN
     export ANDROID_QTOOLS=$T/development/emulator/qtools
     export ANDROID_BUILD_PATHS=:$(get_build_var ANDROID_BUILD_PATHS):$ANDROID_QTOOLS:$ANDROID_TOOLCHAIN:$ARM_EABI_TOOLCHAIN$CODE_REVIEWS
