--- conflicted
+++ resolved
@@ -573,11 +573,7 @@
     } else {
     /* show me */
       // first hide all other siblings
-<<<<<<< HEAD
-      var $others = $('li.nav-section.expanded', $(this).closest('ul'));
-=======
       var $others = $('li.nav-section.expanded', $(this).closest('ul')).not('.sticky');
->>>>>>> d54f8c2d
       $others.removeClass('expanded').children('ul').slideUp(250);
 
       // now expand me
@@ -2166,12 +2162,6 @@
 
 // when an event on the browser history occurs (back, forward, load) requery hash and do search
 $(window).hashchange( function(){
-  // Handle hash changes in the samples browser
-  if ($("body").hasClass("samples") && location.href.indexOf("/samples/index.html") != -1) {
-    showSamples();
-    highlightSidenav();
-    resizeNav();
-  }
   // Exit if the hash isn't a search query or there's an error in the query
   if ((location.hash.indexOf("q=") == -1) || (query == "undefined")) {
     // If the results pane is open, close it.
@@ -2721,12 +2711,9 @@
     $containerUl.append(new_google_node2(node_data));
   }
 
-<<<<<<< HEAD
-=======
   // Make all third-generation list items 'sticky' to prevent them from collapsing
   $containerUl.find('li li li.nav-section').addClass('sticky');
 
->>>>>>> d54f8c2d
   initExpandableNavItems("#"+navtree_id);
 }
 
@@ -2739,17 +2726,11 @@
   var $li = $('<li>');
   var $a;
   if (node_data[NODE_HREF] != null) {
-<<<<<<< HEAD
-    $a = $('<a href="' + toRoot + node_data[NODE_HREF] + '">' + linkText + '</a>');
-  } else {
-    $a = $('<a href="#" onclick="return false;">' + linkText + '/</a>');
-=======
     $a = $('<a href="' + toRoot + node_data[NODE_HREF] + '" title="' + linkText + '" >'
         + linkText + '</a>');
   } else {
     $a = $('<a href="#" onclick="return false;" title="' + linkText + '" >'
         + linkText + '/</a>');
->>>>>>> d54f8c2d
   }
   var $childUl = $('<ul>');
   if (node_data[NODE_CHILDREN] != null) {
@@ -2816,11 +2797,6 @@
   $.getScript(toRoot + 'samples_navtree_data.js', function(data, textStatus, jqxhr) {
       // when the file is loaded, initialize the tree
       if(jqxhr.status === 200) {
-<<<<<<< HEAD
-          init_google_navtree2("nav.samples-nav", SAMPLES_NAVTREE_DATA);
-          highlightSidenav();
-          resizeNav();
-=======
           // hack to remove the "about the samples" link then put it back in
           // after we nuke the list to remove the dummy static list of samples
           var $firstLi = $("#nav.samples-nav > li:first-child").clone();
@@ -2833,7 +2809,6 @@
           if ($("#jd-content #samples").length) {
             showSamples();
           }
->>>>>>> d54f8c2d
       }
   });
 }
@@ -2983,18 +2958,12 @@
         range.moveToElementText(element);
         range.select();
     } else if (window.getSelection) { //all others
-<<<<<<< HEAD
-        selection = window.getSelection();        
-=======
         selection = window.getSelection();
->>>>>>> d54f8c2d
         range = doc.createRange();
         range.selectNodeContents(element);
         selection.removeAllRanges();
         selection.addRange(range);
     }
-<<<<<<< HEAD
-=======
 }
 
 
@@ -3016,5 +2985,4 @@
 
   $("#samples").append($ul);
 
->>>>>>> d54f8c2d
 }