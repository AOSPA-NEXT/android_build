#!/bin/bash

set -ex

function apply_droidstubs_hack() {
    if ! grep -q 'STOPSHIP: RESTORE THIS LOGIC WHEN DECLARING "REL" BUILD' "$top/build/soong/java/droidstubs.go" ; then
        local build_soong_git_root="$(readlink -f $top/build/soong)"
<<<<<<< HEAD
        git -C "$build_soong_git_root" apply --allow-empty ../../build/make/tools/finalization/build_soong_java_droidstubs.go.apply_hack.diff
=======
        patch --strip=1 --no-backup-if-mismatch --directory="$build_soong_git_root" --input=../../build/make/tools/finalization/build_soong_java_droidstubs.go.apply_hack.diff
>>>>>>> 2552a1b0
    fi
}

function apply_resources_sdk_int_fix() {
    if ! grep -q 'public static final int RESOURCES_SDK_INT = SDK_INT;' "$top/frameworks/base/core/java/android/os/Build.java" ; then
        local base_git_root="$(readlink -f $top/frameworks/base)"
<<<<<<< HEAD
        git -C "$base_git_root" apply --allow-empty ../../build/make/tools/finalization/frameworks_base.apply_resource_sdk_int.diff
=======
        patch --strip=1 --no-backup-if-mismatch --directory="$base_git_root" --input=../../build/make/tools/finalization/frameworks_base.apply_resource_sdk_int.diff
>>>>>>> 2552a1b0
    fi
}

function finalize_bionic_ndk() {
    # Adding __ANDROID_API_<>__.
    # If this hasn't done then it's not used and not really needed. Still, let's check and add this.
    local api_level="$top/bionic/libc/include/android/api-level.h"
    if ! grep -q "\__.*$((${FINAL_PLATFORM_SDK_VERSION}))" $api_level ; then
        local tmpfile=$(mktemp /tmp/finalization.XXXXXX)
        echo "
/** Names the \"${FINAL_PLATFORM_CODENAME:0:1}\" API level ($FINAL_PLATFORM_SDK_VERSION), for comparison against \`__ANDROID_API__\`. */
#define __ANDROID_API_${FINAL_PLATFORM_CODENAME:0:1}__ $FINAL_PLATFORM_SDK_VERSION" > "$tmpfile"

        local api_level="$top/bionic/libc/include/android/api-level.h"
        sed -i -e "/__.*$((${FINAL_PLATFORM_SDK_VERSION}-1))/r""$tmpfile" $api_level

        rm "$tmpfile"
    fi
}

function finalize_modules_utils() {
    local shortCodename="${FINAL_PLATFORM_CODENAME:0:1}"
    local methodPlaceholder="INSERT_NEW_AT_LEAST_${shortCodename}_METHOD_HERE"

    local tmpfile=$(mktemp /tmp/finalization.XXXXXX)
    echo "    /** Checks if the device is running on a release version of Android $FINAL_PLATFORM_CODENAME or newer */
    @ChecksSdkIntAtLeast(api = $FINAL_PLATFORM_SDK_VERSION /* BUILD_VERSION_CODES.$FINAL_PLATFORM_CODENAME */)
    public static boolean isAtLeast${FINAL_PLATFORM_CODENAME:0:1}() {
        return SDK_INT >= $FINAL_PLATFORM_SDK_VERSION;
    }" > "$tmpfile"

    local javaFuncRegex='\/\*\*[^{]*isAtLeast'"${shortCodename}"'() {[^{}]*}'
    local javaFuncReplace="N;N;N;N;N;N;N;N; s/$javaFuncRegex/$methodPlaceholder/; /$javaFuncRegex/!{P;D};"

    local javaSdkLevel="$top/frameworks/libs/modules-utils/java/com/android/modules/utils/build/SdkLevel.java"
    sed -i "$javaFuncReplace" $javaSdkLevel

    sed -i "/${methodPlaceholder}"'/{
           r '"$tmpfile"'
           d}' $javaSdkLevel

    echo "// Checks if the device is running on release version of Android ${FINAL_PLATFORM_CODENAME:0:1} or newer.
inline bool IsAtLeast${FINAL_PLATFORM_CODENAME:0:1}() { return android_get_device_api_level() >= $FINAL_PLATFORM_SDK_VERSION; }" > "$tmpfile"

    local cppFuncRegex='\/\/[^{]*IsAtLeast'"${shortCodename}"'() {[^{}]*}'
    local cppFuncReplace="N;N;N;N;N;N; s/$cppFuncRegex/$methodPlaceholder/; /$cppFuncRegex/!{P;D};"

    local cppSdkLevel="$top/frameworks/libs/modules-utils/build/include/android-modules-utils/sdk_level.h"
    sed -i "$cppFuncReplace" $cppSdkLevel
    sed -i "/${methodPlaceholder}"'/{
           r '"$tmpfile"'
           d}' $cppSdkLevel

    rm "$tmpfile"
}

function finalize_aidl_vndk_sdk_resources() {
    local top="$(dirname "$0")"/../../../..
    source $top/build/make/tools/finalization/environment.sh

    local SDK_CODENAME="public static final int $FINAL_PLATFORM_CODENAME_JAVA = CUR_DEVELOPMENT;"
    local SDK_VERSION="public static final int $FINAL_PLATFORM_CODENAME_JAVA = $FINAL_PLATFORM_SDK_VERSION;"

    # default target to modify tree and build SDK
    local m="$top/build/soong/soong_ui.bash --make-mode TARGET_PRODUCT=aosp_arm64 TARGET_BUILD_VARIANT=userdebug DIST_DIR=out/dist"

    # The full process can be found at (INTERNAL) go/android-sdk-finalization.

    # apply droidstubs hack to prevent tools from incrementing an API version
    apply_droidstubs_hack

    # bionic/NDK
    finalize_bionic_ndk

    # VNDK definitions for new SDK version
    cp "$top/development/vndk/tools/definition-tool/datasets/vndk-lib-extra-list-current.txt" \
       "$top/development/vndk/tools/definition-tool/datasets/vndk-lib-extra-list-$FINAL_PLATFORM_SDK_VERSION.txt"

    AIDL_TRANSITIVE_FREEZE=true $m aidl-freeze-api create_reference_dumps

    # Generate ABI dumps
    ANDROID_BUILD_TOP="$top" out/host/linux-x86/bin/create_reference_dumps

    echo "NOTE: THIS INTENTIONALLY MAY FAIL AND REPAIR ITSELF (until 'DONE')"
    # Update new versions of files. See update-vndk-list.sh (which requires envsetup.sh)
    $m check-vndk-list || \
        { cp $top/out/soong/vndk/vndk.libraries.txt $top/build/make/target/product/gsi/current.txt; }
    echo "DONE: THIS INTENTIONALLY MAY FAIL AND REPAIR ITSELF"

    # Finalize SDK

    # frameworks/libs/modules-utils
    finalize_modules_utils

    # development/sdk
    local platform_source="$top/development/sdk/platform_source.prop_template"
    sed -i -e 's/Pkg\.Revision.*/Pkg\.Revision=1/g' $platform_source
    local build_tools_source="$top/development/sdk/build_tools_source.prop_template"
    sed -i -e 's/Pkg\.Revision.*/Pkg\.Revision=${PLATFORM_SDK_VERSION}.0.0/g' $build_tools_source

    # build/make
    local version_defaults="$top/build/make/core/version_defaults.mk"
    sed -i -e "s/PLATFORM_SDK_VERSION := .*/PLATFORM_SDK_VERSION := ${FINAL_PLATFORM_SDK_VERSION}/g" $version_defaults
    sed -i -e "s/PLATFORM_VERSION_LAST_STABLE := .*/PLATFORM_VERSION_LAST_STABLE := ${FINAL_PLATFORM_VERSION}/g" $version_defaults
    sed -i -e "s/sepolicy_major_vers := .*/sepolicy_major_vers := ${FINAL_PLATFORM_SDK_VERSION}/g" "$top/build/make/core/config.mk"
    cp "$top/build/make/target/product/gsi/current.txt" "$top/build/make/target/product/gsi/$FINAL_PLATFORM_SDK_VERSION.txt"

    # build/bazel
    local codename_version="\"${FINAL_PLATFORM_CODENAME}\": ${FINAL_PLATFORM_SDK_VERSION}"
    if ! grep -q "$codename_version" "$top/build/bazel/rules/common/api_constants.bzl" ; then
        sed -i -e "/:.*$((${FINAL_PLATFORM_SDK_VERSION}-1)),/a \\    $codename_version," "$top/build/bazel/rules/common/api_constants.bzl"
    fi

    # cts
    echo ${FINAL_PLATFORM_VERSION} > "$top/cts/tests/tests/os/assets/platform_releases.txt"
    sed -i -e "s/EXPECTED_SDK = $((${FINAL_PLATFORM_SDK_VERSION}-1))/EXPECTED_SDK = ${FINAL_PLATFORM_SDK_VERSION}/g" "$top/cts/tests/tests/os/src/android/os/cts/BuildVersionTest.java"

    # libcore
    sed -i "s%$SDK_CODENAME%$SDK_VERSION%g" "$top/libcore/dalvik/src/main/java/dalvik/annotation/compat/VersionCodes.java"

    # platform_testing
    local version_codes="$top/platform_testing/libraries/compatibility-common-util/src/com/android/compatibility/common/util/VersionCodes.java"
    sed -i -e "/=.*$((${FINAL_PLATFORM_SDK_VERSION}-1));/a \\    ${SDK_VERSION}" $version_codes

    # Finalize resources
    "$top/frameworks/base/tools/aapt2/tools/finalize_res.py" \
           "$top/frameworks/base/core/res/res/values/public-staging.xml" \
           "$top/frameworks/base/core/res/res/values/public-final.xml"

    # frameworks/base
    sed -i "s%$SDK_CODENAME%$SDK_VERSION%g" "$top/frameworks/base/core/java/android/os/Build.java"
    apply_resources_sdk_int_fix
    sed -i -e "/=.*$((${FINAL_PLATFORM_SDK_VERSION}-1)),/a \\    SDK_${FINAL_PLATFORM_CODENAME_JAVA} = ${FINAL_PLATFORM_SDK_VERSION}," "$top/frameworks/base/tools/aapt/SdkConstants.h"
    sed -i -e "/=.*$((${FINAL_PLATFORM_SDK_VERSION}-1)),/a \\  SDK_${FINAL_PLATFORM_CODENAME_JAVA} = ${FINAL_PLATFORM_SDK_VERSION}," "$top/frameworks/base/tools/aapt2/SdkConstants.h"

    # Bump Mainline SDK extension version.
    local SDKEXT="packages/modules/SdkExtensions/"
    "$top/packages/modules/SdkExtensions/gen_sdk/bump_sdk.sh" ${FINAL_MAINLINE_EXTENSION}
    # Leave the last commit as a set of modified files.
    # The code to create a finalization topic will pick it up later.
    git -C ${SDKEXT} reset HEAD~1

    local version_defaults="$top/build/make/core/version_defaults.mk"
    sed -i -e "s/PLATFORM_SDK_EXTENSION_VERSION := .*/PLATFORM_SDK_EXTENSION_VERSION := ${FINAL_MAINLINE_EXTENSION}/g" $version_defaults

    # Force update current.txt
    $m clobber
    $m update-api
}

finalize_aidl_vndk_sdk_resources
<|MERGE_RESOLUTION|>--- conflicted
+++ resolved
@@ -5,22 +5,14 @@
 function apply_droidstubs_hack() {
     if ! grep -q 'STOPSHIP: RESTORE THIS LOGIC WHEN DECLARING "REL" BUILD' "$top/build/soong/java/droidstubs.go" ; then
         local build_soong_git_root="$(readlink -f $top/build/soong)"
-<<<<<<< HEAD
-        git -C "$build_soong_git_root" apply --allow-empty ../../build/make/tools/finalization/build_soong_java_droidstubs.go.apply_hack.diff
-=======
         patch --strip=1 --no-backup-if-mismatch --directory="$build_soong_git_root" --input=../../build/make/tools/finalization/build_soong_java_droidstubs.go.apply_hack.diff
->>>>>>> 2552a1b0
     fi
 }
 
 function apply_resources_sdk_int_fix() {
     if ! grep -q 'public static final int RESOURCES_SDK_INT = SDK_INT;' "$top/frameworks/base/core/java/android/os/Build.java" ; then
         local base_git_root="$(readlink -f $top/frameworks/base)"
-<<<<<<< HEAD
-        git -C "$base_git_root" apply --allow-empty ../../build/make/tools/finalization/frameworks_base.apply_resource_sdk_int.diff
-=======
         patch --strip=1 --no-backup-if-mismatch --directory="$base_git_root" --input=../../build/make/tools/finalization/frameworks_base.apply_resource_sdk_int.diff
->>>>>>> 2552a1b0
     fi
 }
 
