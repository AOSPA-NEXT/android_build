#!/usr/bin/env python
#
# Copyright (C) 2008 The Android Open Source Project
#
# Licensed under the Apache License, Version 2.0 (the "License");
# you may not use this file except in compliance with the License.
# You may obtain a copy of the License at
#
#      http://www.apache.org/licenses/LICENSE-2.0
#
# Unless required by applicable law or agreed to in writing, software
# distributed under the License is distributed on an "AS IS" BASIS,
# WITHOUT WARRANTIES OR CONDITIONS OF ANY KIND, either express or implied.
# See the License for the specific language governing permissions and
# limitations under the License.

"""
Given a target-files zipfile, produces an image zipfile suitable for
use with 'fastboot update'.

Usage:  img_from_target_files [flags] input_target_files output_image_zip

  -b  (--board_config)  <file>
      Deprecated.

"""

import sys

if sys.hexversion < 0x02040000:
  print >> sys.stderr, "Python 2.4 or newer is required."
  sys.exit(1)

import errno
import os
import re
import shutil
import subprocess
import tempfile
import zipfile

# missing in Python 2.4 and before
if not hasattr(os, "SEEK_SET"):
  os.SEEK_SET = 0

import common

OPTIONS = common.OPTIONS

def AddUserdata(output_zip):
  """Create an empty userdata image and store it in output_zip."""

  print "creating userdata.img..."

  # The name of the directory it is making an image out of matters to
  # mkyaffs2image.  So we create a temp dir, and within it we create an
  # empty dir named "data", and build the image from that.
  temp_dir = tempfile.mkdtemp()
  user_dir = os.path.join(temp_dir, "data")
  os.mkdir(user_dir)
  img = tempfile.NamedTemporaryFile()

  build_command = []
  fstab = OPTIONS.info_dict["fstab"]
  if fstab and fstab["/data"].fs_type.startswith("ext"):
    build_command = ["mkuserimg.sh",
                     user_dir, img.name,
                     fstab["/data"].fs_type, "userdata"]
    if "userdata_size" in OPTIONS.info_dict:
      build_command.append(str(OPTIONS.info_dict["userdata_size"]))
  else:
    build_command = ["mkyaffs2image", "-f"]
    extra = OPTIONS.info_dict.get("mkyaffs2_extra_flags", None)
    if extra:
      build_command.extend(extra.split())
    build_command.append(user_dir)
    build_command.append(img.name)

  p = common.Run(build_command);
  p.communicate()
  assert p.returncode == 0, "build userdata.img image failed"

  common.CheckSize(img.name, "userdata.img", OPTIONS.info_dict)
  output_zip.write(img.name, "userdata.img")
  img.close()
  os.rmdir(user_dir)
  os.rmdir(temp_dir)


def AddSystem(output_zip):
  """Turn the contents of SYSTEM into a system image and store it in
  output_zip."""

  print "creating system.img..."

  img = tempfile.NamedTemporaryFile()

  # The name of the directory it is making an image out of matters to
  # mkyaffs2image.  It wants "system" but we have a directory named
  # "SYSTEM", so create a symlink.
  try:
    os.symlink(os.path.join(OPTIONS.input_tmp, "SYSTEM"),
               os.path.join(OPTIONS.input_tmp, "system"))
  except OSError, e:
      # bogus error on my mac version?
      #   File "./build/tools/releasetools/img_from_target_files", line 86, in AddSystem
      #     os.path.join(OPTIONS.input_tmp, "system"))
      # OSError: [Errno 17] File exists
    if (e.errno == errno.EEXIST):
      pass

  build_command = []
  fstab = OPTIONS.info_dict["fstab"]
  if fstab and fstab["/system"].fs_type.startswith("ext"):
    build_command = ["mkuserimg.sh",
                     os.path.join(OPTIONS.input_tmp, "system"), img.name,
<<<<<<< HEAD
                     fstab["/system"].fs_type, "system"]
    if "system_img" in OPTIONS.info_dict:
=======
                     OPTIONS.info_dict["fstab"]["/system"].fs_type, "system"]
    if "system_size" in OPTIONS.info_dict:
>>>>>>> e1daf61d
      build_command.append(str(OPTIONS.info_dict["system_size"]))
  else:
    build_command = ["mkyaffs2image", "-f"]
    extra = OPTIONS.info_dict.get("mkyaffs2_extra_flags", None)
    if extra:
      build_command.extend(extra.split())
    build_command.append(os.path.join(OPTIONS.input_tmp, "system"))
    build_command.append(img.name)

  p = common.Run(build_command)
  p.communicate()
  assert p.returncode == 0, "build system.img image failed"

  img.seek(os.SEEK_SET, 0)
  data = img.read()
  img.close()

  common.CheckSize(data, "system.img", OPTIONS.info_dict)
  common.ZipWriteStr(output_zip, "system.img", data)


def CopyInfo(output_zip):
  """Copy the android-info.txt file from the input to the output."""
  output_zip.write(os.path.join(OPTIONS.input_tmp, "OTA", "android-info.txt"),
                   "android-info.txt")


def main(argv):

  def option_handler(o, a):
    if o in ("-b", "--board_config"):
      pass       # deprecated
    else:
      return False
    return True

  args = common.ParseOptions(argv, __doc__,
                             extra_opts="b:",
                             extra_long_opts=["board_config="],
                             extra_option_handler=option_handler)

  if len(args) != 2:
    common.Usage(__doc__)
    sys.exit(1)

  OPTIONS.input_tmp = common.UnzipTemp(args[0])

  input_zip = zipfile.ZipFile(args[0], "r")
  OPTIONS.info_dict = common.LoadInfoDict(input_zip)

  output_zip = zipfile.ZipFile(args[1], "w", compression=zipfile.ZIP_DEFLATED)

  common.AddBoot(output_zip, OPTIONS.info_dict)
  common.AddRecovery(output_zip, OPTIONS.info_dict)
  AddSystem(output_zip)
  AddUserdata(output_zip)
  CopyInfo(output_zip)

  print "cleaning up..."
  output_zip.close()
  shutil.rmtree(OPTIONS.input_tmp)

  print "done."


if __name__ == '__main__':
  try:
    main(sys.argv[1:])
  except common.ExternalError, e:
    print
    print "   ERROR: %s" % (e,)
    print
    sys.exit(1)<|MERGE_RESOLUTION|>--- conflicted
+++ resolved
@@ -114,13 +114,8 @@
   if fstab and fstab["/system"].fs_type.startswith("ext"):
     build_command = ["mkuserimg.sh",
                      os.path.join(OPTIONS.input_tmp, "system"), img.name,
-<<<<<<< HEAD
                      fstab["/system"].fs_type, "system"]
-    if "system_img" in OPTIONS.info_dict:
-=======
-                     OPTIONS.info_dict["fstab"]["/system"].fs_type, "system"]
     if "system_size" in OPTIONS.info_dict:
->>>>>>> e1daf61d
       build_command.append(str(OPTIONS.info_dict["system_size"]))
   else:
     build_command = ["mkyaffs2image", "-f"]
