--- conflicted
+++ resolved
@@ -119,16 +119,6 @@
 
 PARTITION_ITEM_PATTERN = re.compile(r'^([A-Z_]+)/\*$')
 
-<<<<<<< HEAD
-# In apexkeys.txt or apkcerts.txt, we may find partition tags on the various
-# entries in the file. We use these partition tags to filter the entries in
-# those files from the two different target files packages to produce a merged
-# apexkeys.txt or apkcerts.txt file. A partition tag (e.g., for the product
-# partition) looks like this: 'partition="_PRODUCT"' or 'partition="product".
-# We use the group syntax grab the value of the tag.
-
-PARTITION_TAG_PATTERN = re.compile(r'partition="(.*)"')
-=======
 # In apexkeys.txt or apkcerts.txt, we will find partition tags on each entry in
 # the file. We use these partition tags to filter the entries in those files
 # from the two different target files packages to produce a merged apexkeys.txt
@@ -138,7 +128,6 @@
 # same line.
 
 PARTITION_TAG_PATTERN = re.compile(r'partition="(.*?)"')
->>>>>>> 8e9a494d
 
 # The sorting algorithm for apexkeys.txt and apkcerts.txt does not include the
 # ".apex" or ".apk" suffix, so we use the following pattern to extract a key.
