#
# Copyright (C) 2018 The Android Open Source Project
#
# Licensed under the Apache License, Version 2.0 (the "License");
# you may not use this file except in compliance with the License.
# You may obtain a copy of the License at
#
#      http://www.apache.org/licenses/LICENSE-2.0
#
# Unless required by applicable law or agreed to in writing, software
# distributed under the License is distributed on an "AS IS" BASIS,
# WITHOUT WARRANTIES OR CONDITIONS OF ANY KIND, either express or implied.
# See the License for the specific language governing permissions and
# limitations under the License.
#

import copy
import os
import os.path
import zipfile

import common
import test_utils
from ota_from_target_files import (
    _LoadOemDicts, AbOtaPropertyFiles, FinalizeMetadata,
    GetPackageMetadata, GetTargetFilesZipForSecondaryImages,
    GetTargetFilesZipWithoutPostinstallConfig, NonAbOtaPropertyFiles,
    Payload, PayloadSigner, POSTINSTALL_CONFIG, PropertyFiles,
    StreamingPropertyFiles, WriteFingerprintAssertion,
<<<<<<< HEAD
    CalculateRuntimeFingerprints)
=======
    CalculateRuntimeDevicesAndFingerprints)
>>>>>>> 8098b73e


def construct_target_files(secondary=False):
  """Returns a target-files.zip file for generating OTA packages."""
  target_files = common.MakeTempFile(prefix='target_files-', suffix='.zip')
  with zipfile.ZipFile(target_files, 'w') as target_files_zip:
    # META/update_engine_config.txt
    target_files_zip.writestr(
        'META/update_engine_config.txt',
        "PAYLOAD_MAJOR_VERSION=2\nPAYLOAD_MINOR_VERSION=4\n")

    # META/postinstall_config.txt
    target_files_zip.writestr(
        POSTINSTALL_CONFIG,
        '\n'.join([
            "RUN_POSTINSTALL_system=true",
            "POSTINSTALL_PATH_system=system/bin/otapreopt_script",
            "FILESYSTEM_TYPE_system=ext4",
            "POSTINSTALL_OPTIONAL_system=true",
        ]))

    ab_partitions = [
        ('IMAGES', 'boot'),
        ('IMAGES', 'system'),
        ('IMAGES', 'vendor'),
        ('RADIO', 'bootloader'),
        ('RADIO', 'modem'),
    ]
    # META/ab_partitions.txt
    target_files_zip.writestr(
        'META/ab_partitions.txt',
        '\n'.join([partition[1] for partition in ab_partitions]))

    # Create dummy images for each of them.
    for path, partition in ab_partitions:
      target_files_zip.writestr(
          '{}/{}.img'.format(path, partition),
          os.urandom(len(partition)))

    # system_other shouldn't appear in META/ab_partitions.txt.
    if secondary:
      target_files_zip.writestr('IMAGES/system_other.img',
                                os.urandom(len("system_other")))

  return target_files


class LoadOemDictsTest(test_utils.ReleaseToolsTestCase):

  def test_NoneDict(self):
    self.assertIsNone(_LoadOemDicts(None))

  def test_SingleDict(self):
    dict_file = common.MakeTempFile()
    with open(dict_file, 'w') as dict_fp:
      dict_fp.write('abc=1\ndef=2\nxyz=foo\na.b.c=bar\n')

    oem_dicts = _LoadOemDicts([dict_file])
    self.assertEqual(1, len(oem_dicts))
    self.assertEqual('foo', oem_dicts[0]['xyz'])
    self.assertEqual('bar', oem_dicts[0]['a.b.c'])

  def test_MultipleDicts(self):
    oem_source = []
    for i in range(3):
      dict_file = common.MakeTempFile()
      with open(dict_file, 'w') as dict_fp:
        dict_fp.write(
            'ro.build.index={}\ndef=2\nxyz=foo\na.b.c=bar\n'.format(i))
      oem_source.append(dict_file)

    oem_dicts = _LoadOemDicts(oem_source)
    self.assertEqual(3, len(oem_dicts))
    for i, oem_dict in enumerate(oem_dicts):
      self.assertEqual('2', oem_dict['def'])
      self.assertEqual('foo', oem_dict['xyz'])
      self.assertEqual('bar', oem_dict['a.b.c'])
      self.assertEqual('{}'.format(i), oem_dict['ro.build.index'])


class OtaFromTargetFilesTest(test_utils.ReleaseToolsTestCase):
  TEST_TARGET_INFO_DICT = {
      'build.prop': common.PartitionBuildProps.FromDictionary(
          'system', {
              'ro.product.device': 'product-device',
              'ro.build.fingerprint': 'build-fingerprint-target',
              'ro.build.version.incremental': 'build-version-incremental-target',
              'ro.build.version.sdk': '27',
              'ro.build.version.security_patch': '2017-12-01',
              'ro.build.date.utc': '1500000000'}
      )
  }

  TEST_SOURCE_INFO_DICT = {
      'build.prop': common.PartitionBuildProps.FromDictionary(
          'system', {
              'ro.product.device': 'product-device',
              'ro.build.fingerprint': 'build-fingerprint-source',
              'ro.build.version.incremental': 'build-version-incremental-source',
              'ro.build.version.sdk': '25',
              'ro.build.version.security_patch': '2016-12-01',
              'ro.build.date.utc': '1400000000'}
      )
  }

  TEST_INFO_DICT_USES_OEM_PROPS = {
      'build.prop': common.PartitionBuildProps.FromDictionary(
          'system', {
              'ro.product.name': 'product-name',
              'ro.build.thumbprint': 'build-thumbprint',
              'ro.build.bar': 'build-bar'}
      ),
      'vendor.build.prop': common.PartitionBuildProps.FromDictionary(
          'vendor', {
               'ro.vendor.build.fingerprint': 'vendor-build-fingerprint'}
      ),
      'property1': 'value1',
      'property2': 4096,
      'oem_fingerprint_properties': 'ro.product.device ro.product.brand',
  }

  TEST_OEM_DICTS = [
      {
          'ro.product.brand': 'brand1',
          'ro.product.device': 'device1',
      },
      {
          'ro.product.brand': 'brand2',
          'ro.product.device': 'device2',
      },
      {
          'ro.product.brand': 'brand3',
          'ro.product.device': 'device3',
      },
  ]

  def setUp(self):
    self.testdata_dir = test_utils.get_testdata_dir()
    self.assertTrue(os.path.exists(self.testdata_dir))

    # Reset the global options as in ota_from_target_files.py.
    common.OPTIONS.incremental_source = None
    common.OPTIONS.downgrade = False
    common.OPTIONS.retrofit_dynamic_partitions = False
    common.OPTIONS.timestamp = False
    common.OPTIONS.wipe_user_data = False
    common.OPTIONS.no_signing = False
    common.OPTIONS.package_key = os.path.join(self.testdata_dir, 'testkey')
    common.OPTIONS.key_passwords = {
        common.OPTIONS.package_key : None,
    }

    common.OPTIONS.search_path = test_utils.get_search_path()

  def test_GetPackageMetadata_abOta_full(self):
    target_info_dict = copy.deepcopy(self.TEST_TARGET_INFO_DICT)
    target_info_dict['ab_update'] = 'true'
    target_info = common.BuildInfo(target_info_dict, None)
    metadata = GetPackageMetadata(target_info)
    self.assertDictEqual(
        {
            'ota-type' : 'AB',
            'ota-required-cache' : '0',
            'post-build' : 'build-fingerprint-target',
            'post-build-incremental' : 'build-version-incremental-target',
            'post-sdk-level' : '27',
            'post-security-patch-level' : '2017-12-01',
            'post-timestamp' : '1500000000',
            'pre-device' : 'product-device',
        },
        metadata)

  def test_GetPackageMetadata_abOta_incremental(self):
    target_info_dict = copy.deepcopy(self.TEST_TARGET_INFO_DICT)
    target_info_dict['ab_update'] = 'true'
    target_info = common.BuildInfo(target_info_dict, None)
    source_info = common.BuildInfo(self.TEST_SOURCE_INFO_DICT, None)
    common.OPTIONS.incremental_source = ''
    metadata = GetPackageMetadata(target_info, source_info)
    self.assertDictEqual(
        {
            'ota-type' : 'AB',
            'ota-required-cache' : '0',
            'post-build' : 'build-fingerprint-target',
            'post-build-incremental' : 'build-version-incremental-target',
            'post-sdk-level' : '27',
            'post-security-patch-level' : '2017-12-01',
            'post-timestamp' : '1500000000',
            'pre-device' : 'product-device',
            'pre-build' : 'build-fingerprint-source',
            'pre-build-incremental' : 'build-version-incremental-source',
        },
        metadata)

  def test_GetPackageMetadata_nonAbOta_full(self):
    target_info = common.BuildInfo(self.TEST_TARGET_INFO_DICT, None)
    metadata = GetPackageMetadata(target_info)
    self.assertDictEqual(
        {
            'ota-type' : 'BLOCK',
            'post-build' : 'build-fingerprint-target',
            'post-build-incremental' : 'build-version-incremental-target',
            'post-sdk-level' : '27',
            'post-security-patch-level' : '2017-12-01',
            'post-timestamp' : '1500000000',
            'pre-device' : 'product-device',
        },
        metadata)

  def test_GetPackageMetadata_nonAbOta_incremental(self):
    target_info = common.BuildInfo(self.TEST_TARGET_INFO_DICT, None)
    source_info = common.BuildInfo(self.TEST_SOURCE_INFO_DICT, None)
    common.OPTIONS.incremental_source = ''
    metadata = GetPackageMetadata(target_info, source_info)
    self.assertDictEqual(
        {
            'ota-type' : 'BLOCK',
            'post-build' : 'build-fingerprint-target',
            'post-build-incremental' : 'build-version-incremental-target',
            'post-sdk-level' : '27',
            'post-security-patch-level' : '2017-12-01',
            'post-timestamp' : '1500000000',
            'pre-device' : 'product-device',
            'pre-build' : 'build-fingerprint-source',
            'pre-build-incremental' : 'build-version-incremental-source',
        },
        metadata)

  def test_GetPackageMetadata_wipe(self):
    target_info = common.BuildInfo(self.TEST_TARGET_INFO_DICT, None)
    common.OPTIONS.wipe_user_data = True
    metadata = GetPackageMetadata(target_info)
    self.assertDictEqual(
        {
            'ota-type' : 'BLOCK',
            'ota-wipe' : 'yes',
            'post-build' : 'build-fingerprint-target',
            'post-build-incremental' : 'build-version-incremental-target',
            'post-sdk-level' : '27',
            'post-security-patch-level' : '2017-12-01',
            'post-timestamp' : '1500000000',
            'pre-device' : 'product-device',
        },
        metadata)

  def test_GetPackageMetadata_retrofitDynamicPartitions(self):
    target_info = common.BuildInfo(self.TEST_TARGET_INFO_DICT, None)
    common.OPTIONS.retrofit_dynamic_partitions = True
    metadata = GetPackageMetadata(target_info)
    self.assertDictEqual(
        {
            'ota-retrofit-dynamic-partitions' : 'yes',
            'ota-type' : 'BLOCK',
            'post-build' : 'build-fingerprint-target',
            'post-build-incremental' : 'build-version-incremental-target',
            'post-sdk-level' : '27',
            'post-security-patch-level' : '2017-12-01',
            'post-timestamp' : '1500000000',
            'pre-device' : 'product-device',
        },
        metadata)

  @staticmethod
  def _test_GetPackageMetadata_swapBuildTimestamps(target_info, source_info):
    (target_info['build.prop'].build_props['ro.build.date.utc'],
     source_info['build.prop'].build_props['ro.build.date.utc']) = (
         source_info['build.prop'].build_props['ro.build.date.utc'],
         target_info['build.prop'].build_props['ro.build.date.utc'])

  def test_GetPackageMetadata_unintentionalDowngradeDetected(self):
    target_info_dict = copy.deepcopy(self.TEST_TARGET_INFO_DICT)
    source_info_dict = copy.deepcopy(self.TEST_SOURCE_INFO_DICT)
    self._test_GetPackageMetadata_swapBuildTimestamps(
        target_info_dict, source_info_dict)

    target_info = common.BuildInfo(target_info_dict, None)
    source_info = common.BuildInfo(source_info_dict, None)
    common.OPTIONS.incremental_source = ''
    self.assertRaises(RuntimeError, GetPackageMetadata, target_info,
                      source_info)

  def test_GetPackageMetadata_downgrade(self):
    target_info_dict = copy.deepcopy(self.TEST_TARGET_INFO_DICT)
    source_info_dict = copy.deepcopy(self.TEST_SOURCE_INFO_DICT)
    self._test_GetPackageMetadata_swapBuildTimestamps(
        target_info_dict, source_info_dict)

    target_info = common.BuildInfo(target_info_dict, None)
    source_info = common.BuildInfo(source_info_dict, None)
    common.OPTIONS.incremental_source = ''
    common.OPTIONS.downgrade = True
    common.OPTIONS.wipe_user_data = True
    metadata = GetPackageMetadata(target_info, source_info)
    self.assertDictEqual(
        {
            'ota-downgrade' : 'yes',
            'ota-type' : 'BLOCK',
            'ota-wipe' : 'yes',
            'post-build' : 'build-fingerprint-target',
            'post-build-incremental' : 'build-version-incremental-target',
            'post-sdk-level' : '27',
            'post-security-patch-level' : '2017-12-01',
            'post-timestamp' : '1400000000',
            'pre-device' : 'product-device',
            'pre-build' : 'build-fingerprint-source',
            'pre-build-incremental' : 'build-version-incremental-source',
        },
        metadata)

  @test_utils.SkipIfExternalToolsUnavailable()
  def test_GetTargetFilesZipForSecondaryImages(self):
    input_file = construct_target_files(secondary=True)
    target_file = GetTargetFilesZipForSecondaryImages(input_file)

    with zipfile.ZipFile(target_file) as verify_zip:
      namelist = verify_zip.namelist()
      ab_partitions = verify_zip.read('META/ab_partitions.txt').decode()

    self.assertIn('META/ab_partitions.txt', namelist)
    self.assertIn('IMAGES/system.img', namelist)
    self.assertIn('RADIO/bootloader.img', namelist)
    self.assertIn(POSTINSTALL_CONFIG, namelist)

    self.assertNotIn('IMAGES/boot.img', namelist)
    self.assertNotIn('IMAGES/system_other.img', namelist)
    self.assertNotIn('IMAGES/system.map', namelist)
    self.assertNotIn('RADIO/modem.img', namelist)

    expected_ab_partitions = ['system', 'bootloader']
    self.assertEqual('\n'.join(expected_ab_partitions), ab_partitions)

  @test_utils.SkipIfExternalToolsUnavailable()
  def test_GetTargetFilesZipForSecondaryImages_skipPostinstall(self):
    input_file = construct_target_files(secondary=True)
    target_file = GetTargetFilesZipForSecondaryImages(
        input_file, skip_postinstall=True)

    with zipfile.ZipFile(target_file) as verify_zip:
      namelist = verify_zip.namelist()

    self.assertIn('META/ab_partitions.txt', namelist)
    self.assertIn('IMAGES/system.img', namelist)
    self.assertIn('RADIO/bootloader.img', namelist)

    self.assertNotIn('IMAGES/boot.img', namelist)
    self.assertNotIn('IMAGES/system_other.img', namelist)
    self.assertNotIn('IMAGES/system.map', namelist)
    self.assertNotIn('RADIO/modem.img', namelist)
    self.assertNotIn(POSTINSTALL_CONFIG, namelist)

  @test_utils.SkipIfExternalToolsUnavailable()
  def test_GetTargetFilesZipForSecondaryImages_withoutRadioImages(self):
    input_file = construct_target_files(secondary=True)
    common.ZipDelete(input_file, 'RADIO/bootloader.img')
    common.ZipDelete(input_file, 'RADIO/modem.img')
    target_file = GetTargetFilesZipForSecondaryImages(input_file)

    with zipfile.ZipFile(target_file) as verify_zip:
      namelist = verify_zip.namelist()

    self.assertIn('META/ab_partitions.txt', namelist)
    self.assertIn('IMAGES/system.img', namelist)
    self.assertIn(POSTINSTALL_CONFIG, namelist)

    self.assertNotIn('IMAGES/boot.img', namelist)
    self.assertNotIn('IMAGES/system_other.img', namelist)
    self.assertNotIn('IMAGES/system.map', namelist)
    self.assertNotIn('RADIO/bootloader.img', namelist)
    self.assertNotIn('RADIO/modem.img', namelist)

  @test_utils.SkipIfExternalToolsUnavailable()
  def test_GetTargetFilesZipForSecondaryImages_dynamicPartitions(self):
    input_file = construct_target_files(secondary=True)
    misc_info = '\n'.join([
        'use_dynamic_partition_size=true',
        'use_dynamic_partitions=true',
        'dynamic_partition_list=system vendor product',
        'super_partition_groups=google_dynamic_partitions',
        'super_google_dynamic_partitions_group_size=4873781248',
        'super_google_dynamic_partitions_partition_list=system vendor product',
    ])
    dynamic_partitions_info = '\n'.join([
        'super_partition_groups=google_dynamic_partitions',
        'super_google_dynamic_partitions_group_size=4873781248',
        'super_google_dynamic_partitions_partition_list=system vendor product',
    ])

    with zipfile.ZipFile(input_file, 'a') as append_zip:
      common.ZipWriteStr(append_zip, 'META/misc_info.txt', misc_info)
      common.ZipWriteStr(append_zip, 'META/dynamic_partitions_info.txt',
                         dynamic_partitions_info)

    target_file = GetTargetFilesZipForSecondaryImages(input_file)

    with zipfile.ZipFile(target_file) as verify_zip:
      namelist = verify_zip.namelist()
      updated_misc_info = verify_zip.read('META/misc_info.txt').decode()
      updated_dynamic_partitions_info = verify_zip.read(
          'META/dynamic_partitions_info.txt').decode()

    self.assertIn('META/ab_partitions.txt', namelist)
    self.assertIn('IMAGES/system.img', namelist)
    self.assertIn(POSTINSTALL_CONFIG, namelist)
    self.assertIn('META/misc_info.txt', namelist)
    self.assertIn('META/dynamic_partitions_info.txt', namelist)

    self.assertNotIn('IMAGES/boot.img', namelist)
    self.assertNotIn('IMAGES/system_other.img', namelist)
    self.assertNotIn('IMAGES/system.map', namelist)

    # Check the vendor & product are removed from the partitions list.
    expected_misc_info = misc_info.replace('system vendor product',
                                           'system')
    expected_dynamic_partitions_info = dynamic_partitions_info.replace(
        'system vendor product', 'system')
    self.assertEqual(expected_misc_info, updated_misc_info)
    self.assertEqual(expected_dynamic_partitions_info,
                     updated_dynamic_partitions_info)

  @test_utils.SkipIfExternalToolsUnavailable()
  def test_GetTargetFilesZipWithoutPostinstallConfig(self):
    input_file = construct_target_files()
    target_file = GetTargetFilesZipWithoutPostinstallConfig(input_file)
    with zipfile.ZipFile(target_file) as verify_zip:
      self.assertNotIn(POSTINSTALL_CONFIG, verify_zip.namelist())

  @test_utils.SkipIfExternalToolsUnavailable()
  def test_GetTargetFilesZipWithoutPostinstallConfig_missingEntry(self):
    input_file = construct_target_files()
    common.ZipDelete(input_file, POSTINSTALL_CONFIG)
    target_file = GetTargetFilesZipWithoutPostinstallConfig(input_file)
    with zipfile.ZipFile(target_file) as verify_zip:
      self.assertNotIn(POSTINSTALL_CONFIG, verify_zip.namelist())

  def _test_FinalizeMetadata(self, large_entry=False):
    entries = [
        'required-entry1',
        'required-entry2',
    ]
    zip_file = PropertyFilesTest.construct_zip_package(entries)
    # Add a large entry of 1 GiB if requested.
    if large_entry:
      with zipfile.ZipFile(zip_file, 'a') as zip_fp:
        zip_fp.writestr(
            # Using 'zoo' so that the entry stays behind others after signing.
            'zoo',
            'A' * 1024 * 1024 * 1024,
            zipfile.ZIP_STORED)

    metadata = {}
    output_file = common.MakeTempFile(suffix='.zip')
    needed_property_files = (
        TestPropertyFiles(),
    )
    FinalizeMetadata(metadata, zip_file, output_file, needed_property_files)
    self.assertIn('ota-test-property-files', metadata)

  @test_utils.SkipIfExternalToolsUnavailable()
  def test_FinalizeMetadata(self):
    self._test_FinalizeMetadata()

  @test_utils.SkipIfExternalToolsUnavailable()
  def test_FinalizeMetadata_withNoSigning(self):
    common.OPTIONS.no_signing = True
    self._test_FinalizeMetadata()

  @test_utils.SkipIfExternalToolsUnavailable()
  def test_FinalizeMetadata_largeEntry(self):
    self._test_FinalizeMetadata(large_entry=True)

  @test_utils.SkipIfExternalToolsUnavailable()
  def test_FinalizeMetadata_largeEntry_withNoSigning(self):
    common.OPTIONS.no_signing = True
    self._test_FinalizeMetadata(large_entry=True)

  @test_utils.SkipIfExternalToolsUnavailable()
  def test_FinalizeMetadata_insufficientSpace(self):
    entries = [
        'required-entry1',
        'required-entry2',
        'optional-entry1',
        'optional-entry2',
    ]
    zip_file = PropertyFilesTest.construct_zip_package(entries)
    with zipfile.ZipFile(zip_file, 'a') as zip_fp:
      zip_fp.writestr(
          # 'foo-entry1' will appear ahead of all other entries (in alphabetical
          # order) after the signing, which will in turn trigger the
          # InsufficientSpaceException and an automatic retry.
          'foo-entry1',
          'A' * 1024 * 1024,
          zipfile.ZIP_STORED)

    metadata = {}
    needed_property_files = (
        TestPropertyFiles(),
    )
    output_file = common.MakeTempFile(suffix='.zip')
    FinalizeMetadata(metadata, zip_file, output_file, needed_property_files)
    self.assertIn('ota-test-property-files', metadata)

  def test_WriteFingerprintAssertion_without_oem_props(self):
    target_info = common.BuildInfo(self.TEST_TARGET_INFO_DICT, None)
    source_info_dict = copy.deepcopy(self.TEST_TARGET_INFO_DICT)
    source_info_dict['build.prop'].build_props['ro.build.fingerprint'] = (
        'source-build-fingerprint')
    source_info = common.BuildInfo(source_info_dict, None)

    script_writer = test_utils.MockScriptWriter()
    WriteFingerprintAssertion(script_writer, target_info, source_info)
    self.assertEqual(
        [('AssertSomeFingerprint', 'source-build-fingerprint',
          'build-fingerprint-target')],
        script_writer.lines)

  def test_WriteFingerprintAssertion_with_source_oem_props(self):
    target_info = common.BuildInfo(self.TEST_TARGET_INFO_DICT, None)
    source_info = common.BuildInfo(self.TEST_INFO_DICT_USES_OEM_PROPS,
                                   self.TEST_OEM_DICTS)

    script_writer = test_utils.MockScriptWriter()
    WriteFingerprintAssertion(script_writer, target_info, source_info)
    self.assertEqual(
        [('AssertFingerprintOrThumbprint', 'build-fingerprint-target',
          'build-thumbprint')],
        script_writer.lines)

  def test_WriteFingerprintAssertion_with_target_oem_props(self):
    target_info = common.BuildInfo(self.TEST_INFO_DICT_USES_OEM_PROPS,
                                   self.TEST_OEM_DICTS)
    source_info = common.BuildInfo(self.TEST_TARGET_INFO_DICT, None)

    script_writer = test_utils.MockScriptWriter()
    WriteFingerprintAssertion(script_writer, target_info, source_info)
    self.assertEqual(
        [('AssertFingerprintOrThumbprint', 'build-fingerprint-target',
          'build-thumbprint')],
        script_writer.lines)

  def test_WriteFingerprintAssertion_with_both_oem_props(self):
    target_info = common.BuildInfo(self.TEST_INFO_DICT_USES_OEM_PROPS,
                                   self.TEST_OEM_DICTS)
    source_info_dict = copy.deepcopy(self.TEST_INFO_DICT_USES_OEM_PROPS)
    source_info_dict['build.prop'].build_props['ro.build.thumbprint'] = (
        'source-build-thumbprint')
    source_info = common.BuildInfo(source_info_dict, self.TEST_OEM_DICTS)

    script_writer = test_utils.MockScriptWriter()
    WriteFingerprintAssertion(script_writer, target_info, source_info)
    self.assertEqual(
        [('AssertSomeThumbprint', 'build-thumbprint',
          'source-build-thumbprint')],
        script_writer.lines)


class TestPropertyFiles(PropertyFiles):
  """A class that extends PropertyFiles for testing purpose."""

  def __init__(self):
    super(TestPropertyFiles, self).__init__()
    self.name = 'ota-test-property-files'
    self.required = (
        'required-entry1',
        'required-entry2',
    )
    self.optional = (
        'optional-entry1',
        'optional-entry2',
    )


class PropertyFilesTest(test_utils.ReleaseToolsTestCase):

  def setUp(self):
    common.OPTIONS.no_signing = False

  @staticmethod
  def construct_zip_package(entries):
    zip_file = common.MakeTempFile(suffix='.zip')
    with zipfile.ZipFile(zip_file, 'w') as zip_fp:
      for entry in entries:
        zip_fp.writestr(
            entry,
            entry.replace('.', '-').upper(),
            zipfile.ZIP_STORED)
    return zip_file

  @staticmethod
  def _parse_property_files_string(data):
    result = {}
    for token in data.split(','):
      name, info = token.split(':', 1)
      result[name] = info
    return result

  def _verify_entries(self, input_file, tokens, entries):
    for entry in entries:
      offset, size = map(int, tokens[entry].split(':'))
      with open(input_file, 'rb') as input_fp:
        input_fp.seek(offset)
        if entry == 'metadata':
          expected = b'META-INF/COM/ANDROID/METADATA'
        else:
          expected = entry.replace('.', '-').upper().encode()
        self.assertEqual(expected, input_fp.read(size))

  @test_utils.SkipIfExternalToolsUnavailable()
  def test_Compute(self):
    entries = (
        'required-entry1',
        'required-entry2',
    )
    zip_file = self.construct_zip_package(entries)
    property_files = TestPropertyFiles()
    with zipfile.ZipFile(zip_file, 'r') as zip_fp:
      property_files_string = property_files.Compute(zip_fp)

    tokens = self._parse_property_files_string(property_files_string)
    self.assertEqual(3, len(tokens))
    self._verify_entries(zip_file, tokens, entries)

  def test_Compute_withOptionalEntries(self):
    entries = (
        'required-entry1',
        'required-entry2',
        'optional-entry1',
        'optional-entry2',
    )
    zip_file = self.construct_zip_package(entries)
    property_files = TestPropertyFiles()
    with zipfile.ZipFile(zip_file, 'r') as zip_fp:
      property_files_string = property_files.Compute(zip_fp)

    tokens = self._parse_property_files_string(property_files_string)
    self.assertEqual(5, len(tokens))
    self._verify_entries(zip_file, tokens, entries)

  def test_Compute_missingRequiredEntry(self):
    entries = (
        'required-entry2',
    )
    zip_file = self.construct_zip_package(entries)
    property_files = TestPropertyFiles()
    with zipfile.ZipFile(zip_file, 'r') as zip_fp:
      self.assertRaises(KeyError, property_files.Compute, zip_fp)

  @test_utils.SkipIfExternalToolsUnavailable()
  def test_Finalize(self):
    entries = [
        'required-entry1',
        'required-entry2',
        'META-INF/com/android/metadata',
    ]
    zip_file = self.construct_zip_package(entries)
    property_files = TestPropertyFiles()
    with zipfile.ZipFile(zip_file, 'r') as zip_fp:
      raw_metadata = property_files.GetPropertyFilesString(
          zip_fp, reserve_space=False)
      streaming_metadata = property_files.Finalize(zip_fp, len(raw_metadata))
    tokens = self._parse_property_files_string(streaming_metadata)

    self.assertEqual(3, len(tokens))
    # 'META-INF/com/android/metadata' will be key'd as 'metadata' in the
    # streaming metadata.
    entries[2] = 'metadata'
    self._verify_entries(zip_file, tokens, entries)

  @test_utils.SkipIfExternalToolsUnavailable()
  def test_Finalize_assertReservedLength(self):
    entries = (
        'required-entry1',
        'required-entry2',
        'optional-entry1',
        'optional-entry2',
        'META-INF/com/android/metadata',
    )
    zip_file = self.construct_zip_package(entries)
    property_files = TestPropertyFiles()
    with zipfile.ZipFile(zip_file, 'r') as zip_fp:
      # First get the raw metadata string (i.e. without padding space).
      raw_metadata = property_files.GetPropertyFilesString(
          zip_fp, reserve_space=False)
      raw_length = len(raw_metadata)

      # Now pass in the exact expected length.
      streaming_metadata = property_files.Finalize(zip_fp, raw_length)
      self.assertEqual(raw_length, len(streaming_metadata))

      # Or pass in insufficient length.
      self.assertRaises(
          PropertyFiles.InsufficientSpaceException,
          property_files.Finalize,
          zip_fp,
          raw_length - 1)

      # Or pass in a much larger size.
      streaming_metadata = property_files.Finalize(
          zip_fp,
          raw_length + 20)
      self.assertEqual(raw_length + 20, len(streaming_metadata))
      self.assertEqual(' ' * 20, streaming_metadata[raw_length:])

  def test_Verify(self):
    entries = (
        'required-entry1',
        'required-entry2',
        'optional-entry1',
        'optional-entry2',
        'META-INF/com/android/metadata',
    )
    zip_file = self.construct_zip_package(entries)
    property_files = TestPropertyFiles()
    with zipfile.ZipFile(zip_file, 'r') as zip_fp:
      # First get the raw metadata string (i.e. without padding space).
      raw_metadata = property_files.GetPropertyFilesString(
          zip_fp, reserve_space=False)

      # Should pass the test if verification passes.
      property_files.Verify(zip_fp, raw_metadata)

      # Or raise on verification failure.
      self.assertRaises(
          AssertionError, property_files.Verify, zip_fp, raw_metadata + 'x')


class StreamingPropertyFilesTest(PropertyFilesTest):
  """Additional sanity checks specialized for StreamingPropertyFiles."""

  def test_init(self):
    property_files = StreamingPropertyFiles()
    self.assertEqual('ota-streaming-property-files', property_files.name)
    self.assertEqual(
        (
            'payload.bin',
            'payload_properties.txt',
        ),
        property_files.required)
    self.assertEqual(
        (
            'care_map.pb',
            'care_map.txt',
            'compatibility.zip',
        ),
        property_files.optional)

  def test_Compute(self):
    entries = (
        'payload.bin',
        'payload_properties.txt',
        'care_map.txt',
        'compatibility.zip',
    )
    zip_file = self.construct_zip_package(entries)
    property_files = StreamingPropertyFiles()
    with zipfile.ZipFile(zip_file, 'r') as zip_fp:
      property_files_string = property_files.Compute(zip_fp)

    tokens = self._parse_property_files_string(property_files_string)
    self.assertEqual(5, len(tokens))
    self._verify_entries(zip_file, tokens, entries)

  def test_Finalize(self):
    entries = [
        'payload.bin',
        'payload_properties.txt',
        'care_map.txt',
        'compatibility.zip',
        'META-INF/com/android/metadata',
    ]
    zip_file = self.construct_zip_package(entries)
    property_files = StreamingPropertyFiles()
    with zipfile.ZipFile(zip_file, 'r') as zip_fp:
      raw_metadata = property_files.GetPropertyFilesString(
          zip_fp, reserve_space=False)
      streaming_metadata = property_files.Finalize(zip_fp, len(raw_metadata))
    tokens = self._parse_property_files_string(streaming_metadata)

    self.assertEqual(5, len(tokens))
    # 'META-INF/com/android/metadata' will be key'd as 'metadata' in the
    # streaming metadata.
    entries[4] = 'metadata'
    self._verify_entries(zip_file, tokens, entries)

  def test_Verify(self):
    entries = (
        'payload.bin',
        'payload_properties.txt',
        'care_map.txt',
        'compatibility.zip',
        'META-INF/com/android/metadata',
    )
    zip_file = self.construct_zip_package(entries)
    property_files = StreamingPropertyFiles()
    with zipfile.ZipFile(zip_file, 'r') as zip_fp:
      # First get the raw metadata string (i.e. without padding space).
      raw_metadata = property_files.GetPropertyFilesString(
          zip_fp, reserve_space=False)

      # Should pass the test if verification passes.
      property_files.Verify(zip_fp, raw_metadata)

      # Or raise on verification failure.
      self.assertRaises(
          AssertionError, property_files.Verify, zip_fp, raw_metadata + 'x')


class AbOtaPropertyFilesTest(PropertyFilesTest):
  """Additional sanity checks specialized for AbOtaPropertyFiles."""

  # The size for payload and metadata signature size.
  SIGNATURE_SIZE = 256

  def setUp(self):
    self.testdata_dir = test_utils.get_testdata_dir()
    self.assertTrue(os.path.exists(self.testdata_dir))

    common.OPTIONS.wipe_user_data = False
    common.OPTIONS.payload_signer = None
    common.OPTIONS.payload_signer_args = None
    common.OPTIONS.package_key = os.path.join(self.testdata_dir, 'testkey')
    common.OPTIONS.key_passwords = {
        common.OPTIONS.package_key : None,
    }

  def test_init(self):
    property_files = AbOtaPropertyFiles()
    self.assertEqual('ota-property-files', property_files.name)
    self.assertEqual(
        (
            'payload.bin',
            'payload_properties.txt',
        ),
        property_files.required)
    self.assertEqual(
        (
            'care_map.pb',
            'care_map.txt',
            'compatibility.zip',
        ),
        property_files.optional)

  @test_utils.SkipIfExternalToolsUnavailable()
  def test_GetPayloadMetadataOffsetAndSize(self):
    target_file = construct_target_files()
    payload = Payload()
    payload.Generate(target_file)

    payload_signer = PayloadSigner()
    payload.Sign(payload_signer)

    output_file = common.MakeTempFile(suffix='.zip')
    with zipfile.ZipFile(output_file, 'w') as output_zip:
      payload.WriteToZip(output_zip)

    # Find out the payload metadata offset and size.
    property_files = AbOtaPropertyFiles()
    with zipfile.ZipFile(output_file) as input_zip:
      # pylint: disable=protected-access
      payload_offset, metadata_total = (
          property_files._GetPayloadMetadataOffsetAndSize(input_zip))

    # The signature proto has the following format (details in
    #  /platform/system/update_engine/update_metadata.proto):
    #  message Signature {
    #    optional uint32 version = 1;
    #    optional bytes data = 2;
    #    optional fixed32 unpadded_signature_size = 3;
    #  }
    #
    # According to the protobuf encoding, the tail of the signature message will
    # be [signature string(256 bytes) + encoding of the fixed32 number 256]. And
    # 256 is encoded as 'x1d\x00\x01\x00\x00':
    # [3 (field number) << 3 | 5 (type) + byte reverse of 0x100 (256)].
    # Details in (https://developers.google.com/protocol-buffers/docs/encoding)
    signature_tail_length = self.SIGNATURE_SIZE + 5
    self.assertGreater(metadata_total, signature_tail_length)
    with open(output_file, 'rb') as verify_fp:
      verify_fp.seek(payload_offset + metadata_total - signature_tail_length)
      metadata_signature_proto_tail = verify_fp.read(signature_tail_length)

    self.assertEqual(b'\x1d\x00\x01\x00\x00',
                     metadata_signature_proto_tail[-5:])
    metadata_signature = metadata_signature_proto_tail[:-5]

    # Now we extract the metadata hash via brillo_update_payload script, which
    # will serve as the oracle result.
    payload_sig_file = common.MakeTempFile(prefix="sig-", suffix=".bin")
    metadata_sig_file = common.MakeTempFile(prefix="sig-", suffix=".bin")
    cmd = ['brillo_update_payload', 'hash',
           '--unsigned_payload', payload.payload_file,
           '--signature_size', str(self.SIGNATURE_SIZE),
           '--metadata_hash_file', metadata_sig_file,
           '--payload_hash_file', payload_sig_file]
    proc = common.Run(cmd)
    stdoutdata, _ = proc.communicate()
    self.assertEqual(
        0, proc.returncode,
        'Failed to run brillo_update_payload:\n{}'.format(stdoutdata))

    signed_metadata_sig_file = payload_signer.Sign(metadata_sig_file)

    # Finally we can compare the two signatures.
    with open(signed_metadata_sig_file, 'rb') as verify_fp:
      self.assertEqual(verify_fp.read(), metadata_signature)

  @staticmethod
  def construct_zip_package_withValidPayload(with_metadata=False):
    # Cannot use construct_zip_package() since we need a "valid" payload.bin.
    target_file = construct_target_files()
    payload = Payload()
    payload.Generate(target_file)

    payload_signer = PayloadSigner()
    payload.Sign(payload_signer)

    zip_file = common.MakeTempFile(suffix='.zip')
    with zipfile.ZipFile(zip_file, 'w') as zip_fp:
      # 'payload.bin',
      payload.WriteToZip(zip_fp)

      # Other entries.
      entries = ['care_map.txt', 'compatibility.zip']

      # Put META-INF/com/android/metadata if needed.
      if with_metadata:
        entries.append('META-INF/com/android/metadata')

      for entry in entries:
        zip_fp.writestr(
            entry, entry.replace('.', '-').upper(), zipfile.ZIP_STORED)

    return zip_file

  @test_utils.SkipIfExternalToolsUnavailable()
  def test_Compute(self):
    zip_file = self.construct_zip_package_withValidPayload()
    property_files = AbOtaPropertyFiles()
    with zipfile.ZipFile(zip_file, 'r') as zip_fp:
      property_files_string = property_files.Compute(zip_fp)

    tokens = self._parse_property_files_string(property_files_string)
    # "6" indcludes the four entries above, one metadata entry, and one entry
    # for payload-metadata.bin.
    self.assertEqual(6, len(tokens))
    self._verify_entries(
        zip_file, tokens, ('care_map.txt', 'compatibility.zip'))

  @test_utils.SkipIfExternalToolsUnavailable()
  def test_Finalize(self):
    zip_file = self.construct_zip_package_withValidPayload(with_metadata=True)
    property_files = AbOtaPropertyFiles()
    with zipfile.ZipFile(zip_file, 'r') as zip_fp:
      raw_metadata = property_files.GetPropertyFilesString(
          zip_fp, reserve_space=False)
      property_files_string = property_files.Finalize(zip_fp, len(raw_metadata))

    tokens = self._parse_property_files_string(property_files_string)
    # "6" indcludes the four entries above, one metadata entry, and one entry
    # for payload-metadata.bin.
    self.assertEqual(6, len(tokens))
    self._verify_entries(
        zip_file, tokens, ('care_map.txt', 'compatibility.zip'))

  @test_utils.SkipIfExternalToolsUnavailable()
  def test_Verify(self):
    zip_file = self.construct_zip_package_withValidPayload(with_metadata=True)
    property_files = AbOtaPropertyFiles()
    with zipfile.ZipFile(zip_file, 'r') as zip_fp:
      raw_metadata = property_files.GetPropertyFilesString(
          zip_fp, reserve_space=False)

      property_files.Verify(zip_fp, raw_metadata)


class NonAbOtaPropertyFilesTest(PropertyFilesTest):
  """Additional sanity checks specialized for NonAbOtaPropertyFiles."""

  def test_init(self):
    property_files = NonAbOtaPropertyFiles()
    self.assertEqual('ota-property-files', property_files.name)
    self.assertEqual((), property_files.required)
    self.assertEqual((), property_files.optional)

  def test_Compute(self):
    entries = ()
    zip_file = self.construct_zip_package(entries)
    property_files = NonAbOtaPropertyFiles()
    with zipfile.ZipFile(zip_file) as zip_fp:
      property_files_string = property_files.Compute(zip_fp)

    tokens = self._parse_property_files_string(property_files_string)
    self.assertEqual(1, len(tokens))
    self._verify_entries(zip_file, tokens, entries)

  def test_Finalize(self):
    entries = [
        'META-INF/com/android/metadata',
    ]
    zip_file = self.construct_zip_package(entries)
    property_files = NonAbOtaPropertyFiles()
    with zipfile.ZipFile(zip_file) as zip_fp:
      raw_metadata = property_files.GetPropertyFilesString(
          zip_fp, reserve_space=False)
      property_files_string = property_files.Finalize(zip_fp, len(raw_metadata))
    tokens = self._parse_property_files_string(property_files_string)

    self.assertEqual(1, len(tokens))
    # 'META-INF/com/android/metadata' will be key'd as 'metadata'.
    entries[0] = 'metadata'
    self._verify_entries(zip_file, tokens, entries)

  def test_Verify(self):
    entries = (
        'META-INF/com/android/metadata',
    )
    zip_file = self.construct_zip_package(entries)
    property_files = NonAbOtaPropertyFiles()
    with zipfile.ZipFile(zip_file) as zip_fp:
      raw_metadata = property_files.GetPropertyFilesString(
          zip_fp, reserve_space=False)

      property_files.Verify(zip_fp, raw_metadata)


class PayloadSignerTest(test_utils.ReleaseToolsTestCase):

  SIGFILE = 'sigfile.bin'
  SIGNED_SIGFILE = 'signed-sigfile.bin'

  def setUp(self):
    self.testdata_dir = test_utils.get_testdata_dir()
    self.assertTrue(os.path.exists(self.testdata_dir))

    common.OPTIONS.payload_signer = None
    common.OPTIONS.payload_signer_args = []
    common.OPTIONS.package_key = os.path.join(self.testdata_dir, 'testkey')
    common.OPTIONS.key_passwords = {
        common.OPTIONS.package_key : None,
    }

  def _assertFilesEqual(self, file1, file2):
    with open(file1, 'rb') as fp1, open(file2, 'rb') as fp2:
      self.assertEqual(fp1.read(), fp2.read())

  @test_utils.SkipIfExternalToolsUnavailable()
  def test_init(self):
    payload_signer = PayloadSigner()
    self.assertEqual('openssl', payload_signer.signer)
    self.assertEqual(256, payload_signer.maximum_signature_size)

  @test_utils.SkipIfExternalToolsUnavailable()
  def test_init_withPassword(self):
    common.OPTIONS.package_key = os.path.join(
        self.testdata_dir, 'testkey_with_passwd')
    common.OPTIONS.key_passwords = {
        common.OPTIONS.package_key : 'foo',
    }
    payload_signer = PayloadSigner()
    self.assertEqual('openssl', payload_signer.signer)

  def test_init_withExternalSigner(self):
    common.OPTIONS.payload_signer = 'abc'
    common.OPTIONS.payload_signer_args = ['arg1', 'arg2']
    common.OPTIONS.payload_signer_maximum_signature_size = '512'
    payload_signer = PayloadSigner()
    self.assertEqual('abc', payload_signer.signer)
    self.assertEqual(['arg1', 'arg2'], payload_signer.signer_args)
    self.assertEqual(512, payload_signer.maximum_signature_size)

  @test_utils.SkipIfExternalToolsUnavailable()
  def test_GetMaximumSignatureSizeInBytes_512Bytes(self):
    signing_key = os.path.join(self.testdata_dir, 'testkey_RSA4096.key')
    # pylint: disable=protected-access
    signature_size = PayloadSigner._GetMaximumSignatureSizeInBytes(signing_key)
    self.assertEqual(512, signature_size)

  @test_utils.SkipIfExternalToolsUnavailable()
  def test_GetMaximumSignatureSizeInBytes_ECKey(self):
    signing_key = os.path.join(self.testdata_dir, 'testkey_EC.key')
    # pylint: disable=protected-access
    signature_size = PayloadSigner._GetMaximumSignatureSizeInBytes(signing_key)
    self.assertEqual(72, signature_size)

  @test_utils.SkipIfExternalToolsUnavailable()
  def test_Sign(self):
    payload_signer = PayloadSigner()
    input_file = os.path.join(self.testdata_dir, self.SIGFILE)
    signed_file = payload_signer.Sign(input_file)

    verify_file = os.path.join(self.testdata_dir, self.SIGNED_SIGFILE)
    self._assertFilesEqual(verify_file, signed_file)

  def test_Sign_withExternalSigner_openssl(self):
    """Uses openssl as the external payload signer."""
    common.OPTIONS.payload_signer = 'openssl'
    common.OPTIONS.payload_signer_args = [
        'pkeyutl', '-sign', '-keyform', 'DER', '-inkey',
        os.path.join(self.testdata_dir, 'testkey.pk8'),
        '-pkeyopt', 'digest:sha256']
    payload_signer = PayloadSigner()
    input_file = os.path.join(self.testdata_dir, self.SIGFILE)
    signed_file = payload_signer.Sign(input_file)

    verify_file = os.path.join(self.testdata_dir, self.SIGNED_SIGFILE)
    self._assertFilesEqual(verify_file, signed_file)

  def test_Sign_withExternalSigner_script(self):
    """Uses testdata/payload_signer.sh as the external payload signer."""
    common.OPTIONS.payload_signer = os.path.join(
        self.testdata_dir, 'payload_signer.sh')
    os.chmod(common.OPTIONS.payload_signer, 0o700)
    common.OPTIONS.payload_signer_args = [
        os.path.join(self.testdata_dir, 'testkey.pk8')]
    payload_signer = PayloadSigner()
    input_file = os.path.join(self.testdata_dir, self.SIGFILE)
    signed_file = payload_signer.Sign(input_file)

    verify_file = os.path.join(self.testdata_dir, self.SIGNED_SIGFILE)
    self._assertFilesEqual(verify_file, signed_file)


class PayloadTest(test_utils.ReleaseToolsTestCase):

  def setUp(self):
    self.testdata_dir = test_utils.get_testdata_dir()
    self.assertTrue(os.path.exists(self.testdata_dir))

    common.OPTIONS.wipe_user_data = False
    common.OPTIONS.payload_signer = None
    common.OPTIONS.payload_signer_args = None
    common.OPTIONS.package_key = os.path.join(self.testdata_dir, 'testkey')
    common.OPTIONS.key_passwords = {
        common.OPTIONS.package_key : None,
    }

  @staticmethod
  def _create_payload_full(secondary=False):
    target_file = construct_target_files(secondary)
    payload = Payload(secondary)
    payload.Generate(target_file)
    return payload

  @staticmethod
  def _create_payload_incremental():
    target_file = construct_target_files()
    source_file = construct_target_files()
    payload = Payload()
    payload.Generate(target_file, source_file)
    return payload

  @test_utils.SkipIfExternalToolsUnavailable()
  def test_Generate_full(self):
    payload = self._create_payload_full()
    self.assertTrue(os.path.exists(payload.payload_file))

  @test_utils.SkipIfExternalToolsUnavailable()
  def test_Generate_incremental(self):
    payload = self._create_payload_incremental()
    self.assertTrue(os.path.exists(payload.payload_file))

  @test_utils.SkipIfExternalToolsUnavailable()
  def test_Generate_additionalArgs(self):
    target_file = construct_target_files()
    source_file = construct_target_files()
    payload = Payload()
    # This should work the same as calling payload.Generate(target_file,
    # source_file).
    payload.Generate(
        target_file, additional_args=["--source_image", source_file])
    self.assertTrue(os.path.exists(payload.payload_file))

  @test_utils.SkipIfExternalToolsUnavailable()
  def test_Generate_invalidInput(self):
    target_file = construct_target_files()
    common.ZipDelete(target_file, 'IMAGES/vendor.img')
    payload = Payload()
    self.assertRaises(common.ExternalError, payload.Generate, target_file)

  @test_utils.SkipIfExternalToolsUnavailable()
  def test_Sign_full(self):
    payload = self._create_payload_full()
    payload.Sign(PayloadSigner())

    output_file = common.MakeTempFile(suffix='.zip')
    with zipfile.ZipFile(output_file, 'w') as output_zip:
      payload.WriteToZip(output_zip)

    import check_ota_package_signature
    check_ota_package_signature.VerifyAbOtaPayload(
        os.path.join(self.testdata_dir, 'testkey.x509.pem'),
        output_file)

  @test_utils.SkipIfExternalToolsUnavailable()
  def test_Sign_incremental(self):
    payload = self._create_payload_incremental()
    payload.Sign(PayloadSigner())

    output_file = common.MakeTempFile(suffix='.zip')
    with zipfile.ZipFile(output_file, 'w') as output_zip:
      payload.WriteToZip(output_zip)

    import check_ota_package_signature
    check_ota_package_signature.VerifyAbOtaPayload(
        os.path.join(self.testdata_dir, 'testkey.x509.pem'),
        output_file)

  @test_utils.SkipIfExternalToolsUnavailable()
  def test_Sign_withDataWipe(self):
    common.OPTIONS.wipe_user_data = True
    payload = self._create_payload_full()
    payload.Sign(PayloadSigner())

    with open(payload.payload_properties) as properties_fp:
      self.assertIn("POWERWASH=1", properties_fp.read())

  @test_utils.SkipIfExternalToolsUnavailable()
  def test_Sign_secondary(self):
    payload = self._create_payload_full(secondary=True)
    payload.Sign(PayloadSigner())

    with open(payload.payload_properties) as properties_fp:
      self.assertIn("SWITCH_SLOT_ON_REBOOT=0", properties_fp.read())

  @test_utils.SkipIfExternalToolsUnavailable()
  def test_Sign_badSigner(self):
    """Tests that signing failure can be captured."""
    payload = self._create_payload_full()
    payload_signer = PayloadSigner()
    payload_signer.signer_args.append('bad-option')
    self.assertRaises(common.ExternalError, payload.Sign, payload_signer)

  @test_utils.SkipIfExternalToolsUnavailable()
  def test_WriteToZip(self):
    payload = self._create_payload_full()
    payload.Sign(PayloadSigner())

    output_file = common.MakeTempFile(suffix='.zip')
    with zipfile.ZipFile(output_file, 'w') as output_zip:
      payload.WriteToZip(output_zip)

    with zipfile.ZipFile(output_file) as verify_zip:
      # First make sure we have the essential entries.
      namelist = verify_zip.namelist()
      self.assertIn(Payload.PAYLOAD_BIN, namelist)
      self.assertIn(Payload.PAYLOAD_PROPERTIES_TXT, namelist)

      # Then assert these entries are stored.
      for entry_info in verify_zip.infolist():
        if entry_info.filename not in (Payload.PAYLOAD_BIN,
                                       Payload.PAYLOAD_PROPERTIES_TXT):
          continue
        self.assertEqual(zipfile.ZIP_STORED, entry_info.compress_type)

  @test_utils.SkipIfExternalToolsUnavailable()
  def test_WriteToZip_unsignedPayload(self):
    """Unsigned payloads should not be allowed to be written to zip."""
    payload = self._create_payload_full()

    output_file = common.MakeTempFile(suffix='.zip')
    with zipfile.ZipFile(output_file, 'w') as output_zip:
      self.assertRaises(AssertionError, payload.WriteToZip, output_zip)

    # Also test with incremental payload.
    payload = self._create_payload_incremental()

    output_file = common.MakeTempFile(suffix='.zip')
    with zipfile.ZipFile(output_file, 'w') as output_zip:
      self.assertRaises(AssertionError, payload.WriteToZip, output_zip)

  @test_utils.SkipIfExternalToolsUnavailable()
  def test_WriteToZip_secondary(self):
    payload = self._create_payload_full(secondary=True)
    payload.Sign(PayloadSigner())

    output_file = common.MakeTempFile(suffix='.zip')
    with zipfile.ZipFile(output_file, 'w') as output_zip:
      payload.WriteToZip(output_zip)

    with zipfile.ZipFile(output_file) as verify_zip:
      # First make sure we have the essential entries.
      namelist = verify_zip.namelist()
      self.assertIn(Payload.SECONDARY_PAYLOAD_BIN, namelist)
      self.assertIn(Payload.SECONDARY_PAYLOAD_PROPERTIES_TXT, namelist)

      # Then assert these entries are stored.
      for entry_info in verify_zip.infolist():
        if entry_info.filename not in (
            Payload.SECONDARY_PAYLOAD_BIN,
            Payload.SECONDARY_PAYLOAD_PROPERTIES_TXT):
          continue
        self.assertEqual(zipfile.ZIP_STORED, entry_info.compress_type)


class RuntimeFingerprintTest(test_utils.ReleaseToolsTestCase):
  MISC_INFO = [
      'recovery_api_version=3',
      'fstab_version=2',
      'recovery_as_boot=true',
  ]

  BUILD_PROP = [
      'ro.build.version.release=version-release',
      'ro.build.id=build-id',
      'ro.build.version.incremental=version-incremental',
      'ro.build.type=build-type',
      'ro.build.tags=build-tags',
<<<<<<< HEAD
=======
      'ro.build.version.sdk=30',
      'ro.build.version.security_patch=2020',
      'ro.build.date.utc=12345678'
>>>>>>> 8098b73e
  ]

  VENDOR_BUILD_PROP = [
      'ro.product.vendor.brand=vendor-product-brand',
      'ro.product.vendor.name=vendor-product-name',
      'ro.product.vendor.device=vendor-product-device'
  ]

  def setUp(self):
    common.OPTIONS.oem_dicts = None
    self.test_dir = common.MakeTempDir()
<<<<<<< HEAD
    self.writeFiles({'META/misc_info.txt': '\n'.join(self.MISC_INFO)})

  def writeFiles(self, contents_dict):
    for path, content in contents_dict.items():
      abs_path = os.path.join(self.test_dir, path)
=======
    self.writeFiles({'META/misc_info.txt': '\n'.join(self.MISC_INFO)},
                    self.test_dir)

  def writeFiles(self, contents_dict, out_dir):
    for path, content in contents_dict.items():
      abs_path = os.path.join(out_dir, path)
>>>>>>> 8098b73e
      dir_name = os.path.dirname(abs_path)
      if not os.path.exists(dir_name):
        os.makedirs(dir_name)
      with open(abs_path, 'w') as f:
        f.write(content)

  @staticmethod
  def constructFingerprint(prefix):
    return '{}:version-release/build-id/version-incremental:' \
           'build-type/build-tags'.format(prefix)

  def test_CalculatePossibleFingerprints_no_dynamic_fingerprint(self):
    build_prop = copy.deepcopy(self.BUILD_PROP)
    build_prop.extend([
        'ro.product.brand=product-brand',
        'ro.product.name=product-name',
        'ro.product.device=product-device',
    ])
    self.writeFiles({
        'SYSTEM/build.prop': '\n'.join(build_prop),
        'VENDOR/build.prop': '\n'.join(self.VENDOR_BUILD_PROP),
<<<<<<< HEAD
    })
    common.OPTIONS.info_dict = common.LoadInfoDict(self.test_dir)

    self.assertEqual({
        self.constructFingerprint('product-brand/product-name/product-device')
    }, CalculateRuntimeFingerprints())
=======
    }, self.test_dir)

    build_info = common.BuildInfo(common.LoadInfoDict(self.test_dir))
    expected = ({'product-device'},
                {self.constructFingerprint(
                    'product-brand/product-name/product-device')})
    self.assertEqual(expected,
                     CalculateRuntimeDevicesAndFingerprints(build_info, {}))
>>>>>>> 8098b73e

  def test_CalculatePossibleFingerprints_single_override(self):
    vendor_build_prop = copy.deepcopy(self.VENDOR_BUILD_PROP)
    vendor_build_prop.extend([
        'import /vendor/etc/build_${ro.boot.sku_name}.prop',
    ])
    self.writeFiles({
        'SYSTEM/build.prop': '\n'.join(self.BUILD_PROP),
        'VENDOR/build.prop': '\n'.join(vendor_build_prop),
        'VENDOR/etc/build_std.prop':
        'ro.product.vendor.name=vendor-product-std',
        'VENDOR/etc/build_pro.prop':
        'ro.product.vendor.name=vendor-product-pro',
<<<<<<< HEAD
    })
    common.OPTIONS.info_dict = common.LoadInfoDict(self.test_dir)
    common.OPTIONS.boot_variable_values = {
        'ro.boot.sku_name': ['std', 'pro']
    }

    self.assertEqual({
=======
    }, self.test_dir)

    build_info = common.BuildInfo(common.LoadInfoDict(self.test_dir))
    boot_variable_values = {'ro.boot.sku_name': ['std', 'pro']}

    expected = ({'vendor-product-device'}, {
>>>>>>> 8098b73e
        self.constructFingerprint(
            'vendor-product-brand/vendor-product-name/vendor-product-device'),
        self.constructFingerprint(
            'vendor-product-brand/vendor-product-std/vendor-product-device'),
        self.constructFingerprint(
            'vendor-product-brand/vendor-product-pro/vendor-product-device'),
<<<<<<< HEAD
    }, CalculateRuntimeFingerprints())
=======
    })
    self.assertEqual(
        expected, CalculateRuntimeDevicesAndFingerprints(
            build_info, boot_variable_values))
>>>>>>> 8098b73e

  def test_CalculatePossibleFingerprints_multiple_overrides(self):
    vendor_build_prop = copy.deepcopy(self.VENDOR_BUILD_PROP)
    vendor_build_prop.extend([
        'import /vendor/etc/build_${ro.boot.sku_name}.prop',
        'import /vendor/etc/build_${ro.boot.device_name}.prop',
    ])
    self.writeFiles({
        'SYSTEM/build.prop': '\n'.join(self.BUILD_PROP),
        'VENDOR/build.prop': '\n'.join(vendor_build_prop),
        'VENDOR/etc/build_std.prop':
        'ro.product.vendor.name=vendor-product-std',
        'VENDOR/etc/build_product1.prop':
        'ro.product.vendor.device=vendor-device-product1',
        'VENDOR/etc/build_pro.prop':
        'ro.product.vendor.name=vendor-product-pro',
        'VENDOR/etc/build_product2.prop':
        'ro.product.vendor.device=vendor-device-product2',
<<<<<<< HEAD
    })
    common.OPTIONS.info_dict = common.LoadInfoDict(self.test_dir)
    common.OPTIONS.boot_variable_values = {
=======
    }, self.test_dir)

    build_info = common.BuildInfo(common.LoadInfoDict(self.test_dir))
    boot_variable_values = {
>>>>>>> 8098b73e
        'ro.boot.sku_name': ['std', 'pro'],
        'ro.boot.device_name': ['product1', 'product2'],
    }

<<<<<<< HEAD
    self.assertEqual({
=======
    expected_devices = {'vendor-product-device', 'vendor-device-product1',
                        'vendor-device-product2'}
    expected_fingerprints = {
>>>>>>> 8098b73e
        self.constructFingerprint(
            'vendor-product-brand/vendor-product-name/vendor-product-device'),
        self.constructFingerprint(
            'vendor-product-brand/vendor-product-std/vendor-device-product1'),
        self.constructFingerprint(
            'vendor-product-brand/vendor-product-pro/vendor-device-product1'),
        self.constructFingerprint(
            'vendor-product-brand/vendor-product-std/vendor-device-product2'),
        self.constructFingerprint(
<<<<<<< HEAD
            'vendor-product-brand/vendor-product-pro/vendor-device-product2'),
    }, CalculateRuntimeFingerprints())
=======
            'vendor-product-brand/vendor-product-pro/vendor-device-product2')
    }
    self.assertEqual((expected_devices, expected_fingerprints),
                     CalculateRuntimeDevicesAndFingerprints(
                         build_info, boot_variable_values))

  def test_GetPackageMetadata_full_package(self):
    vendor_build_prop = copy.deepcopy(self.VENDOR_BUILD_PROP)
    vendor_build_prop.extend([
        'import /vendor/etc/build_${ro.boot.sku_name}.prop',
    ])
    self.writeFiles({
        'SYSTEM/build.prop': '\n'.join(self.BUILD_PROP),
        'VENDOR/build.prop': '\n'.join(vendor_build_prop),
        'VENDOR/etc/build_std.prop':
        'ro.product.vendor.name=vendor-product-std',
        'VENDOR/etc/build_pro.prop':
        'ro.product.vendor.name=vendor-product-pro',
    }, self.test_dir)

    common.OPTIONS.boot_variable_file = common.MakeTempFile()
    with open(common.OPTIONS.boot_variable_file, 'w') as f:
      f.write('ro.boot.sku_name=std,pro')

    build_info = common.BuildInfo(common.LoadInfoDict(self.test_dir))
    metadata = GetPackageMetadata(build_info)
    self.assertEqual('vendor-product-device', metadata['pre-device'])
    fingerprints = [
        self.constructFingerprint(
            'vendor-product-brand/vendor-product-name/vendor-product-device'),
        self.constructFingerprint(
            'vendor-product-brand/vendor-product-pro/vendor-product-device'),
        self.constructFingerprint(
            'vendor-product-brand/vendor-product-std/vendor-product-device'),
    ]
    self.assertEqual('|'.join(fingerprints), metadata['post-build'])

  def test_GetPackageMetadata_incremental_package(self):
    vendor_build_prop = copy.deepcopy(self.VENDOR_BUILD_PROP)
    vendor_build_prop.extend([
        'import /vendor/etc/build_${ro.boot.sku_name}.prop',
    ])
    self.writeFiles({
        'SYSTEM/build.prop': '\n'.join(self.BUILD_PROP),
        'VENDOR/build.prop': '\n'.join(vendor_build_prop),
        'VENDOR/etc/build_std.prop':
        'ro.product.vendor.device=vendor-device-std',
        'VENDOR/etc/build_pro.prop':
        'ro.product.vendor.device=vendor-device-pro',
    }, self.test_dir)

    common.OPTIONS.boot_variable_file = common.MakeTempFile()
    with open(common.OPTIONS.boot_variable_file, 'w') as f:
      f.write('ro.boot.sku_name=std,pro')

    source_dir = common.MakeTempDir()
    source_build_prop = [
        'ro.build.version.release=source-version-release',
        'ro.build.id=source-build-id',
        'ro.build.version.incremental=source-version-incremental',
        'ro.build.type=build-type',
        'ro.build.tags=build-tags',
        'ro.build.version.sdk=29',
        'ro.build.version.security_patch=2020',
        'ro.build.date.utc=12340000'
    ]
    self.writeFiles({
        'META/misc_info.txt': '\n'.join(self.MISC_INFO),
        'SYSTEM/build.prop': '\n'.join(source_build_prop),
        'VENDOR/build.prop': '\n'.join(vendor_build_prop),
        'VENDOR/etc/build_std.prop':
        'ro.product.vendor.device=vendor-device-std',
        'VENDOR/etc/build_pro.prop':
        'ro.product.vendor.device=vendor-device-pro',
    }, source_dir)
    common.OPTIONS.incremental_source = source_dir

    target_info = common.BuildInfo(common.LoadInfoDict(self.test_dir))
    source_info = common.BuildInfo(common.LoadInfoDict(source_dir))

    metadata = GetPackageMetadata(target_info, source_info)
    self.assertEqual(
        'vendor-device-pro|vendor-device-std|vendor-product-device',
        metadata['pre-device'])
    suffix = ':source-version-release/source-build-id/' \
             'source-version-incremental:build-type/build-tags'
    pre_fingerprints = [
        'vendor-product-brand/vendor-product-name/vendor-device-pro'
        '{}'.format(suffix),
        'vendor-product-brand/vendor-product-name/vendor-device-std'
        '{}'.format(suffix),
        'vendor-product-brand/vendor-product-name/vendor-product-device'
        '{}'.format(suffix),
    ]
    self.assertEqual('|'.join(pre_fingerprints), metadata['pre-build'])

    post_fingerprints = [
        self.constructFingerprint(
            'vendor-product-brand/vendor-product-name/vendor-device-pro'),
        self.constructFingerprint(
            'vendor-product-brand/vendor-product-name/vendor-device-std'),
        self.constructFingerprint(
            'vendor-product-brand/vendor-product-name/vendor-product-device'),
    ]
    self.assertEqual('|'.join(post_fingerprints), metadata['post-build'])
>>>>>>> 8098b73e
<|MERGE_RESOLUTION|>--- conflicted
+++ resolved
@@ -27,11 +27,7 @@
     GetTargetFilesZipWithoutPostinstallConfig, NonAbOtaPropertyFiles,
     Payload, PayloadSigner, POSTINSTALL_CONFIG, PropertyFiles,
     StreamingPropertyFiles, WriteFingerprintAssertion,
-<<<<<<< HEAD
-    CalculateRuntimeFingerprints)
-=======
     CalculateRuntimeDevicesAndFingerprints)
->>>>>>> 8098b73e
 
 
 def construct_target_files(secondary=False):
@@ -1338,12 +1334,9 @@
       'ro.build.version.incremental=version-incremental',
       'ro.build.type=build-type',
       'ro.build.tags=build-tags',
-<<<<<<< HEAD
-=======
       'ro.build.version.sdk=30',
       'ro.build.version.security_patch=2020',
       'ro.build.date.utc=12345678'
->>>>>>> 8098b73e
   ]
 
   VENDOR_BUILD_PROP = [
@@ -1355,20 +1348,12 @@
   def setUp(self):
     common.OPTIONS.oem_dicts = None
     self.test_dir = common.MakeTempDir()
-<<<<<<< HEAD
-    self.writeFiles({'META/misc_info.txt': '\n'.join(self.MISC_INFO)})
-
-  def writeFiles(self, contents_dict):
-    for path, content in contents_dict.items():
-      abs_path = os.path.join(self.test_dir, path)
-=======
     self.writeFiles({'META/misc_info.txt': '\n'.join(self.MISC_INFO)},
                     self.test_dir)
 
   def writeFiles(self, contents_dict, out_dir):
     for path, content in contents_dict.items():
       abs_path = os.path.join(out_dir, path)
->>>>>>> 8098b73e
       dir_name = os.path.dirname(abs_path)
       if not os.path.exists(dir_name):
         os.makedirs(dir_name)
@@ -1390,14 +1375,6 @@
     self.writeFiles({
         'SYSTEM/build.prop': '\n'.join(build_prop),
         'VENDOR/build.prop': '\n'.join(self.VENDOR_BUILD_PROP),
-<<<<<<< HEAD
-    })
-    common.OPTIONS.info_dict = common.LoadInfoDict(self.test_dir)
-
-    self.assertEqual({
-        self.constructFingerprint('product-brand/product-name/product-device')
-    }, CalculateRuntimeFingerprints())
-=======
     }, self.test_dir)
 
     build_info = common.BuildInfo(common.LoadInfoDict(self.test_dir))
@@ -1406,7 +1383,6 @@
                     'product-brand/product-name/product-device')})
     self.assertEqual(expected,
                      CalculateRuntimeDevicesAndFingerprints(build_info, {}))
->>>>>>> 8098b73e
 
   def test_CalculatePossibleFingerprints_single_override(self):
     vendor_build_prop = copy.deepcopy(self.VENDOR_BUILD_PROP)
@@ -1420,36 +1396,22 @@
         'ro.product.vendor.name=vendor-product-std',
         'VENDOR/etc/build_pro.prop':
         'ro.product.vendor.name=vendor-product-pro',
-<<<<<<< HEAD
-    })
-    common.OPTIONS.info_dict = common.LoadInfoDict(self.test_dir)
-    common.OPTIONS.boot_variable_values = {
-        'ro.boot.sku_name': ['std', 'pro']
-    }
-
-    self.assertEqual({
-=======
     }, self.test_dir)
 
     build_info = common.BuildInfo(common.LoadInfoDict(self.test_dir))
     boot_variable_values = {'ro.boot.sku_name': ['std', 'pro']}
 
     expected = ({'vendor-product-device'}, {
->>>>>>> 8098b73e
         self.constructFingerprint(
             'vendor-product-brand/vendor-product-name/vendor-product-device'),
         self.constructFingerprint(
             'vendor-product-brand/vendor-product-std/vendor-product-device'),
         self.constructFingerprint(
             'vendor-product-brand/vendor-product-pro/vendor-product-device'),
-<<<<<<< HEAD
-    }, CalculateRuntimeFingerprints())
-=======
     })
     self.assertEqual(
         expected, CalculateRuntimeDevicesAndFingerprints(
             build_info, boot_variable_values))
->>>>>>> 8098b73e
 
   def test_CalculatePossibleFingerprints_multiple_overrides(self):
     vendor_build_prop = copy.deepcopy(self.VENDOR_BUILD_PROP)
@@ -1468,27 +1430,17 @@
         'ro.product.vendor.name=vendor-product-pro',
         'VENDOR/etc/build_product2.prop':
         'ro.product.vendor.device=vendor-device-product2',
-<<<<<<< HEAD
-    })
-    common.OPTIONS.info_dict = common.LoadInfoDict(self.test_dir)
-    common.OPTIONS.boot_variable_values = {
-=======
     }, self.test_dir)
 
     build_info = common.BuildInfo(common.LoadInfoDict(self.test_dir))
     boot_variable_values = {
->>>>>>> 8098b73e
         'ro.boot.sku_name': ['std', 'pro'],
         'ro.boot.device_name': ['product1', 'product2'],
     }
 
-<<<<<<< HEAD
-    self.assertEqual({
-=======
     expected_devices = {'vendor-product-device', 'vendor-device-product1',
                         'vendor-device-product2'}
     expected_fingerprints = {
->>>>>>> 8098b73e
         self.constructFingerprint(
             'vendor-product-brand/vendor-product-name/vendor-product-device'),
         self.constructFingerprint(
@@ -1498,10 +1450,6 @@
         self.constructFingerprint(
             'vendor-product-brand/vendor-product-std/vendor-device-product2'),
         self.constructFingerprint(
-<<<<<<< HEAD
-            'vendor-product-brand/vendor-product-pro/vendor-device-product2'),
-    }, CalculateRuntimeFingerprints())
-=======
             'vendor-product-brand/vendor-product-pro/vendor-device-product2')
     }
     self.assertEqual((expected_devices, expected_fingerprints),
@@ -1606,5 +1554,4 @@
         self.constructFingerprint(
             'vendor-product-brand/vendor-product-name/vendor-product-device'),
     ]
-    self.assertEqual('|'.join(post_fingerprints), metadata['post-build'])
->>>>>>> 8098b73e
+    self.assertEqual('|'.join(post_fingerprints), metadata['post-build'])