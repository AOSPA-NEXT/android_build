#!/usr/bin/env python
#
# Copyright (C) 2022 The Android Open Source Project
#
# Licensed under the Apache License, Version 2.0 (the "License"); you may not
# use this file except in compliance with the License. You may obtain a copy of
# the License at
#
#      http://www.apache.org/licenses/LICENSE-2.0
#
# Unless required by applicable law or agreed to in writing, software
# distributed under the License is distributed on an "AS IS" BASIS, WITHOUT
# WARRANTIES OR CONDITIONS OF ANY KIND, either express or implied. See the
# License for the specific language governing permissions and limitations under
# the License.
#
"""Common utility functions shared by merge_* scripts.

Expects items in OPTIONS prepared by merge_target_files.py.
"""

import fnmatch
import logging
import os
import re
import shutil
import zipfile

import common

logger = logging.getLogger(__name__)
OPTIONS = common.OPTIONS


def ExtractItems(input_zip, output_dir, extract_item_list):
  """Extracts items in extract_item_list from a zip to a dir."""

  # Filter the extract_item_list to remove any items that do not exist in the
  # zip file. Otherwise, the extraction step will fail.

  with zipfile.ZipFile(input_zip, allowZip64=True) as input_zipfile:
    input_namelist = input_zipfile.namelist()

  filtered_extract_item_list = []
  for pattern in extract_item_list:
    if fnmatch.filter(input_namelist, pattern):
      filtered_extract_item_list.append(pattern)

  common.UnzipToDir(input_zip, output_dir, filtered_extract_item_list)


def CopyItems(from_dir, to_dir, copy_item_list):
  """Copies the items in copy_item_list from source to destination directory.

  copy_item_list may include files and directories. Will copy the matched
  files and create the matched directories.

  Args:
    from_dir: The source directory.
    to_dir: The destination directory.
    copy_item_list: Items to be copied.
  """
  item_paths = []
  for root, dirs, files in os.walk(from_dir):
    item_paths.extend(
        os.path.relpath(path=os.path.join(root, item_name), start=from_dir)
        for item_name in files + dirs)

  filtered = set()
  for pattern in copy_item_list:
    filtered.update(fnmatch.filter(item_paths, pattern))

  for item in filtered:
    original_path = os.path.join(from_dir, item)
    copied_path = os.path.join(to_dir, item)
    copied_parent_path = os.path.dirname(copied_path)
    if not os.path.exists(copied_parent_path):
      os.makedirs(copied_parent_path)
    if os.path.islink(original_path):
      os.symlink(os.readlink(original_path), copied_path)
    elif os.path.isdir(original_path):
      if not os.path.exists(copied_path):
        os.makedirs(copied_path)
    else:
      shutil.copyfile(original_path, copied_path)


def GetTargetFilesItems(target_files_zipfile_or_dir):
  """Gets a list of target files items."""
  if zipfile.is_zipfile(target_files_zipfile_or_dir):
    with zipfile.ZipFile(target_files_zipfile_or_dir, allowZip64=True) as fz:
      return fz.namelist()
  elif os.path.isdir(target_files_zipfile_or_dir):
    item_list = []
    for root, dirs, files in os.walk(target_files_zipfile_or_dir):
      item_list.extend(
          os.path.relpath(path=os.path.join(root, item),
                          start=target_files_zipfile_or_dir)
          for item in dirs + files)
    return item_list
  else:
    raise ValueError('Target files should be either zipfile or directory.')


def CollectTargetFiles(input_zipfile_or_dir, output_dir, item_list=None):
  """Extracts input zipfile or copy input directory to output directory.

  Extracts the input zipfile if `input_zipfile_or_dir` is a zip archive, or
  copies the items if `input_zipfile_or_dir` is a directory.

  Args:
    input_zipfile_or_dir: The input target files, could be either a zipfile to
      extract or a directory to copy.
    output_dir: The output directory that the input files are either extracted
      or copied.
    item_list: Files to be extracted or copied. Will extract or copy all files
      if omitted.
  """
  patterns = item_list if item_list else ('*',)
  if zipfile.is_zipfile(input_zipfile_or_dir):
    ExtractItems(input_zipfile_or_dir, output_dir, patterns)
  elif os.path.isdir(input_zipfile_or_dir):
    CopyItems(input_zipfile_or_dir, output_dir, patterns)
  else:
    raise ValueError('Target files should be either zipfile or directory.')


def WriteSortedData(data, path):
  """Writes the sorted contents of either a list or dict to file.

  This function sorts the contents of the list or dict and then writes the
  resulting sorted contents to a file specified by path.

  Args:
    data: The list or dict to sort and write.
    path: Path to the file to write the sorted values to. The file at path will
      be overridden if it exists.
  """
  with open(path, 'w') as output:
    for entry in sorted(data):
      out_str = '{}={}\n'.format(entry, data[entry]) if isinstance(
          data, dict) else '{}\n'.format(entry)
      output.write(out_str)


def ValidateConfigLists():
  """Performs validations on the merge config lists.

  Returns:
    False if a validation fails, otherwise true.
  """
  has_error = False

  # Check that partitions only come from one input.
  framework_partitions = ItemListToPartitionSet(OPTIONS.framework_item_list)
  vendor_partitions = ItemListToPartitionSet(OPTIONS.vendor_item_list)
  from_both = framework_partitions.intersection(vendor_partitions)
  if from_both:
    logger.error(
        'Cannot extract items from the same partition in both the '
        'framework and vendor builds. Please ensure only one merge config '
        'item list (or inferred list) includes each partition: %s' %
        ','.join(from_both))
    has_error = True

  if any([
      key in OPTIONS.framework_misc_info_keys
      for key in ('dynamic_partition_list', 'super_partition_groups')
  ]):
    logger.error('Dynamic partition misc info keys should come from '
                 'the vendor instance of META/misc_info.txt.')
    has_error = True

  return not has_error


# In an item list (framework or vendor), we may see entries that select whole
# partitions. Such an entry might look like this 'SYSTEM/*' (e.g., for the
# system partition). The following regex matches this and extracts the
# partition name.

_PARTITION_ITEM_PATTERN = re.compile(r'^([A-Z_]+)/.*$')
_IMAGE_PARTITION_PATTERN = re.compile(r'^IMAGES/(.*)\.img$')
_PREBUILT_IMAGE_PARTITION_PATTERN = re.compile(r'^PREBUILT_IMAGES/(.*)\.img$')


def ItemListToPartitionSet(item_list):
  """Converts a target files item list to a partition set.

  The item list contains items that might look like 'SYSTEM/*' or 'VENDOR/*' or
  'OTA/android-info.txt'. Items that end in '/*' are assumed to match entire
  directories where 'SYSTEM' or 'VENDOR' is a directory name that identifies the
  contents of a partition of the same name. Other items in the list, such as the
  'OTA' example contain metadata. This function iterates such a list, returning
  a set that contains the partition entries.

  Args:
    item_list: A list of items in a target files package.

  Returns:
    A set of partitions extracted from the list of items.
  """

  partition_set = set()

  for item in item_list:
    for pattern in (_PARTITION_ITEM_PATTERN, _IMAGE_PARTITION_PATTERN, _PREBUILT_IMAGE_PARTITION_PATTERN):
      partition_match = pattern.search(item.strip())
      if partition_match:
        partition = partition_match.group(1).lower()
        # These directories in target-files are not actual partitions.
        if partition not in ('meta', 'images', 'prebuilt_images'):
          partition_set.add(partition)

  return partition_set


# Partitions that are grabbed from the framework partial build by default.
# TODO(b/237704408)
# _FRAMEWORK_PARTITIONS = {
#    'system', 'product', 'system_ext', 'system_other', 'root', 'system_dlkm',
#    'vbmeta_system'
#}
_FRAMEWORK_PARTITIONS = {
<<<<<<< HEAD
    'system', 'product', 'system_ext', 'system_other', 'root',
    'vbmeta_system'
=======
    'system', 'product', 'system_ext', 'system_other', 'root', 'system_dlkm',
    'vbmeta_system', 'pvmfw'
>>>>>>> d8213b46
}


def InferItemList(input_namelist, framework):
  item_set = set()

  # Some META items are always grabbed from partial builds directly.
  # Others are combined in merge_meta.py.
  if framework:
    item_set.update([
        'META/liblz4.so',
        'META/postinstall_config.txt',
        'META/zucchini_config.txt',
    ])
  else:  # vendor
    item_set.update([
        'META/kernel_configs.txt',
        'META/kernel_version.txt',
        'META/otakeys.txt',
        'META/pack_radioimages.txt',
        'META/releasetools.py',
    ])

  # Grab a set of items for the expected partitions in the partial build.
  seen_partitions = []
  for namelist in input_namelist:
    if namelist.endswith('/'):
      continue

    partition = namelist.split('/')[0].lower()

    # META items are grabbed above, or merged later.
    if partition == 'meta':
      continue

    if partition in ('images', 'prebuilt_images'):
      image_partition, extension = os.path.splitext(os.path.basename(namelist))
      if image_partition == 'vbmeta':
        # Always regenerate vbmeta.img since it depends on hash information
        # from both builds.
        continue
      if extension in ('.img', '.map'):
        # Include image files in IMAGES/* if the partition comes from
        # the expected set.
        if (framework and image_partition in _FRAMEWORK_PARTITIONS) or (
            not framework and image_partition not in _FRAMEWORK_PARTITIONS):
          item_set.add(namelist)
      elif not framework:
        # Include all miscellaneous non-image files in IMAGES/* from
        # the vendor build.
        item_set.add(namelist)
      continue

    # Skip already-visited partitions.
    if partition in seen_partitions:
      continue
    seen_partitions.append(partition)

    if (framework and partition in _FRAMEWORK_PARTITIONS) or (
        not framework and partition not in _FRAMEWORK_PARTITIONS):
      fs_config_prefix = '' if partition == 'system' else '%s_' % partition
      item_set.update([
          '%s/*' % partition.upper(),
          'META/%sfilesystem_config.txt' % fs_config_prefix,
      ])

  return sorted(item_set)


def InferFrameworkMiscInfoKeys(input_namelist):
  keys = [
      'ab_update',
      'avb_vbmeta_system',
      'avb_vbmeta_system_algorithm',
      'avb_vbmeta_system_key_path',
      'avb_vbmeta_system_rollback_index_location',
      'default_system_dev_certificate',
  ]

  for partition in _FRAMEWORK_PARTITIONS:
    for partition_dir in ('%s/' % partition.upper(), 'SYSTEM/%s/' % partition):
      if partition_dir in input_namelist:
        fs_type_prefix = '' if partition == 'system' else '%s_' % partition
        keys.extend([
            'avb_%s_hashtree_enable' % partition,
            'avb_%s_add_hashtree_footer_args' % partition,
            '%s_disable_sparse' % partition,
            'building_%s_image' % partition,
            '%sfs_type' % fs_type_prefix,
        ])

  return sorted(keys)<|MERGE_RESOLUTION|>--- conflicted
+++ resolved
@@ -222,13 +222,8 @@
 #    'vbmeta_system'
 #}
 _FRAMEWORK_PARTITIONS = {
-<<<<<<< HEAD
     'system', 'product', 'system_ext', 'system_other', 'root',
-    'vbmeta_system'
-=======
-    'system', 'product', 'system_ext', 'system_other', 'root', 'system_dlkm',
     'vbmeta_system', 'pvmfw'
->>>>>>> d8213b46
 }
 
 
