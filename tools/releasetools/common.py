--- conflicted
+++ resolved
@@ -554,15 +554,7 @@
   """
   if key is None:
     key = info_dict["avb_" + partition + "_key_path"]
-<<<<<<< HEAD
-  avbtool = os.getenv('AVBTOOL') or info_dict["avb_avbtool"]
-  pubkey_path = MakeTempFile(prefix="avb-", suffix=".pubkey")
-  RunAndCheckOutput(
-      [avbtool, "extract_public_key", "--key", key, "--output", pubkey_path])
-
-=======
   pubkey_path = ExtractAvbPublicKey(key)
->>>>>>> 6ba7b178
   rollback_index_location = info_dict[
       "avb_" + partition + "_rollback_index_location"]
   return "{}:{}:{}".format(partition, rollback_index_location, pubkey_path)
@@ -780,27 +772,11 @@
     shutil.copyfileobj(in_file, out_file)
 
 
-<<<<<<< HEAD
-def UnzipToDir(filename, dirname, pattern=None):
-=======
 def UnzipToDir(filename, dirname, patterns=None):
->>>>>>> 6ba7b178
   """Unzips the archive to the given directory.
 
   Args:
     filename: The name of the zip file to unzip.
-<<<<<<< HEAD
-
-    dirname: Where the unziped files will land.
-
-    pattern: Files to unzip from the archive. If omitted, will unzip the entire
-    archvie.
-  """
-
-  cmd = ["unzip", "-o", "-q", filename, "-d", dirname]
-  if pattern is not None:
-    cmd.extend(pattern)
-=======
     dirname: Where the unziped files will land.
     patterns: Files to unzip from the archive. If omitted, will unzip the entire
         archvie. Non-matching patterns will be filtered out. If there's no match
@@ -819,7 +795,6 @@
       return
     cmd.extend(filtered)
 
->>>>>>> 6ba7b178
   RunAndCheckOutput(cmd)
 
 
@@ -974,7 +949,6 @@
 
 def GetMinSdkVersion(apk_name):
   """Gets the minSdkVersion declared in the APK.
-<<<<<<< HEAD
 
   It calls 'aapt' to query the embedded minSdkVersion from the given APK file.
   This can be both a decimal number (API Level) or a codename.
@@ -982,15 +956,6 @@
   Args:
     apk_name: The APK filename.
 
-=======
-
-  It calls 'aapt' to query the embedded minSdkVersion from the given APK file.
-  This can be both a decimal number (API Level) or a codename.
-
-  Args:
-    apk_name: The APK filename.
-
->>>>>>> 6ba7b178
   Returns:
     The parsed SDK version string.
 
@@ -1043,12 +1008,8 @@
 
 
 def SignFile(input_name, output_name, key, password, min_api_level=None,
-<<<<<<< HEAD
-             codename_to_api_level_map=None, whole_file=False):
-=======
              codename_to_api_level_map=None, whole_file=False,
              extra_signapk_args=None):
->>>>>>> 6ba7b178
   """Sign the input_name zip/jar/apk, producing output_name.  Use the
   given key and password (the latter may be None if the key does not
   have a password.
@@ -1069,11 +1030,8 @@
   """
   if codename_to_api_level_map is None:
     codename_to_api_level_map = {}
-<<<<<<< HEAD
-=======
   if extra_signapk_args is None:
     extra_signapk_args = OPTIONS.extra_signapk_args
->>>>>>> 6ba7b178
 
   java_library_path = os.path.join(
       OPTIONS.search_path, OPTIONS.signapk_shared_library_path)
@@ -2293,7 +2251,6 @@
 
   output_sink(sh_location, sh)
 
-<<<<<<< HEAD
 
 class DynamicPartitionUpdate(object):
   def __init__(self, src_group=None, tgt_group=None, progress=None,
@@ -2303,17 +2260,6 @@
     self.progress = progress
     self.block_difference = block_difference
 
-=======
-
-class DynamicPartitionUpdate(object):
-  def __init__(self, src_group=None, tgt_group=None, progress=None,
-               block_difference=None):
-    self.src_group = src_group
-    self.tgt_group = tgt_group
-    self.progress = progress
-    self.block_difference = block_difference
-
->>>>>>> 6ba7b178
   @property
   def src_size(self):
     if not self.block_difference:
