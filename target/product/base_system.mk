#
# Copyright (C) 2018 The Android Open Source Project
#
# Licensed under the Apache License, Version 2.0 (the "License");
# you may not use this file except in compliance with the License.
# You may obtain a copy of the License at
#
#      http://www.apache.org/licenses/LICENSE-2.0
#
# Unless required by applicable law or agreed to in writing, software
# distributed under the License is distributed on an "AS IS" BASIS,
# WITHOUT WARRANTIES OR CONDITIONS OF ANY KIND, either express or implied.
# See the License for the specific language governing permissions and
# limitations under the License.
#

# Base modules and settings for the system partition.
PRODUCT_PACKAGES += \
    adbd_system_binaries \
    am \
    android.hidl.allocator@1.0-service \
    android.hidl.base-V1.0-java \
    android.hidl.manager-V1.0-java \
    android.hidl.memory@1.0-impl \
    android.hidl.memory@1.0-impl.vendor \
    android.system.suspend@1.0-service \
    android.test.base \
    android.test.mock \
    android.test.runner \
    apexd \
    appops \
    app_process \
    service-appsearch \
    appwidget \
    atrace \
    audioserver \
    BackupRestoreConfirmation \
    bcc \
    blank_screen \
    blkid \
    service-blobstore \
    bmgr \
    bootanimation \
    bootstat \
    bpfloader \
    bu \
    bugreport \
    bugreportz \
    cacerts_wfa \
    cgroups.json \
    charger \
    cmd \
    com.android.adbd \
<<<<<<< HEAD
    com.android.apex.cts.shim.v1_prebuilt \
    com.android.conscrypt \
=======
    com.android.apex.cts.shim.v1 \
    com.android.appsearch \
    com.android.conscrypt \
    com.android.cronet \
>>>>>>> 7b319245
    com.android.i18n \
    com.android.ipsec \
    com.android.location.provider \
    com.android.media \
    com.android.media.swcodec \
    com.android.mediaprovider \
<<<<<<< HEAD
    com.android.permission \
    com.android.resolv \
    com.android.neuralnetworks \
    com.android.sdkext \
    com.android.telephony \
=======
    com.android.os.statsd \
    com.android.permission \
    com.android.resolv \
    com.android.neuralnetworks \
    com.android.os.statsd \
    com.android.sdkext \
    com.android.telephony \
    com.android.tethering \
>>>>>>> 7b319245
    com.android.tzdata \
    com.android.wifi \
    ContactsProvider \
    content \
    crash_dump \
    debuggerd\
    device_config \
    dmctl \
    dnsmasq \
    DownloadProvider \
    dpm \
    dumpstate \
    dumpsys \
    DynamicSystemInstallationService \
    e2fsck \
    ExtServices \
    ExtShared \
    flags_health_check \
    framework-minus-apex \
    framework-res \
    framework-sysconfig.xml \
    fsck_msdos \
    fs_config_files_system \
    fs_config_dirs_system \
    group_system \
    gsid \
    gsi_tool \
    heapprofd \
    heapprofd_client \
    gatekeeperd \
    gpuservice \
    hid \
    hwservicemanager \
    idmap2 \
    idmap2d \
    ime \
    incident \
    incidentd \
    incident_helper \
    init.environ.rc \
    init_system \
    InProcessTethering \
    input \
    installd \
    iorapd \
    ip \
    ip6tables \
    iptables \
    ip-up-vpn \
    javax.obex \
    service-jobscheduler \
    keystore \
    ld.mc \
    libaaudio \
    libamidi \
    libandroid \
    libandroidfw \
    libandroid_runtime \
    libandroid_servers \
    libartpalette-system \
    libaudioeffect_jni \
    libbinder \
    libbinder_ndk \
    libc.bootstrap \
    libcamera2ndk \
    libcutils \
    libdl.bootstrap \
    libdl_android.bootstrap \
    libdrmframework \
    libdrmframework_jni \
    libEGL \
    libETC1 \
    libFFTEm \
    libfilterfw \
    libgatekeeper \
    libGLESv1_CM \
    libGLESv2 \
    libGLESv3 \
    libgui \
    libhardware \
    libhardware_legacy \
    libinput \
    libinputflinger \
    libiprouteutil \
    libjnigraphics \
    libjpeg \
    liblog \
    libm.bootstrap \
    libmdnssd \
    libmedia \
    libmedia_jni \
    libmediandk \
    libmtp \
    libnetd_client \
    libnetlink \
    libnetutils \
    libneuralnetworks_packageinfo \
    libOpenMAXAL \
    libOpenSLES \
    libpdfium \
    libpower \
    libpowermanager \
    libradio_metadata \
    librtp_jni \
    libsensorservice \
    libsfplugin_ccodec \
    libskia \
    libsonic \
    libsonivox \
    libsoundpool \
    libspeexresampler \
    libsqlite \
    libstagefright \
    libstagefright_foundation \
    libstagefright_omx \
    libstdc++ \
    libsurfaceflinger \
    libsysutils \
    libui \
    libusbhost \
    libutils \
    libvulkan \
    libwilhelm \
    linker \
    linkerconfig \
    lmkd \
    LocalTransport \
    locksettings \
    logcat \
    logd \
    lpdump \
    lshal \
    mdnsd \
    mediacodec.policy \
    mediaextractor \
    mediametrics \
    media_profiles_V1_0.dtd \
    MediaProviderLegacy \
    mediaserver \
    mediatranscoding \
    mke2fs \
    monkey \
    mtpd \
    ndc \
    netd \
<<<<<<< HEAD
=======
    NativeAdbDataLoaderService \
>>>>>>> 7b319245
    NetworkStackNext \
    org.apache.http.legacy \
    otacerts \
    PackageInstaller \
    passwd_system \
    perfetto \
    PermissionController \
    ping \
    ping6 \
    platform.xml \
    pm \
    pppd \
    preinstalled-packages-platform.xml \
    privapp-permissions-platform.xml \
    racoon \
    recovery-persist \
    resize2fs \
    rss_hwm_reset \
    run-as \
    sanitizer.libraries.txt \
    schedtest \
    screencap \
    sdcard \
    secdiscard \
    SecureElement \
    selinux_policy_system \
    sensorservice \
    service \
    servicemanager \
    services \
    settings \
    SettingsProvider \
    sgdisk \
    Shell \
    shell_and_utilities_system \
    sm \
    snapshotctl \
    SoundPicker \
    statsd \
    service-statsd \
    storaged \
    surfaceflinger \
    svc \
    task_profiles.json \
    tc \
    telecom \
    tombstoned \
    traced \
    traced_probes \
    tune2fs \
    tzdatacheck \
    uiautomator \
    uncrypt \
    usbd \
    vdc \
    viewcompiler \
    voip-common \
    vold \
    WallpaperBackup \
    watchdogd \
    wificond \
    wm \

# TODO(b/146549048) remove this
PRODUCT_PACKAGES += \
    boringssl_self_test

# VINTF data for system image
PRODUCT_PACKAGES += \
    system_manifest.xml \
    system_compatibility_matrix.xml \

# mainline network framework modules
PRODUCT_PACKAGES += \
    InProcessNetworkStack \
    PlatformCaptivePortalLogin \
    PlatformNetworkPermissionConfig

# Host tools to install
PRODUCT_HOST_PACKAGES += \
    BugReport \
    adb \
    art-tools \
    atest \
    bcc \
    bit \
    e2fsck \
    fastboot \
    flags_health_check \
    icu-data_host_i18n_apex \
    icu_tzdata.dat_host_tzdata_apex \
    idmap2 \
    incident_report \
    ld.mc \
    lpdump \
    mdnsd \
    minigzip \
    mke2fs \
    resize2fs \
    sgdisk \
    sqlite3 \
    tinyplay \
    tune2fs \
    tzdatacheck \
    unwind_info \
    unwind_reg_info \
    unwind_symbols \
    viewcompiler \
    tzdata_host \
    tzdata_host_tzdata_apex \
    tzlookup.xml_host_tzdata_apex \
    tz_version_host \
    tz_version_host_tzdata_apex \

ifeq ($(TARGET_CORE_JARS),)
$(error TARGET_CORE_JARS is empty; cannot initialize PRODUCT_BOOT_JARS variable)
endif

# The order matters for runtime class lookup performance.
PRODUCT_BOOT_JARS := \
    $(TARGET_CORE_JARS) \
    framework-minus-apex \
    ext \
    telephony-common \
    voip-common \
    ims-common \
    framework-sdkext \
<<<<<<< HEAD
    ike \
    updatable-media

PRODUCT_UPDATABLE_BOOT_JARS := \
    com.android.conscrypt:conscrypt \
    com.android.ipsec:ike \
    com.android.media:updatable-media \
    com.android.sdkext:framework-sdkext \
    com.android.telephony:telephony-common \
    com.android.telephony:ims-common
=======
    framework-statsd \
    ike \
    updatable-media \
    framework-mediaprovider \
    framework-appsearch \
    framework-wifi \
    framework-tethering

PRODUCT_UPDATABLE_BOOT_JARS := \
    com.android.appsearch:framework-appsearch \
    com.android.conscrypt:conscrypt \
    com.android.ipsec:ike \
    com.android.media:updatable-media \
    com.android.mediaprovider:framework-mediaprovider \
    com.android.os.statsd:framework-statsd \
    com.android.sdkext:framework-sdkext \
    com.android.wifi:framework-wifi \
    com.android.tethering:framework-tethering
>>>>>>> 7b319245

PRODUCT_COPY_FILES += \
    system/core/rootdir/init.usb.rc:system/etc/init/hw/init.usb.rc \
    system/core/rootdir/init.usb.configfs.rc:system/etc/init/hw/init.usb.configfs.rc \
    system/core/rootdir/etc/hosts:system/etc/hosts

# Add the compatibility library that is needed when android.test.base
# is removed from the bootclasspath.
# Default to excluding android.test.base from the bootclasspath.
ifneq ($(REMOVE_ATB_FROM_BCP),false)
PRODUCT_PACKAGES += framework-atb-backward-compatibility
PRODUCT_BOOT_JARS += framework-atb-backward-compatibility
else
PRODUCT_BOOT_JARS += android.test.base
endif

PRODUCT_COPY_FILES += system/core/rootdir/init.zygote32.rc:system/etc/init/hw/init.zygote32.rc
PRODUCT_DEFAULT_PROPERTY_OVERRIDES += ro.zygote=zygote32

PRODUCT_SYSTEM_DEFAULT_PROPERTIES += debug.atrace.tags.enableflags=0
PRODUCT_SYSTEM_DEFAULT_PROPERTIES += persist.traced.enable=1

# Packages included only for eng or userdebug builds, previously debug tagged
PRODUCT_PACKAGES_DEBUG := \
    adb_keys \
    arping \
    gdbserver \
    idlcli \
    init-debug.rc \
    iotop \
    iperf3 \
    iw \
    logpersist.start \
    logtagd.rc \
    procrank \
    remount \
    showmap \
    sqlite3 \
    ss \
    start_with_lockagent \
    strace \
    su \
    sanitizer-status \
    tracepath \
    tracepath6 \
    traceroute6 \
    unwind_info \
    unwind_reg_info \
    unwind_symbols \

# The set of packages whose code can be loaded by the system server.
PRODUCT_SYSTEM_SERVER_APPS += \
    SettingsProvider \
    WallpaperBackup

# Packages included only for eng/userdebug builds, when building with SANITIZE_TARGET=address
PRODUCT_PACKAGES_DEBUG_ASAN := \
    fuzz \
    honggfuzz

PRODUCT_PACKAGES_DEBUG_JAVA_COVERAGE := \
    libdumpcoverage

PRODUCT_COPY_FILES += $(call add-to-product-copy-files-if-exists,\
    frameworks/base/config/preloaded-classes:system/etc/preloaded-classes)

# Note: it is acceptable to not have a dirty-image-objects file. In that case, the special bin
#       for known dirty objects in the image will be empty.
PRODUCT_COPY_FILES += $(call add-to-product-copy-files-if-exists,\
    frameworks/base/config/dirty-image-objects:system/etc/dirty-image-objects)

$(call inherit-product, $(SRC_TARGET_DIR)/product/runtime_libart.mk)<|MERGE_RESOLUTION|>--- conflicted
+++ resolved
@@ -30,7 +30,6 @@
     apexd \
     appops \
     app_process \
-    service-appsearch \
     appwidget \
     atrace \
     audioserver \
@@ -51,28 +50,16 @@
     charger \
     cmd \
     com.android.adbd \
-<<<<<<< HEAD
-    com.android.apex.cts.shim.v1_prebuilt \
-    com.android.conscrypt \
-=======
     com.android.apex.cts.shim.v1 \
     com.android.appsearch \
     com.android.conscrypt \
     com.android.cronet \
->>>>>>> 7b319245
     com.android.i18n \
     com.android.ipsec \
     com.android.location.provider \
     com.android.media \
     com.android.media.swcodec \
     com.android.mediaprovider \
-<<<<<<< HEAD
-    com.android.permission \
-    com.android.resolv \
-    com.android.neuralnetworks \
-    com.android.sdkext \
-    com.android.telephony \
-=======
     com.android.os.statsd \
     com.android.permission \
     com.android.resolv \
@@ -81,7 +68,6 @@
     com.android.sdkext \
     com.android.telephony \
     com.android.tethering \
->>>>>>> 7b319245
     com.android.tzdata \
     com.android.wifi \
     ContactsProvider \
@@ -118,12 +104,12 @@
     idmap2 \
     idmap2d \
     ime \
+    ims-common \
     incident \
     incidentd \
     incident_helper \
     init.environ.rc \
     init_system \
-    InProcessTethering \
     input \
     installd \
     iorapd \
@@ -227,10 +213,7 @@
     mtpd \
     ndc \
     netd \
-<<<<<<< HEAD
-=======
     NativeAdbDataLoaderService \
->>>>>>> 7b319245
     NetworkStackNext \
     org.apache.http.legacy \
     otacerts \
@@ -270,13 +253,13 @@
     snapshotctl \
     SoundPicker \
     statsd \
-    service-statsd \
     storaged \
     surfaceflinger \
     svc \
     task_profiles.json \
     tc \
     telecom \
+    telephony-common \
     tombstoned \
     traced \
     traced_probes \
@@ -358,18 +341,6 @@
     voip-common \
     ims-common \
     framework-sdkext \
-<<<<<<< HEAD
-    ike \
-    updatable-media
-
-PRODUCT_UPDATABLE_BOOT_JARS := \
-    com.android.conscrypt:conscrypt \
-    com.android.ipsec:ike \
-    com.android.media:updatable-media \
-    com.android.sdkext:framework-sdkext \
-    com.android.telephony:telephony-common \
-    com.android.telephony:ims-common
-=======
     framework-statsd \
     ike \
     updatable-media \
@@ -388,7 +359,6 @@
     com.android.sdkext:framework-sdkext \
     com.android.wifi:framework-wifi \
     com.android.tethering:framework-tethering
->>>>>>> 7b319245
 
 PRODUCT_COPY_FILES += \
     system/core/rootdir/init.usb.rc:system/etc/init/hw/init.usb.rc \
