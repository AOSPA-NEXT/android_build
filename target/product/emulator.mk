#
# Copyright (C) 2012 The Android Open Source Project
#
# Licensed under the Apache License, Version 2.0 (the "License");
# you may not use this file except in compliance with the License.
# You may obtain a copy of the License at
#
#      http://www.apache.org/licenses/LICENSE-2.0
#
# Unless required by applicable law or agreed to in writing, software
# distributed under the License is distributed on an "AS IS" BASIS,
# WITHOUT WARRANTIES OR CONDITIONS OF ANY KIND, either express or implied.
# See the License for the specific language governing permissions and
# limitations under the License.

#
# This file is included by other product makefiles to add all the
# emulator-related modules to PRODUCT_PACKAGES.
#

# Host modules
PRODUCT_PACKAGES += \


# Device modules
PRODUCT_PACKAGES += \
    egl.cfg \
    gralloc.goldfish \
    gralloc.goldfish.default \
    gralloc.ranchu \
    libGLESv1_CM_emulation \
    lib_renderControl_enc \
    libEGL_emulation \
    libGLES_android \
    libGLESv2_enc \
    libOpenglSystemCommon \
    libGLESv2_emulation \
    libGLESv1_enc \
    libEGL_swiftshader \
    libGLESv1_CM_swiftshader \
    libGLESv2_swiftshader \
    qemu-props \
    camera.goldfish \
    camera.goldfish.jpeg \
    camera.ranchu \
    camera.ranchu.jpeg \
    keystore.goldfish \
    keystore.ranchu \
    gatekeeper.ranchu \
    lights.goldfish \
    gps.goldfish \
    gps.ranchu \
    fingerprint.goldfish \
    sensors.goldfish \
    audio.primary.goldfish \
    audio.primary.goldfish_legacy \
    android.hardware.audio@2.0-service \
    android.hardware.wifi@1.0-service \
    vibrator.goldfish \
    power.goldfish \
    power.ranchu \
    fingerprint.ranchu \
    android.hardware.biometrics.fingerprint@2.1-service \
    sensors.ranchu \
    android.hardware.graphics.composer@2.1-impl \
    android.hardware.graphics.composer@2.1-service \
    android.hardware.graphics.allocator@2.0-service \
    android.hardware.graphics.allocator@2.0-impl \
    android.hardware.graphics.mapper@2.0-impl \
    hwcomposer.goldfish \
    hwcomposer.ranchu \
    sh_vendor \
    vintf \
    toybox_vendor \
    CarrierConfig

PRODUCT_PACKAGES += \
    android.hardware.audio@2.0-impl \
    android.hardware.audio.effect@2.0-impl \
    android.hardware.broadcastradio@1.0-impl \
    android.hardware.soundtrigger@2.0-impl

PRODUCT_PACKAGES += \
    android.hardware.keymaster@3.0-impl \
    android.hardware.keymaster@3.0-service

PRODUCT_PACKAGES += \
    android.hardware.keymaster@4.0-strongbox-service

PRODUCT_PACKAGES += \
    android.hardware.gnss@1.0-service \
    android.hardware.gnss@1.0-impl

PRODUCT_PACKAGES += \
    android.hardware.sensors@1.0-impl \
    android.hardware.sensors@1.0-service

PRODUCT_PACKAGES += \
    android.hardware.drm@1.0-service \
    android.hardware.drm@1.0-impl

PRODUCT_PACKAGES += \
    android.hardware.power@1.0-service \
    android.hardware.power@1.0-impl

PRODUCT_PACKAGES += \
    camera.device@1.0-impl \
    android.hardware.camera.provider@2.4-service \
    android.hardware.camera.provider@2.4-impl \

PRODUCT_PACKAGES += \
    android.hardware.gatekeeper@1.0-impl \
    android.hardware.gatekeeper@1.0-service

# need this for gles libraries to load properly
# after moving to /vendor/lib/
PRODUCT_PACKAGES += \
    vndk-sp

# WiFi
PRODUCT_PACKAGES += \
<<<<<<< HEAD
=======
	createns \
>>>>>>> c6bd5fc8
	dhcpclient \
	dhcpserver \
	execns \
	hostapd \
	ip \
	ipv6proxy \
	iw \
	wificond \
	wpa_supplicant \

PRODUCT_COPY_FILES += \
    device/generic/goldfish/init.ranchu-core.sh:$(TARGET_COPY_OUT_VENDOR)/bin/init.ranchu-core.sh \
    device/generic/goldfish/init.ranchu-net.sh:$(TARGET_COPY_OUT_VENDOR)/bin/init.ranchu-net.sh \
    device/generic/goldfish/wifi/init.wifi.sh:$(TARGET_COPY_OUT_VENDOR)/bin/init.wifi.sh \
    device/generic/goldfish/init.ranchu.rc:root/init.ranchu.rc \
    device/generic/goldfish/fstab.ranchu:root/fstab.ranchu \
    device/generic/goldfish/fstab.ranchu.early:root/fstab.ranchu.early \
    device/generic/goldfish/ueventd.ranchu.rc:root/ueventd.ranchu.rc \
    device/generic/goldfish/input/goldfish_rotary.idc:$(TARGET_COPY_OUT_VENDOR)/usr/idc/goldfish_rotary.idc \
    device/generic/goldfish/manifest.xml:$(TARGET_COPY_OUT_VENDOR)/manifest.xml \
    device/generic/goldfish/data/etc/permissions/privapp-permissions-goldfish.xml:$(TARGET_COPY_OUT_VENDOR)/etc/permissions/privapp-permissions-goldfish.xml \
    device/generic/goldfish/data/etc/config.ini:config.ini \
    device/generic/goldfish/wifi/simulated_hostapd.conf:$(TARGET_COPY_OUT_VENDOR)/etc/simulated_hostapd.conf \
    device/generic/goldfish/wifi/wpa_supplicant.conf:$(TARGET_COPY_OUT_VENDOR)/etc/wifi/wpa_supplicant.conf \
    device/generic/goldfish/wifi/WifiConfigStore.xml:data/misc/wifi/WifiConfigStore.xml \
    frameworks/native/data/etc/android.hardware.wifi.xml:$(TARGET_COPY_OUT_VENDOR)/etc/permissions/android.hardware.wifi.xml

PRODUCT_PACKAGE_OVERLAYS := device/generic/goldfish/overlay

PRODUCT_CHARACTERISTICS := emulator

PRODUCT_FULL_TREBLE_OVERRIDE := true

#watchdog tiggers reboot because location service is not
#responding, disble it for now.
#still keep it on internal master as it is still working
#once it is fixed in aosp, remove this block of comment.
#PRODUCT_DEFAULT_PROPERTY_OVERRIDES += \
#config.disable_location=true<|MERGE_RESOLUTION|>--- conflicted
+++ resolved
@@ -119,10 +119,7 @@
 
 # WiFi
 PRODUCT_PACKAGES += \
-<<<<<<< HEAD
-=======
 	createns \
->>>>>>> c6bd5fc8
 	dhcpclient \
 	dhcpserver \
 	execns \
