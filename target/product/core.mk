#
# Copyright (C) 2007 The Android Open Source Project
#
# Licensed under the Apache License, Version 2.0 (the "License");
# you may not use this file except in compliance with the License.
# You may obtain a copy of the License at
#
#      http://www.apache.org/licenses/LICENSE-2.0
#
# Unless required by applicable law or agreed to in writing, software
# distributed under the License is distributed on an "AS IS" BASIS,
# WITHOUT WARRANTIES OR CONDITIONS OF ANY KIND, either express or implied.
# See the License for the specific language governing permissions and
# limitations under the License.
#

# Base configuration for communication-oriented android devices
# (phones, tablets, etc.).  If you want a change to apply to ALL
# devices (including non-phones and non-tablets), modify
# core_minimal.mk instead.

PRODUCT_PACKAGES += \
    BasicDreams \
    Browser \
    Calculator \
    Calendar \
    CalendarProvider \
    CertInstaller \
    Contacts \
    DeskClock \
    DocumentsUI \
    DownloadProviderUi \
    Email \
    Exchange2 \
    ExternalStorageProvider \
    FusedLocation \
    InputDevices \
    KeyChain \
    Keyguard \
    LatinIME \
    Launcher2 \
    ManagedProvisioning \
    PicoTts \
    PacProcessor \
<<<<<<< HEAD
    PrintSpooler \
=======
    libpac \
>>>>>>> 0a694f4c
    ProxyHandler \
    QuickSearchBox \
    Settings \
    SharedStorageBackup \
    TeleService \
    VpnDialogs

$(call inherit-product, $(SRC_TARGET_DIR)/product/core_base.mk)<|MERGE_RESOLUTION|>--- conflicted
+++ resolved
@@ -42,11 +42,8 @@
     ManagedProvisioning \
     PicoTts \
     PacProcessor \
-<<<<<<< HEAD
+    libpac \
     PrintSpooler \
-=======
-    libpac \
->>>>>>> 0a694f4c
     ProxyHandler \
     QuickSearchBox \
     Settings \
