--- conflicted
+++ resolved
@@ -15,10 +15,7 @@
 #
 QEMU_USE_SYSTEM_EXT_PARTITIONS := true
 PRODUCT_USE_DYNAMIC_PARTITIONS := true
-<<<<<<< HEAD
-=======
 BOARD_AVB_MAKE_VBMETA_IMAGE_ARGS += --flags 2
->>>>>>> 7b319245
 
 #
 # All components inherited here go to system image
