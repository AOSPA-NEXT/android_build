--- conflicted
+++ resolved
@@ -20,10 +20,7 @@
 PRODUCT_PACKAGES := \
 	Calculator \
 	DeskClock \
-<<<<<<< HEAD
-=======
 	Email \
->>>>>>> 038908a7
 	Exchange2 \
 	FusedLocation \
 	Gallery \
