#
# Copyright (C) 2017 The Android Open-Source Project
#
# Licensed under the Apache License, Version 2.0 (the "License");
# you may not use this file except in compliance with the License.
# You may obtain a copy of the License at
#
#      http://www.apache.org/licenses/LICENSE-2.0
#
# Unless required by applicable law or agreed to in writing, software
# distributed under the License is distributed on an "AS IS" BASIS,
# WITHOUT WARRANTIES OR CONDITIONS OF ANY KIND, either express or implied.
# See the License for the specific language governing permissions and
# limitations under the License.
#

<<<<<<< HEAD
include build/make/target/board/treble_common_32.mk
=======
include build/make/target/board/BoardConfigGsiCommon.mk
>>>>>>> 724451f8

TARGET_ARCH := arm
TARGET_ARCH_VARIANT := armv7-a-neon
TARGET_CPU_ABI := armeabi-v7a
TARGET_CPU_ABI2 := armeabi
TARGET_CPU_VARIANT := generic

# Legacy GSI keeps 32 bits binder for 32 bits CPU Arch
TARGET_USES_64_BIT_BINDER := false

# TODO(jiyong) These might be SoC specific.
BOARD_ROOT_EXTRA_FOLDERS += firmware firmware/radio persist
BOARD_ROOT_EXTRA_SYMLINKS += /vendor/lib/dsp:/dsp
BOARD_ROOT_EXTRA_SYMLINKS += /vendor/firmware_mnt/image:/firmware/image
BOARD_ROOT_EXTRA_SYMLINKS += /vendor/firmware_mnt/verinfo:/firmware/verinfo
<<<<<<< HEAD

# Set this to create /cache mount point for non-A/B devices that mounts /cache.
# The partition size doesn't matter, just to make build pass.
BOARD_CACHEIMAGE_FILE_SYSTEM_TYPE := ext4
BOARD_CACHEIMAGE_PARTITION_SIZE := 16777216
=======
>>>>>>> 724451f8

# TODO(b/36764215): remove this setting when the generic system image
# no longer has QCOM-specific directories under /.
BOARD_SEPOLICY_DIRS += build/target/board/generic_arm64_ab/sepolicy<|MERGE_RESOLUTION|>--- conflicted
+++ resolved
@@ -14,11 +14,7 @@
 # limitations under the License.
 #
 
-<<<<<<< HEAD
-include build/make/target/board/treble_common_32.mk
-=======
 include build/make/target/board/BoardConfigGsiCommon.mk
->>>>>>> 724451f8
 
 TARGET_ARCH := arm
 TARGET_ARCH_VARIANT := armv7-a-neon
@@ -34,14 +30,6 @@
 BOARD_ROOT_EXTRA_SYMLINKS += /vendor/lib/dsp:/dsp
 BOARD_ROOT_EXTRA_SYMLINKS += /vendor/firmware_mnt/image:/firmware/image
 BOARD_ROOT_EXTRA_SYMLINKS += /vendor/firmware_mnt/verinfo:/firmware/verinfo
-<<<<<<< HEAD
-
-# Set this to create /cache mount point for non-A/B devices that mounts /cache.
-# The partition size doesn't matter, just to make build pass.
-BOARD_CACHEIMAGE_FILE_SYSTEM_TYPE := ext4
-BOARD_CACHEIMAGE_PARTITION_SIZE := 16777216
-=======
->>>>>>> 724451f8
 
 # TODO(b/36764215): remove this setting when the generic system image
 # no longer has QCOM-specific directories under /.
