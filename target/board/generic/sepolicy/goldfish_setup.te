# goldfish-setup service: runs init.goldfish.sh script
type goldfish_setup, domain;
type goldfish_setup_exec, vendor_file_type, exec_type, file_type;

init_daemon_domain(goldfish_setup)

set_prop(goldfish_setup, debug_prop);
allow goldfish_setup self:capability { net_admin net_raw };
allow goldfish_setup self:udp_socket { create ioctl };
allow goldfish_setup vendor_toolbox_exec:file execute_no_trans;
allowxperm goldfish_setup self:udp_socket ioctl priv_sock_ioctls;
wakelock_use(goldfish_setup);
allow goldfish_setup vendor_shell_exec:file { rx_file_perms };

# Set system properties to start services
set_prop(goldfish_setup, ctl_default_prop);

# Set up WiFi
allow goldfish_setup self:netlink_route_socket { create nlmsg_write setopt bind getattr read write nlmsg_read };
<<<<<<< HEAD
allow goldfish_setup self:netlink_socket create_socket_perms_no_ioctl;
=======
allow goldfish_setup self:netlink_generic_socket create_socket_perms_no_ioctl;
>>>>>>> c6bd5fc8
allow goldfish_setup self:capability { sys_module sys_admin };
allow goldfish_setup varrun_file:dir { mounton open read write add_name search remove_name };
allow goldfish_setup varrun_file:file { mounton getattr create read write open unlink };
allow goldfish_setup execns_exec:file rx_file_perms;
allow goldfish_setup proc_net:file rw_file_perms;
allow goldfish_setup proc:file r_file_perms;
set_prop(goldfish_setup, ctl_default_prop);
<<<<<<< HEAD
=======
allow goldfish_setup nsfs:file r_file_perms;
>>>>>>> c6bd5fc8
allow goldfish_setup system_data_file:dir getattr;
allow goldfish_setup kernel:system module_request;
# Allow goldfish_setup to run /system/bin/ip and /system/bin/iw
allow goldfish_setup system_file:file execute_no_trans;
# Allow goldfish_setup to run init.wifi.sh
allow goldfish_setup goldfish_setup_exec:file execute_no_trans;
<<<<<<< HEAD
=======
#Allow goldfish_setup to run createns in its own domain
domain_auto_trans(goldfish_setup, createns_exec, createns);
>>>>>>> c6bd5fc8
# iw
allow goldfish_setup sysfs:file { read open };
# iptables
allow goldfish_setup system_file:file lock;
<<<<<<< HEAD
allow goldfish_setup self:rawip_socket { create getopt setopt };
=======
allow goldfish_setup self:rawip_socket { create getopt setopt };
# Allow goldfish_setup to read createns proc file to get the namespace file
allow goldfish_setup createns:file { read };
allow goldfish_setup createns:dir { search };
allow goldfish_setup createns:lnk_file { read };
>>>>>>> c6bd5fc8
<|MERGE_RESOLUTION|>--- conflicted
+++ resolved
@@ -17,11 +17,7 @@
 
 # Set up WiFi
 allow goldfish_setup self:netlink_route_socket { create nlmsg_write setopt bind getattr read write nlmsg_read };
-<<<<<<< HEAD
-allow goldfish_setup self:netlink_socket create_socket_perms_no_ioctl;
-=======
 allow goldfish_setup self:netlink_generic_socket create_socket_perms_no_ioctl;
->>>>>>> c6bd5fc8
 allow goldfish_setup self:capability { sys_module sys_admin };
 allow goldfish_setup varrun_file:dir { mounton open read write add_name search remove_name };
 allow goldfish_setup varrun_file:file { mounton getattr create read write open unlink };
@@ -29,31 +25,21 @@
 allow goldfish_setup proc_net:file rw_file_perms;
 allow goldfish_setup proc:file r_file_perms;
 set_prop(goldfish_setup, ctl_default_prop);
-<<<<<<< HEAD
-=======
 allow goldfish_setup nsfs:file r_file_perms;
->>>>>>> c6bd5fc8
 allow goldfish_setup system_data_file:dir getattr;
 allow goldfish_setup kernel:system module_request;
 # Allow goldfish_setup to run /system/bin/ip and /system/bin/iw
 allow goldfish_setup system_file:file execute_no_trans;
 # Allow goldfish_setup to run init.wifi.sh
 allow goldfish_setup goldfish_setup_exec:file execute_no_trans;
-<<<<<<< HEAD
-=======
 #Allow goldfish_setup to run createns in its own domain
 domain_auto_trans(goldfish_setup, createns_exec, createns);
->>>>>>> c6bd5fc8
 # iw
 allow goldfish_setup sysfs:file { read open };
 # iptables
 allow goldfish_setup system_file:file lock;
-<<<<<<< HEAD
-allow goldfish_setup self:rawip_socket { create getopt setopt };
-=======
 allow goldfish_setup self:rawip_socket { create getopt setopt };
 # Allow goldfish_setup to read createns proc file to get the namespace file
 allow goldfish_setup createns:file { read };
 allow goldfish_setup createns:dir { search };
-allow goldfish_setup createns:lnk_file { read };
->>>>>>> c6bd5fc8
+allow goldfish_setup createns:lnk_file { read };